--- conflicted
+++ resolved
@@ -113,11 +113,7 @@
     private FullHttpRequest request;
 
     @Override
-<<<<<<< HEAD
-    public void messageReceived(ChannelHandlerContext ctx, FullHttpRequest request) throws Exception {
-=======
     public void channelRead0(ChannelHandlerContext ctx, FullHttpRequest request) throws Exception {
->>>>>>> 71860e5b
         this.request = request;
         if (!request.decoderResult().isSuccess()) {
             sendError(ctx, BAD_REQUEST);
