/*
 * Copyright 2016 The Netty Project
 *
 * The Netty Project licenses this file to you under the Apache License,
 * version 2.0 (the "License"); you may not use this file except in compliance
 * with the License. You may obtain a copy of the License at:
 *
 *   http://www.apache.org/licenses/LICENSE-2.0
 *
 * Unless required by applicable law or agreed to in writing, software
 * distributed under the License is distributed on an "AS IS" BASIS, WITHOUT
 * WARRANTIES OR CONDITIONS OF ANY KIND, either express or implied. See the
 * License for the specific language governing permissions and limitations
 * under the License.
 */
package io.netty.channel.kqueue;

import io.netty.bootstrap.Bootstrap;
import io.netty.bootstrap.ServerBootstrap;
import io.netty.channel.Channel;
import io.netty.channel.ChannelFactory;
import io.netty.channel.EventLoop;
import io.netty.channel.EventLoopGroup;
import io.netty.channel.MultithreadEventLoopGroup;
import io.netty.channel.socket.InternetProtocolFamily;
import io.netty.channel.socket.nio.NioDatagramChannel;
import io.netty.channel.socket.nio.NioServerSocketChannel;
import io.netty.channel.socket.nio.NioSocketChannel;
import io.netty.channel.unix.DomainSocketAddress;
import io.netty.channel.unix.tests.UnixTestUtils;
import io.netty.testsuite.transport.TestsuitePermutation;
import io.netty.testsuite.transport.TestsuitePermutation.BootstrapFactory;
import io.netty.testsuite.transport.socket.SocketTestPermutation;
import io.netty.util.concurrent.DefaultThreadFactory;
import io.netty.util.internal.logging.InternalLogger;
import io.netty.util.internal.logging.InternalLoggerFactory;

import java.util.ArrayList;
import java.util.Arrays;
import java.util.Collections;
import java.util.List;

class KQueueSocketTestPermutation extends SocketTestPermutation {

    static final KQueueSocketTestPermutation INSTANCE = new KQueueSocketTestPermutation();

    static final EventLoopGroup KQUEUE_BOSS_GROUP =
            new MultithreadEventLoopGroup(BOSSES, new DefaultThreadFactory("testsuite-KQueue-boss", true),
                    KQueueHandler.newFactory());
    static final EventLoopGroup KQUEUE_WORKER_GROUP =
            new MultithreadEventLoopGroup(WORKERS, new DefaultThreadFactory("testsuite-KQueue-worker", true),
                    KQueueHandler.newFactory());

    private static final InternalLogger logger = InternalLoggerFactory.getInstance(KQueueSocketTestPermutation.class);

    @Override
    public List<TestsuitePermutation.BootstrapComboFactory<ServerBootstrap, Bootstrap>> socket() {

        List<TestsuitePermutation.BootstrapComboFactory<ServerBootstrap, Bootstrap>> list =
                combo(serverSocket(), clientSocket());

        list.remove(list.size() - 1); // Exclude NIO x NIO test

        return list;
    }

    @SuppressWarnings("unchecked")
    @Override
    public List<BootstrapFactory<ServerBootstrap>> serverSocket() {
        List<BootstrapFactory<ServerBootstrap>> toReturn = new ArrayList<>();
        toReturn.add(() -> new ServerBootstrap().group(KQUEUE_BOSS_GROUP, KQUEUE_WORKER_GROUP)
                                    .channel(KQueueServerSocketChannel.class));

        toReturn.add(() -> new ServerBootstrap().group(nioBossGroup, nioWorkerGroup)
                                    .channel(NioServerSocketChannel.class));

        return toReturn;
    }

    @SuppressWarnings("unchecked")
    @Override
    public List<BootstrapFactory<Bootstrap>> clientSocket() {
        return Arrays.asList(
                () -> new Bootstrap().group(KQUEUE_WORKER_GROUP).channel(KQueueSocketChannel.class),
                () -> new Bootstrap().group(nioWorkerGroup).channel(NioSocketChannel.class)
        );
    }

    @Override
    public List<TestsuitePermutation.BootstrapComboFactory<Bootstrap, Bootstrap>> datagram() {
        // Make the list of Bootstrap factories.
        @SuppressWarnings("unchecked")
        List<BootstrapFactory<Bootstrap>> bfs = Arrays.asList(
                () -> new Bootstrap().group(nioWorkerGroup).channelFactory(new ChannelFactory<Channel>() {
                    @Override
                    public Channel newChannel(EventLoop eventLoop) {
                        return new NioDatagramChannel(eventLoop, InternetProtocolFamily.IPv4);
                    }

                    @Override
                    public String toString() {
                        return NioDatagramChannel.class.getSimpleName() + ".class";
                    }
                }),
                () -> new Bootstrap().group(KQUEUE_WORKER_GROUP).channel(KQueueDatagramChannel.class)
        );
        return combo(bfs, bfs);
    }

    public List<TestsuitePermutation.BootstrapComboFactory<ServerBootstrap, Bootstrap>> domainSocket() {

        List<TestsuitePermutation.BootstrapComboFactory<ServerBootstrap, Bootstrap>> list =
                combo(serverDomainSocket(), clientDomainSocket());
        return list;
    }

    public List<BootstrapFactory<ServerBootstrap>> serverDomainSocket() {
<<<<<<< HEAD
        return Collections.<BootstrapFactory<ServerBootstrap>>singletonList(
                () -> new ServerBootstrap().group(KQUEUE_BOSS_GROUP, KQUEUE_WORKER_GROUP)
                        .channel(KQueueServerDomainSocketChannel.class)
=======
        return Collections.singletonList(
                new BootstrapFactory<ServerBootstrap>() {
                    @Override
                    public ServerBootstrap newInstance() {
                        return new ServerBootstrap().group(KQUEUE_BOSS_GROUP, KQUEUE_WORKER_GROUP)
                                .channel(KQueueServerDomainSocketChannel.class);
                    }
                }
>>>>>>> e1c94363
        );
    }

    public List<BootstrapFactory<Bootstrap>> clientDomainSocket() {
<<<<<<< HEAD
        return Collections.<BootstrapFactory<Bootstrap>>singletonList(
                () -> new Bootstrap().group(KQUEUE_WORKER_GROUP).channel(KQueueDomainSocketChannel.class)
=======
        return Collections.singletonList(
                new BootstrapFactory<Bootstrap>() {
                    @Override
                    public Bootstrap newInstance() {
                        return new Bootstrap().group(KQUEUE_WORKER_GROUP).channel(KQueueDomainSocketChannel.class);
                    }
                }
>>>>>>> e1c94363
        );
    }

    @Override
    public List<BootstrapFactory<Bootstrap>> datagramSocket() {
<<<<<<< HEAD
        return Collections.<BootstrapFactory<Bootstrap>>singletonList(
                () -> new Bootstrap().group(KQUEUE_WORKER_GROUP).channel(KQueueDatagramChannel.class)
=======
        return Collections.singletonList(
                new BootstrapFactory<Bootstrap>() {
                    @Override
                    public Bootstrap newInstance() {
                        return new Bootstrap().group(KQUEUE_WORKER_GROUP).channel(KQueueDatagramChannel.class);
                    }
                }
>>>>>>> e1c94363
        );
    }
    public static DomainSocketAddress newSocketAddress() {
        return UnixTestUtils.newSocketAddress();
    }
}<|MERGE_RESOLUTION|>--- conflicted
+++ resolved
@@ -115,53 +115,22 @@
     }
 
     public List<BootstrapFactory<ServerBootstrap>> serverDomainSocket() {
-<<<<<<< HEAD
-        return Collections.<BootstrapFactory<ServerBootstrap>>singletonList(
+        return Collections.singletonList(
                 () -> new ServerBootstrap().group(KQUEUE_BOSS_GROUP, KQUEUE_WORKER_GROUP)
                         .channel(KQueueServerDomainSocketChannel.class)
-=======
-        return Collections.singletonList(
-                new BootstrapFactory<ServerBootstrap>() {
-                    @Override
-                    public ServerBootstrap newInstance() {
-                        return new ServerBootstrap().group(KQUEUE_BOSS_GROUP, KQUEUE_WORKER_GROUP)
-                                .channel(KQueueServerDomainSocketChannel.class);
-                    }
-                }
->>>>>>> e1c94363
         );
     }
 
     public List<BootstrapFactory<Bootstrap>> clientDomainSocket() {
-<<<<<<< HEAD
-        return Collections.<BootstrapFactory<Bootstrap>>singletonList(
+        return Collections.singletonList(
                 () -> new Bootstrap().group(KQUEUE_WORKER_GROUP).channel(KQueueDomainSocketChannel.class)
-=======
-        return Collections.singletonList(
-                new BootstrapFactory<Bootstrap>() {
-                    @Override
-                    public Bootstrap newInstance() {
-                        return new Bootstrap().group(KQUEUE_WORKER_GROUP).channel(KQueueDomainSocketChannel.class);
-                    }
-                }
->>>>>>> e1c94363
         );
     }
 
     @Override
     public List<BootstrapFactory<Bootstrap>> datagramSocket() {
-<<<<<<< HEAD
-        return Collections.<BootstrapFactory<Bootstrap>>singletonList(
+        return Collections.singletonList(
                 () -> new Bootstrap().group(KQUEUE_WORKER_GROUP).channel(KQueueDatagramChannel.class)
-=======
-        return Collections.singletonList(
-                new BootstrapFactory<Bootstrap>() {
-                    @Override
-                    public Bootstrap newInstance() {
-                        return new Bootstrap().group(KQUEUE_WORKER_GROUP).channel(KQueueDatagramChannel.class);
-                    }
-                }
->>>>>>> e1c94363
         );
     }
     public static DomainSocketAddress newSocketAddress() {
