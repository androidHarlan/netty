--- conflicted
+++ resolved
@@ -135,20 +135,10 @@
     protected Owned<ByteBufBuffer> prepareSend() {
         final ByteBuf delegate = this.delegate;
         final int implicitCapacityLimit = this.implicitCapacityLimit;
-<<<<<<< HEAD
         return drop -> {
             ByteBufBuffer buffer = new ByteBufBuffer(control, delegate, drop);
             buffer.implicitCapacityLimit(implicitCapacityLimit);
             return buffer;
-=======
-        return new Owned<>() {
-            @Override
-            public ByteBufBuffer transferOwnership(Drop<ByteBufBuffer> drop) {
-                ByteBufBuffer buffer = new ByteBufBuffer(control, delegate, drop);
-                buffer.implicitCapacityLimit(implicitCapacityLimit);
-                return buffer;
-            }
->>>>>>> e9a61fbd
         };
     }
 
