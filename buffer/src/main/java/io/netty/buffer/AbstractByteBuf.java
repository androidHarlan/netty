--- conflicted
+++ resolved
@@ -39,23 +39,24 @@
 
 import static io.netty.util.internal.MathUtil.isOutOfBounds;
 import static io.netty.util.internal.ObjectUtil.checkPositiveOrZero;
-<<<<<<< HEAD
-import static java.util.Objects.requireNonNull;
-=======
->>>>>>> 71860e5b
 
 /**
  * A skeletal implementation of a buffer.
  */
 public abstract class AbstractByteBuf extends ByteBuf {
     private static final InternalLogger logger = InternalLoggerFactory.getInstance(AbstractByteBuf.class);
+    private static final String LEGACY_PROP_CHECK_ACCESSIBLE = "io.netty.buffer.bytebuf.checkAccessible";
     private static final String PROP_CHECK_ACCESSIBLE = "io.netty.buffer.checkAccessible";
     static final boolean checkAccessible; // accessed from CompositeByteBuf
     private static final String PROP_CHECK_BOUNDS = "io.netty.buffer.checkBounds";
     private static final boolean checkBounds;
 
     static {
-        checkAccessible = SystemPropertyUtil.getBoolean(PROP_CHECK_ACCESSIBLE, true);
+        if (SystemPropertyUtil.contains(PROP_CHECK_ACCESSIBLE)) {
+            checkAccessible = SystemPropertyUtil.getBoolean(PROP_CHECK_ACCESSIBLE, true);
+        } else {
+            checkAccessible = SystemPropertyUtil.getBoolean(LEGACY_PROP_CHECK_ACCESSIBLE, true);
+        }
         checkBounds = SystemPropertyUtil.getBoolean(PROP_CHECK_BOUNDS, true);
         if (logger.isDebugEnabled()) {
             logger.debug("-D{}: {}", PROP_CHECK_ACCESSIBLE, checkAccessible);
@@ -68,6 +69,8 @@
 
     int readerIndex;
     int writerIndex;
+    private int markedReaderIndex;
+    private int markedWriterIndex;
     private int maxCapacity;
 
     protected AbstractByteBuf(int maxCapacity) {
@@ -185,6 +188,30 @@
     }
 
     @Override
+    public ByteBuf markReaderIndex() {
+        markedReaderIndex = readerIndex;
+        return this;
+    }
+
+    @Override
+    public ByteBuf resetReaderIndex() {
+        readerIndex(markedReaderIndex);
+        return this;
+    }
+
+    @Override
+    public ByteBuf markWriterIndex() {
+        markedWriterIndex = writerIndex;
+        return this;
+    }
+
+    @Override
+    public ByteBuf resetWriterIndex() {
+        writerIndex(markedWriterIndex);
+        return this;
+    }
+
+    @Override
     public ByteBuf discardReadBytes() {
         ensureAccessible();
         if (readerIndex == 0) {
@@ -194,8 +221,10 @@
         if (readerIndex != writerIndex) {
             setBytes(0, this, readerIndex, writerIndex - readerIndex);
             writerIndex -= readerIndex;
+            adjustMarkers(readerIndex);
             readerIndex = 0;
         } else {
+            adjustMarkers(readerIndex);
             writerIndex = readerIndex = 0;
         }
         return this;
@@ -209,6 +238,7 @@
         }
 
         if (readerIndex == writerIndex) {
+            adjustMarkers(readerIndex);
             writerIndex = readerIndex = 0;
             return this;
         }
@@ -216,15 +246,25 @@
         if (readerIndex >= capacity() >>> 1) {
             setBytes(0, this, readerIndex, writerIndex - readerIndex);
             writerIndex -= readerIndex;
+            adjustMarkers(readerIndex);
             readerIndex = 0;
         }
         return this;
     }
 
-    // Called after a capacity reduction
-    protected final void trimIndicesToCapacity(int newCapacity) {
-        if (writerIndex() > newCapacity) {
-            setIndex0(Math.min(readerIndex(), newCapacity), newCapacity);
+    protected final void adjustMarkers(int decrement) {
+        int markedReaderIndex = this.markedReaderIndex;
+        if (markedReaderIndex <= decrement) {
+            this.markedReaderIndex = 0;
+            int markedWriterIndex = this.markedWriterIndex;
+            if (markedWriterIndex <= decrement) {
+                this.markedWriterIndex = 0;
+            } else {
+                this.markedWriterIndex = markedWriterIndex - decrement;
+            }
+        } else {
+            this.markedReaderIndex = markedReaderIndex - decrement;
+            markedWriterIndex -= decrement;
         }
     }
 
@@ -310,7 +350,9 @@
         if (endianness == order()) {
             return this;
         }
-        requireNonNull(endianness, "endianness");
+        if (endianness == null) {
+            throw new NullPointerException("endianness");
+        }
         return newSwappedByteBuf();
     }
 
@@ -618,7 +660,9 @@
     @Override
     public ByteBuf setBytes(int index, ByteBuf src, int length) {
         checkIndex(index, length);
-        requireNonNull(src, "src");
+        if (src == null) {
+            throw new NullPointerException("src");
+        }
         if (checkBounds) {
             checkReadableBounds(src, length);
         }
@@ -1469,4 +1513,8 @@
         this.readerIndex = readerIndex;
         this.writerIndex = writerIndex;
     }
+
+    final void discardMarks() {
+        markedReaderIndex = markedWriterIndex = 0;
+    }
 }