/*
 * Copyright 2022 The Netty Project
 *
 * The Netty Project licenses this file to you under the Apache License,
 * version 2.0 (the "License"); you may not use this file except in compliance
 * with the License. You may obtain a copy of the License at:
 *
 *   https://www.apache.org/licenses/LICENSE-2.0
 *
 * Unless required by applicable law or agreed to in writing, software
 * distributed under the License is distributed on an "AS IS" BASIS, WITHOUT
 * WARRANTIES OR CONDITIONS OF ANY KIND, either express or implied. See the
 * License for the specific language governing permissions and limitations
 * under the License.
 */
package io.netty.buffer;

import io.netty.util.AbstractReferenceCounted;
import io.netty.util.ByteProcessor;
import io.netty.util.IllegalReferenceCountException;
import io.netty.util.NettyRuntime;
import io.netty.util.Recycler;
import io.netty.util.ReferenceCounted;
import io.netty.util.concurrent.FastThreadLocal;
import io.netty.util.concurrent.FastThreadLocalThread;
import io.netty.util.internal.ObjectPool;
import io.netty.util.internal.ObjectUtil;
import io.netty.util.internal.PlatformDependent;
import io.netty.util.internal.ReferenceCountUpdater;
import io.netty.util.internal.SuppressJava6Requirement;
import io.netty.util.internal.SystemPropertyUtil;
import io.netty.util.internal.ThreadExecutorMap;
import io.netty.util.internal.UnstableApi;

import java.io.IOException;
import java.io.InputStream;
import java.io.OutputStream;
import java.nio.ByteBuffer;
import java.nio.ByteOrder;
import java.nio.channels.ClosedChannelException;
import java.nio.channels.FileChannel;
import java.nio.channels.GatheringByteChannel;
import java.nio.channels.ScatteringByteChannel;
import java.util.Arrays;
import java.util.Queue;
import java.util.Set;
import java.util.concurrent.ConcurrentLinkedQueue;
import java.util.concurrent.CopyOnWriteArraySet;
import java.util.concurrent.atomic.AtomicIntegerFieldUpdater;
import java.util.concurrent.atomic.AtomicLong;
import java.util.concurrent.atomic.AtomicReferenceFieldUpdater;
import java.util.concurrent.locks.StampedLock;

/**
 * An auto-tuning pooling allocator, that follows an anti-generational hypothesis.
 * <p>
 * The allocator is organized into a list of Magazines, and each magazine has a chunk-buffer that they allocate buffers
 * from.
 * <p>
 * The magazines hold the mutexes that ensure the thread-safety of the allocator, and each thread picks a magazine
 * based on the id of the thread. This spreads the contention of multi-threaded access across the magazines.
 * If contention is detected above a certain threshold, the number of magazines are increased in response to the
 * contention.
 * <p>
 * The magazines maintain histograms of the sizes of the allocations they do. The histograms are used to compute the
 * preferred chunk size. The preferred chunk size is one that is big enough to service 10 allocations of the
 * 99-percentile size. This way, the chunk size is adapted to the allocation patterns.
 * <p>
 * Computing the preferred chunk size is a somewhat expensive operation. Therefore, the frequency with which this is
 * done, is also adapted to the allocation pattern. If a newly computed preferred chunk is the same as the previous
 * preferred chunk size, then the frequency is reduced. Otherwise, the frequency is increased.
 * <p>
 * This allows the allocator to quickly respond to changes in the application workload,
 * without suffering undue overhead from maintaining its statistics.
 * <p>
 * Since magazines are "relatively thread-local", the allocator has a central queue that allow excess chunks from any
 * magazine, to be shared with other magazines.
 * The {@link #createSharedChunkQueue()} method can be overridden to customize this queue.
 */
@SuppressJava6Requirement(reason = "Guarded by version check")
@UnstableApi
final class AdaptivePoolingAllocator implements AdaptiveByteBufAllocator.AdaptiveAllocatorApi {

    enum MagazineCaching {
        EventLoopThreads,
        FastThreadLocalThreads,
        None
    }

    private static final int EXPANSION_ATTEMPTS = 3;
    private static final int INITIAL_MAGAZINES = 4;
    private static final int RETIRE_CAPACITY = 4 * 1024;
    private static final int MIN_CHUNK_SIZE = 128 * 1024;
    private static final int MAX_STRIPES = NettyRuntime.availableProcessors() * 2;
    private static final int BUFS_PER_CHUNK = 10; // For large buffers, aim to have about this many buffers per chunk.

    /**
     * The maximum size of a pooled chunk, in bytes. Allocations bigger than this will never be pooled.
     * <p>
     * This number is 10 MiB, and is derived from the limitations of internal histograms.
     */
    private static final int MAX_CHUNK_SIZE =
            BUFS_PER_CHUNK * (1 << AllocationStatistics.HISTO_MAX_BUCKET_SHIFT); // 10 MiB.

    /**
     * The capacity if the central queue that allow chunks to be shared across magazines.
     * The default size is {@link NettyRuntime#availableProcessors()},
     * and the maximum number of magazines is twice this.
     * <p>
     * This means the maximum amount of memory that we can have allocated-but-not-in-use is
     * 5 * {@link NettyRuntime#availableProcessors()} * {@link #MAX_CHUNK_SIZE} bytes.
     */
    private static final int CENTRAL_QUEUE_CAPACITY = SystemPropertyUtil.getInt(
            "io.netty.allocator.centralQueueCapacity", NettyRuntime.availableProcessors());

    private static final Object NO_MAGAZINE = Boolean.TRUE;

    private final ChunkAllocator chunkAllocator;
    private final Queue<Chunk> centralQueue;
    private final StampedLock magazineExpandLock;
    private volatile Magazine[] magazines;
    private final FastThreadLocal<Object> threadLocalMagazine;
    private final Set<Magazine> liveCachedMagazines;

    AdaptivePoolingAllocator(ChunkAllocator chunkAllocator, MagazineCaching magazineCaching) {
        ObjectUtil.checkNotNull(chunkAllocator, "chunkAllocator");
        ObjectUtil.checkNotNull(magazineCaching, "magazineCaching");
        this.chunkAllocator = chunkAllocator;
        centralQueue = ObjectUtil.checkNotNull(createSharedChunkQueue(), "centralQueue");
        magazineExpandLock = new StampedLock();
        if (magazineCaching != MagazineCaching.None) {
            assert magazineCaching == MagazineCaching.EventLoopThreads ||
                   magazineCaching == MagazineCaching.FastThreadLocalThreads;
            final boolean cachedMagazinesNonEventLoopThreads =
                    magazineCaching == MagazineCaching.FastThreadLocalThreads;
            final Set<Magazine> liveMagazines = new CopyOnWriteArraySet<Magazine>();
            threadLocalMagazine = new FastThreadLocal<Object>() {
                @Override
                protected Object initialValue() {
                    if (cachedMagazinesNonEventLoopThreads || ThreadExecutorMap.currentExecutor() != null) {
                        Magazine mag = new Magazine(AdaptivePoolingAllocator.this, false);

                        if (FastThreadLocalThread.willCleanupFastThreadLocals(Thread.currentThread())) {
                            // Only add it to the liveMagazines if we can guarantee that onRemoval(...) is called,
                            // as otherwise we might end up holding the reference forever.
                            liveMagazines.add(mag);
                        }
                        return mag;
                    }
                    return NO_MAGAZINE;
                }

                @Override
                protected void onRemoval(final Object value) throws Exception {
                    if (value != NO_MAGAZINE) {
                        liveMagazines.remove(value);
                    }
                }
            };
            liveCachedMagazines = liveMagazines;
        } else {
            threadLocalMagazine = null;
            liveCachedMagazines = null;
        }
        Magazine[] mags = new Magazine[INITIAL_MAGAZINES];
        for (int i = 0; i < mags.length; i++) {
            mags[i] = new Magazine(this);
        }
        magazines = mags;
    }

    /**
     * Create a thread-safe multi-producer, multi-consumer queue to hold chunks that spill over from the
     * internal Magazines.
     * <p>
     * Each Magazine can only hold two chunks at any one time: the chunk it currently allocates from,
     * and the next-in-line chunk which will be used for allocation once the current one has been used up.
     * This queue will be used by magazines to share any excess chunks they allocate, so that they don't need to
     * allocate new chunks when their current and next-in-line chunks have both been used up.
     * <p>
     * The simplest implementation of this method is to return a new {@link ConcurrentLinkedQueue}.
     * However, the {@code CLQ} is unbounded, and this means there's no limit to how many chunks can be cached in this
     * queue.
     * <p>
     * Each chunk in this queue can be up to {@link #MAX_CHUNK_SIZE} in size, so it is recommended to use a bounded
     * queue to limit the maximum memory usage.
     * <p>
     * The default implementation will create a bounded queue with a capacity of {@link #CENTRAL_QUEUE_CAPACITY}.
     *
     * @return A new multi-producer, multi-consumer queue.
     */
    private static Queue<Chunk> createSharedChunkQueue() {
        return PlatformDependent.newFixedMpmcQueue(CENTRAL_QUEUE_CAPACITY);
    }

    @Override
    public ByteBuf allocate(int size, int maxCapacity) {
        if (size <= MAX_CHUNK_SIZE) {
            Thread currentThread = Thread.currentThread();
            boolean willCleanupFastThreadLocals = FastThreadLocalThread.willCleanupFastThreadLocals(currentThread);
            AdaptiveByteBuf buf = AdaptiveByteBuf.newInstance(willCleanupFastThreadLocals);
            try {
                if (allocate(size, maxCapacity, currentThread, buf)) {
                    // Allocation did work, the ownership will is transferred to the caller.
                    AdaptiveByteBuf result = buf;
                    buf = null;
                    return result;
                }
            } finally {
                if (buf != null) {
                    // We didn't handover ownership of the buf, release it now so we don't leak.
                    buf.release();
                }
            }
        }
        // The magazines failed us, or the buffer is too big to be pooled.
        return chunkAllocator.allocate(size, maxCapacity);
    }

    private boolean allocate(int size, int maxCapacity, Thread currentThread, AdaptiveByteBuf buf) {
        int sizeBucket = AllocationStatistics.sizeBucket(size); // Compute outside of Magazine lock for better ILP.
        FastThreadLocal<Object> threadLocalMagazine = this.threadLocalMagazine;
        if (threadLocalMagazine != null && currentThread instanceof FastThreadLocalThread) {
            Object mag = threadLocalMagazine.get();
            if (mag != NO_MAGAZINE) {
                boolean allocated = ((Magazine) mag).tryAllocate(size, sizeBucket, maxCapacity, buf);
                assert allocated : "Allocation of threadLocalMagazine must always succeed";
                return true;
            }
        }
        long threadId = currentThread.getId();
        Magazine[] mags;
        int expansions = 0;
        do {
            mags = magazines;
            int mask = mags.length - 1;
            int index = (int) (threadId & mask);
            for (int i = 0, m = Integer.numberOfTrailingZeros(~mask); i < m; i++) {
                Magazine mag = mags[index + i & mask];
                if (mag.tryAllocate(size, sizeBucket, maxCapacity, buf)) {
                    // Was able to allocate.
                    return true;
                }
            }
            expansions++;
        } while (expansions <= EXPANSION_ATTEMPTS && tryExpandMagazines(mags.length));
        return false;
    }

    /**
     * Allocate into the given buffer. Used by {@link AdaptiveByteBuf#capacity(int)}.
     */
    void allocate(int size, int maxCapacity, AdaptiveByteBuf into) {
        Magazine magazine = into.chunk.magazine;
        if (!allocate(size, maxCapacity, Thread.currentThread(), into)) {
            // Create a one-off chunk for this allocation as the previous allocate call did not work out.
            AbstractByteBuf innerChunk = chunkAllocator.allocate(size, maxCapacity);
            Chunk chunk = new Chunk(innerChunk, magazine, false);
            try {
                chunk.readInitInto(into, size, maxCapacity);
            } finally {
                // As the chunk is an one-off we need to always call release explicitly as readInitInto(...)
                // will take care of retain once when successful. Once The AdaptiveByteBuf is released it will
                // completely release the Chunk and so the contained innerChunk.
                chunk.release();
            }
        }
    }

    @Override
    public long usedMemory() {
        long sum = 0;
        for (Chunk chunk : centralQueue) {
            sum += chunk.capacity();
        }
        for (Magazine magazine : magazines) {
            sum += magazine.usedMemory.get();
        }
        if (liveCachedMagazines != null) {
            for (Magazine magazine : liveCachedMagazines) {
                sum += magazine.usedMemory.get();
            }
        }
        return sum;
    }

    private boolean tryExpandMagazines(int currentLength) {
        if (currentLength >= MAX_STRIPES) {
            return true;
        }
        long writeLock = magazineExpandLock.tryWriteLock();
        if (writeLock != 0) {
            try {
                Magazine[] mags = magazines;
                if (mags.length >= MAX_STRIPES || mags.length > currentLength) {
                    return true;
                }
                Magazine[] expanded = Arrays.copyOf(mags, mags.length * 2);
                for (int i = mags.length, m = expanded.length; i < m; i++) {
                    expanded[i] = new Magazine(this);
                }
                magazines = expanded;
            } finally {
                magazineExpandLock.unlockWrite(writeLock);
            }
        }
        return true;
    }

    private boolean offerToQueue(Chunk buffer) {
        return centralQueue.offer(buffer);
    }

    // Ensure that we release all previous pooled resources when this object is finalized. This is needed as otherwise
    // we might end up with leaks. While these leaks are usually harmless in reality it would still at least be
    // very confusing for users.
    @Override
    protected void finalize() throws Throwable {
        try {
            super.finalize();
        } finally {
            free();
        }
    }

    private void free() {
        for (;;) {
            Chunk chunk = centralQueue.poll();
            if (chunk == null) {
                break;
            }
            chunk.release();
        }

        for (Magazine magazine : magazines) {
            magazine.free();
        }
    }

    static int sizeBucket(int size) {
        return AllocationStatistics.sizeBucket(size);
    }

    @SuppressWarnings("checkstyle:finalclass") // Checkstyle mistakenly believes this class should be final.
    private static class AllocationStatistics {
        private static final int MIN_DATUM_TARGET = 1024;
        private static final int MAX_DATUM_TARGET = 65534;
        private static final int INIT_DATUM_TARGET = 9;
        private static final int HISTO_MIN_BUCKET_SHIFT = 13; // Smallest bucket is 1 << 13 = 8192 bytes in size.
        private static final int HISTO_MAX_BUCKET_SHIFT = 20; // Biggest bucket is 1 << 20 = 1 MiB bytes in size.
        private static final int HISTO_BUCKET_COUNT = 1 + HISTO_MAX_BUCKET_SHIFT - HISTO_MIN_BUCKET_SHIFT; // 8 buckets.
        private static final int HISTO_MAX_BUCKET_MASK = HISTO_BUCKET_COUNT - 1;
        private static final int SIZE_MAX_MASK = MAX_CHUNK_SIZE - 1;

        protected final AdaptivePoolingAllocator parent;
        private final boolean shareable;
        private final short[][] histos = {
                new short[HISTO_BUCKET_COUNT], new short[HISTO_BUCKET_COUNT],
                new short[HISTO_BUCKET_COUNT], new short[HISTO_BUCKET_COUNT],
        };
        private short[] histo = histos[0];
        private final int[] sums = new int[HISTO_BUCKET_COUNT];

        private int histoIndex;
        private int datumCount;
        private int datumTarget = INIT_DATUM_TARGET;
        private volatile int sharedPrefChunkSize = MIN_CHUNK_SIZE;
        protected volatile int localPrefChunkSize = MIN_CHUNK_SIZE;

        private AllocationStatistics(AdaptivePoolingAllocator parent, boolean shareable) {
            this.parent = parent;
            this.shareable = shareable;
        }

        protected void recordAllocationSize(int bucket) {
            histo[bucket]++;
            if (datumCount++ == datumTarget) {
                rotateHistograms();
            }
        }

        static int sizeBucket(int size) {
            if (size == 0) {
                return 0;
            }
            // Minimum chunk size is 128 KiB. We'll only make bigger chunks if the 99-percentile is 16 KiB or greater,
            // so we truncate and roll up the bottom part of the histogram to 8 KiB.
            // The upper size band is 1 MiB, and that gives us exactly 8 size buckets,
            // which is a magical number for JIT optimisations.
            int normalizedSize = size - 1 >> HISTO_MIN_BUCKET_SHIFT & SIZE_MAX_MASK;
            return Math.min(Integer.SIZE - Integer.numberOfLeadingZeros(normalizedSize), HISTO_MAX_BUCKET_MASK);
        }

        private void rotateHistograms() {
            short[][] hs = histos;
            for (int i = 0; i < HISTO_BUCKET_COUNT; i++) {
                sums[i] = (hs[0][i] & 0xFFFF) + (hs[1][i] & 0xFFFF) + (hs[2][i] & 0xFFFF) + (hs[3][i] & 0xFFFF);
            }
            int sum = 0;
            for (int count : sums) {
                sum  += count;
            }
            int targetPercentile = (int) (sum * 0.99);
            int sizeBucket = 0;
            for (; sizeBucket < sums.length; sizeBucket++) {
                if (sums[sizeBucket] > targetPercentile) {
                    break;
                }
                targetPercentile -= sums[sizeBucket];
            }
            int percentileSize = 1 << sizeBucket + HISTO_MIN_BUCKET_SHIFT;
            int prefChunkSize = Math.max(percentileSize * BUFS_PER_CHUNK, MIN_CHUNK_SIZE);
            localPrefChunkSize = prefChunkSize;
            if (shareable) {
                for (Magazine mag : parent.magazines) {
                    prefChunkSize = Math.max(prefChunkSize, mag.localPrefChunkSize);
                }
            }
            if (sharedPrefChunkSize != prefChunkSize) {
                // Preferred chunk size changed. Increase check frequency.
                datumTarget = Math.max(datumTarget >> 1, MIN_DATUM_TARGET);
                sharedPrefChunkSize = prefChunkSize;
            } else {
                // Preferred chunk size did not change. Check less often.
                datumTarget = Math.min(datumTarget << 1, MAX_DATUM_TARGET);
            }

            histoIndex = histoIndex + 1 & 3;
            histo = histos[histoIndex];
            datumCount = 0;
            Arrays.fill(histo, (short) 0);
        }

        /**
         * Get the preferred chunk size, based on statistics from the {@linkplain #recordAllocationSize(int) recorded}
         * allocation sizes.
         * <p>
         * This method must be thread-safe.
         *
         * @return The currently preferred chunk allocation size.
         */
        protected int preferredChunkSize() {
            return sharedPrefChunkSize;
        }
    }

    @SuppressJava6Requirement(reason = "Guarded by version check")
    private static final class Magazine extends AllocationStatistics {
        private static final AtomicReferenceFieldUpdater<Magazine, Chunk> NEXT_IN_LINE;
        static {
            NEXT_IN_LINE = AtomicReferenceFieldUpdater.newUpdater(Magazine.class, Chunk.class, "nextInLine");
        }
        private Chunk current;
        @SuppressWarnings("unused") // updated via NEXT_IN_LINE
        private volatile Chunk nextInLine;
        private final AtomicLong usedMemory;
        private final StampedLock allocationLock;

        Magazine(AdaptivePoolingAllocator parent) {
            this(parent, true);
        }

        Magazine(AdaptivePoolingAllocator parent, boolean shareable) {
            super(parent, shareable);

            // We only need the StampedLock if this Magazine will be shared across threads.
            if (shareable) {
                allocationLock = new StampedLock();
            } else {
                allocationLock = null;
            }
            usedMemory = new AtomicLong();
        }

        public boolean tryAllocate(int size, int sizeBucket, int maxCapacity, AdaptiveByteBuf buf) {
            if (allocationLock == null) {
                // This magazine is not shared across threads, just allocate directly.
                allocate(size, sizeBucket, maxCapacity, buf);
                return true;
            }

            // Try to retrieve the lock and if successful allocate.
            long writeLock = allocationLock.tryWriteLock();
            if (writeLock != 0) {
                try {
                    allocate(size, sizeBucket, maxCapacity, buf);
                    return true;
                } finally {
                    allocationLock.unlockWrite(writeLock);
                }
            }
            return false;
        }

        private void allocate(int size, int sizeBucket, int maxCapacity, AdaptiveByteBuf buf) {
            recordAllocationSize(sizeBucket);
            Chunk curr = current;
            if (curr != null) {
                if (curr.remainingCapacity() > size) {
                    curr.readInitInto(buf, size, maxCapacity);
                    // We still have some bytes left that we can use for the next allocation, just early return.
                    return;
                }

                // At this point we know that this will be the last time current will be used, so directly set it to
                // null and release it once we are done.
                current = null;
                try {
                    if (curr.remainingCapacity() == size) {
                        curr.readInitInto(buf, size, maxCapacity);
                        return;
                    }
                } finally {
                    curr.release();
                }
<<<<<<< HEAD
                curr.readInitInto(buf, size, maxCapacity);
                return;
            }
            int transResult = TransResult.NO_TRANS;
            if (curr != null) {
                if (curr.remainingCapacity() < RETIRE_CAPACITY) {
                    curr.release();
                } else {
                    transResult = transChunk(curr);
                }
            }
            if (TransResult.TO_NEXT_IN_LINE != transResult && nextInLine != null) {
=======
            }

            assert current == null;

            // The fast-path for allocations did not work.
            //
            // Try to fetch the next "Magazine local" Chunk first, if this this fails as we don't have
            // one setup we will poll our centralQueue. If this fails as well we will just allocate a new Chunk.
            //
            // In any case we will store the Chunk as the current so it will be used again for the next allocation and
            // so be "reserved" by this Magazine for exclusive usage.
            if (nextInLine != null) {
>>>>>>> 5a9b28a4
                curr = NEXT_IN_LINE.getAndSet(this, null);
            } else {
                curr = parent.centralQueue.poll();
                if (curr == null) {
                    curr = newChunkAllocation(size);
                }
            }
            current = curr;

            assert current != null;

            if (curr.remainingCapacity() > size) {
                curr.readInitInto(buf, size, maxCapacity);
            } else if (curr.remainingCapacity() == size) {
                try {
                    curr.readInitInto(buf, size, maxCapacity);
                } finally {
                    // Release in a finally block so even if readInitInto(...) would throw we would still correctly
                    // release the current chunk before null it out.
                    curr.release();
                    current = null;
                }
            } else {
                Chunk newChunk = newChunkAllocation(size);
<<<<<<< HEAD
                newChunk.readInitInto(buf, size, maxCapacity);
                if (curr.remainingCapacity() < RETIRE_CAPACITY) {
                    curr.release();
                    current = newChunk;
                } else {
                    transChunk(newChunk);
=======
                try {
                    newChunk.readInitInto(buf, size, maxCapacity);
                    if (curr.remainingCapacity() < RETIRE_CAPACITY) {
                        curr.release();
                        current = newChunk;
                    } else if (!trySetNextInLine(newChunk)) {
                        if (!parent.offerToQueue(newChunk)) {
                            // Next-in-line is occupied AND the central queue is full.
                            // Rare that we should get here, but we'll only do one allocation out of this chunk, then.
                            newChunk.release();
                        }
                    }
                    newChunk = null;
                } finally {
                    if (newChunk != null) {
                        assert current == null;
                        // Something went wrong, let's ensure we not leak the newChunk.
                        newChunk.release();
                    }
>>>>>>> 5a9b28a4
                }
            }
        }

        /**
         * Returns an integer type result for the caller to perceive the transfer situation.*
         * @param current
         * @return
         */
        private int transChunk(Chunk current) {
            if (NEXT_IN_LINE.compareAndSet(this, null, current)) {
                return TransResult.TO_NEXT_IN_LINE;
            }
            if (parent.offerToQueue(current)) {
                return TransResult.TO_CENTER_QUEUE;
            }
            Chunk nextChunk = NEXT_IN_LINE.get(this);
            if (current.remainingCapacity() > nextChunk.remainingCapacity()) {
                if (NEXT_IN_LINE.compareAndSet(this, nextChunk, current)) {
                    nextChunk.release();
                    return TransResult.TO_NEXT_IN_LINE;
                } else {
                    // Next-in-line is occupied AND the central queue is full.
                    // Rare that we should get here, but we'll only do one allocation out of this chunk, then.
                    current.release();
                }
            }
            return TransResult.TO_RELEASE;
        }

        private Chunk newChunkAllocation(int promptingSize) {
            int size = Math.max(promptingSize * BUFS_PER_CHUNK, preferredChunkSize());
            ChunkAllocator chunkAllocator = parent.chunkAllocator;
            return new Chunk(chunkAllocator.allocate(size, size), this, true);
        }

        boolean trySetNextInLine(Chunk chunk) {
            return NEXT_IN_LINE.compareAndSet(this, null, chunk);
        }

        void free() {
            // Release the current Chunk and the next that was stored for later usage.
            if (current != null) {
                current.release();
                current = null;
            }
            Chunk next = NEXT_IN_LINE.getAndSet(this, null);
            if (next != null) {
                next.release();
            }
        }
    }

<<<<<<< HEAD
    private interface TransResult{
        int TO_RELEASE = -1;
        int NO_TRANS = 0;
        int TO_NEXT_IN_LINE = 1;
        int TO_CENTER_QUEUE = 2;
    }

    private static final class Chunk {

        /**
         * We're using 2 separate counters for reference counting, one for the up-count and one for the down-count,
         * in order to speed up the borrowing, which shouldn't need atomic operations, being single-threaded.
         */
        private static final AtomicIntegerFieldUpdater<Chunk> REF_CNT_UP_UPDATER =
                AtomicIntegerFieldUpdater.newUpdater(Chunk.class, "refCntUp");
        private static final AtomicIntegerFieldUpdater<Chunk> REF_CNT_DOWN_UPDATER =
                AtomicIntegerFieldUpdater.newUpdater(Chunk.class, "refCntDown");
=======
    private static final class Chunk implements ReferenceCounted {
>>>>>>> 5a9b28a4

        private final AbstractByteBuf delegate;
        private final Magazine magazine;
        private final int capacity;
        private final boolean pooled;
        private int allocatedBytes;
        private static final long REFCNT_FIELD_OFFSET =
                ReferenceCountUpdater.getUnsafeOffset(Chunk.class, "refCnt");
        private static final AtomicIntegerFieldUpdater<Chunk> AIF_UPDATER =
                AtomicIntegerFieldUpdater.newUpdater(Chunk.class, "refCnt");

        private static final ReferenceCountUpdater<Chunk> updater =
                new ReferenceCountUpdater<Chunk>() {
                    @Override
                    protected AtomicIntegerFieldUpdater<Chunk> updater() {
                        return AIF_UPDATER;
                    }
                    @Override
                    protected long unsafeOffset() {
                        return REFCNT_FIELD_OFFSET;
                    }
                };

        // Value might not equal "real" reference count, all access should be via the updater
        @SuppressWarnings({"unused", "FieldMayBeFinal"})
        private volatile int refCnt;

        Chunk(AbstractByteBuf delegate, Magazine magazine, boolean pooled) {
            this.delegate = delegate;
            this.magazine = magazine;
            this.pooled = pooled;
            this.capacity = delegate.capacity();
            magazine.usedMemory.getAndAdd(capacity);
            updater.setInitialValue(this);
        }

        @Override
        public Chunk touch(Object hint) {
            return this;
        }

        @Override
        public int refCnt() {
            return updater.refCnt(this);
        }

        @Override
        public Chunk retain() {
            return updater.retain(this);
        }

        @Override
        public Chunk retain(int increment) {
            return updater.retain(this, increment);
        }

        @Override
        public Chunk touch() {
            return this;
        }

        @Override
        public boolean release() {
            if (updater.release(this)) {
                deallocate();
                return true;
            }
            return false;
        }

        @Override
        public boolean release(int decrement) {
            if (updater.release(this, decrement)) {
                deallocate();
                return true;
            }
            return false;
        }

        private void deallocate() {
            Magazine mag = magazine;
            AdaptivePoolingAllocator parent = mag.parent;
            int chunkSize = mag.preferredChunkSize();
            int memSize = delegate.capacity();
            if (!pooled || memSize < chunkSize || memSize > chunkSize + (chunkSize >> 1)) {
                // Drop the chunk if the parent allocator is closed, or if the chunk is smaller than the
                // preferred chunk size, or over 50% larger than the preferred chunk size.
                mag.usedMemory.getAndAdd(-capacity());
                delegate.release();
            } else {
                updater.resetRefCnt(this);
                delegate.setIndex(0, 0);
                allocatedBytes = 0;
                if (!mag.trySetNextInLine(this)) {
                    if (!parent.offerToQueue(this)) {
                        // The central queue is full. Drop the memory with the original Drop instance.
                        delegate.release();
                    }
                }
            }
        }

        public void readInitInto(AdaptiveByteBuf buf, int size, int maxCapacity) {
            int startIndex = allocatedBytes;
            allocatedBytes = startIndex + size;
            Chunk chunk = this;
            chunk.retain();
            try {
                buf.init(delegate, chunk, 0, 0, startIndex, size, maxCapacity);
                chunk = null;
            } finally {
                if (chunk != null) {
                    // If chunk is not null we know that buf.init(...) failed and so we need to manually release
                    // the chunk again as we retained it before calling buf.init(...).
                    chunk.release();
                }
            }
        }

        public int remainingCapacity() {
            return capacity - allocatedBytes;
        }

        public int capacity() {
            return capacity;
        }
    }

    static final class AdaptiveByteBuf extends AbstractReferenceCountedByteBuf {
        static final ObjectPool<AdaptiveByteBuf> RECYCLER = ObjectPool.newPool(
                new ObjectPool.ObjectCreator<AdaptiveByteBuf>() {
                    @Override
                    public AdaptiveByteBuf newObject(ObjectPool.Handle<AdaptiveByteBuf> handle) {
                        return new AdaptiveByteBuf(handle);
                    }
                });

        static AdaptiveByteBuf newInstance(boolean useThreadLocal) {
            if (useThreadLocal) {
                AdaptiveByteBuf buf = RECYCLER.get();
                buf.resetRefCnt();
                buf.discardMarks();
                return buf;
            }
            return new AdaptiveByteBuf(null);
        }

        private final ObjectPool.Handle<AdaptiveByteBuf> handle;

        private int adjustment;
        private AbstractByteBuf rootParent;
        private Chunk chunk;
        private int length;
        private ByteBuffer tmpNioBuf;
        private boolean hasArray;
        private boolean hasMemoryAddress;

        AdaptiveByteBuf(ObjectPool.Handle<AdaptiveByteBuf> recyclerHandle) {
            super(0);
            handle = recyclerHandle;
        }

        void init(AbstractByteBuf unwrapped, Chunk wrapped, int readerIndex, int writerIndex,
                  int adjustment, int capacity, int maxCapacity) {
            this.adjustment = adjustment;
            chunk = wrapped;
            length = capacity;
            maxCapacity(maxCapacity);
            setIndex0(readerIndex, writerIndex);
            hasArray = unwrapped.hasArray();
            hasMemoryAddress = unwrapped.hasMemoryAddress();
            rootParent = unwrapped;
            tmpNioBuf = unwrapped.internalNioBuffer(adjustment, capacity).slice();
        }

        private AbstractByteBuf rootParent() {
            final AbstractByteBuf rootParent = this.rootParent;
            if (rootParent != null) {
                return rootParent;
            }
            throw new IllegalReferenceCountException();
        }

        @Override
        public ByteBuf retainedSlice() {
            if (handle == null) {
                return super.retainedSlice();
            }
            // If the handle is not null we can use the Pooled variants that use a Recycler.
            ensureAccessible();
            return PooledSlicedByteBuf.newInstance(this, this, readerIndex(), readableBytes());
        }

        @Override
        public ByteBuf retainedSlice(int index, int length) {
            if (handle == null) {
                return super.retainedSlice(index, length);
            }
            // If the handle is not null we can use the Pooled variants that use a Recycler.
            ensureAccessible();
            return PooledSlicedByteBuf.newInstance(this, this, index, length);
        }

        @Override
        public ByteBuf retainedDuplicate() {
            if (handle == null) {
                return super.retainedDuplicate();
            }
            // If the handle is not null we can use the Pooled variants that use a Recycler.
            ensureAccessible();
            return PooledDuplicatedByteBuf.newInstance(this, this, readerIndex(), writerIndex());
        }

        @Override
        public int capacity() {
            return length;
        }

        @Override
        public ByteBuf capacity(int newCapacity) {
            if (newCapacity == capacity()) {
                ensureAccessible();
                return this;
            }
            checkNewCapacity(newCapacity);
            if (newCapacity < capacity()) {
                length = newCapacity;
                setIndex0(Math.min(readerIndex(), newCapacity), Math.min(writerIndex(), newCapacity));
                return this;
            }

            // Reallocation required.
            ByteBuffer data = tmpNioBuf;
            data.clear();
            tmpNioBuf = null;
            Chunk chunk = this.chunk;
            Magazine magazine = chunk.magazine;
            AdaptivePoolingAllocator allocator = magazine.parent;
            int readerIndex = this.readerIndex;
            int writerIndex = this.writerIndex;
            allocator.allocate(newCapacity, maxCapacity(), this);
            tmpNioBuf.put(data);
            tmpNioBuf.clear();
            chunk.release();
            this.readerIndex = readerIndex;
            this.writerIndex = writerIndex;
            return this;
        }

        @Override
        public ByteBufAllocator alloc() {
            return rootParent().alloc();
        }

        @Override
        public ByteOrder order() {
            return rootParent().order();
        }

        @Override
        public ByteBuf unwrap() {
            return null;
        }

        @Override
        public boolean isDirect() {
            return rootParent().isDirect();
        }

        @Override
        public int arrayOffset() {
            return idx(rootParent().arrayOffset());
        }

        @Override
        public boolean hasMemoryAddress() {
            return hasMemoryAddress;
        }

        @Override
        public long memoryAddress() {
            ensureAccessible();
            return rootParent().memoryAddress() + adjustment;
        }

        @Override
        public ByteBuffer nioBuffer(int index, int length) {
            checkIndex(index, length);
            return rootParent().nioBuffer(idx(index), length);
        }

        @Override
        public ByteBuffer internalNioBuffer(int index, int length) {
            checkIndex(index, length);
            return (ByteBuffer) internalNioBuffer().position(index).limit(index + length);
        }

        private ByteBuffer internalNioBuffer() {
            return (ByteBuffer) tmpNioBuf.clear();
        }

        @Override
        public ByteBuffer[] nioBuffers(int index, int length) {
            checkIndex(index, length);
            return rootParent().nioBuffers(idx(index), length);
        }

        @Override
        public boolean hasArray() {
            return hasArray;
        }

        @Override
        public byte[] array() {
            ensureAccessible();
            return rootParent().array();
        }

        @Override
        public ByteBuf copy(int index, int length) {
            checkIndex(index, length);
            return rootParent().copy(idx(index), length);
        }

        @Override
        public int nioBufferCount() {
            return rootParent().nioBufferCount();
        }

        @Override
        protected byte _getByte(int index) {
            return rootParent()._getByte(idx(index));
        }

        @Override
        protected short _getShort(int index) {
            return rootParent()._getShort(idx(index));
        }

        @Override
        protected short _getShortLE(int index) {
            return rootParent()._getShortLE(idx(index));
        }

        @Override
        protected int _getUnsignedMedium(int index) {
            return rootParent()._getUnsignedMedium(idx(index));
        }

        @Override
        protected int _getUnsignedMediumLE(int index) {
            return rootParent()._getUnsignedMediumLE(idx(index));
        }

        @Override
        protected int _getInt(int index) {
            return rootParent()._getInt(idx(index));
        }

        @Override
        protected int _getIntLE(int index) {
            return rootParent()._getIntLE(idx(index));
        }

        @Override
        protected long _getLong(int index) {
            return rootParent()._getLong(idx(index));
        }

        @Override
        protected long _getLongLE(int index) {
            return rootParent()._getLongLE(idx(index));
        }

        @Override
        public ByteBuf getBytes(int index, ByteBuf dst, int dstIndex, int length) {
            checkIndex(index, length);
            rootParent().getBytes(idx(index), dst, dstIndex, length);
            return this;
        }

        @Override
        public ByteBuf getBytes(int index, byte[] dst, int dstIndex, int length) {
            checkIndex(index, length);
            rootParent().getBytes(idx(index), dst, dstIndex, length);
            return this;
        }

        @Override
        public ByteBuf getBytes(int index, ByteBuffer dst) {
            checkIndex(index, dst.remaining());
            rootParent().getBytes(idx(index), dst);
            return this;
        }

        @Override
        protected void _setByte(int index, int value) {
            rootParent()._setByte(idx(index), value);
        }

        @Override
        protected void _setShort(int index, int value) {
            rootParent()._setShort(idx(index), value);
        }

        @Override
        protected void _setShortLE(int index, int value) {
            rootParent()._setShortLE(idx(index), value);
        }

        @Override
        protected void _setMedium(int index, int value) {
            rootParent()._setMedium(idx(index), value);
        }

        @Override
        protected void _setMediumLE(int index, int value) {
            rootParent()._setMediumLE(idx(index), value);
        }

        @Override
        protected void _setInt(int index, int value) {
            rootParent()._setInt(idx(index), value);
        }

        @Override
        protected void _setIntLE(int index, int value) {
            rootParent()._setIntLE(idx(index), value);
        }

        @Override
        protected void _setLong(int index, long value) {
            rootParent()._setLong(idx(index), value);
        }

        @Override
        protected void _setLongLE(int index, long value) {
            rootParent().setLongLE(idx(index), value);
        }

        @Override
        public ByteBuf setBytes(int index, byte[] src, int srcIndex, int length) {
            checkIndex(index, length);
            rootParent().setBytes(idx(index), src, srcIndex, length);
            return this;
        }

        @Override
        public ByteBuf setBytes(int index, ByteBuf src, int srcIndex, int length) {
            checkIndex(index, length);
            rootParent().setBytes(idx(index), src, srcIndex, length);
            return this;
        }

        @Override
        public ByteBuf setBytes(int index, ByteBuffer src) {
            checkIndex(index, src.remaining());
            rootParent().setBytes(idx(index), src);
            return this;
        }

        @Override
        public ByteBuf getBytes(int index, OutputStream out, int length)
                throws IOException {
            checkIndex(index, length);
            if (length != 0) {
                ByteBufUtil.readBytes(alloc(), internalNioBuffer().duplicate(), index, length, out);
            }
            return this;
        }

        @Override
        public int getBytes(int index, GatheringByteChannel out, int length)
                throws IOException {
            return out.write(internalNioBuffer(index, length).duplicate());
        }

        @Override
        public int getBytes(int index, FileChannel out, long position, int length)
                throws IOException {
            return out.write(internalNioBuffer(index, length).duplicate(), position);
        }

        @Override
        public int setBytes(int index, InputStream in, int length)
                throws IOException {
            checkIndex(index, length);
            final AbstractByteBuf rootParent = rootParent();
            if (rootParent.hasArray()) {
                return rootParent.setBytes(idx(index), in, length);
            }
            byte[] tmp = ByteBufUtil.threadLocalTempArray(length);
            int readBytes = in.read(tmp, 0, length);
            if (readBytes <= 0) {
                return readBytes;
            }
            setBytes(index, tmp, 0, readBytes);
            return readBytes;
        }

        @Override
        public int setBytes(int index, ScatteringByteChannel in, int length)
                throws IOException {
            try {
                return in.read(internalNioBuffer(index, length).duplicate());
            } catch (ClosedChannelException ignored) {
                return -1;
            }
        }

        @Override
        public int setBytes(int index, FileChannel in, long position, int length)
                throws IOException {
            try {
                return in.read(internalNioBuffer(index, length).duplicate(), position);
            } catch (ClosedChannelException ignored) {
                return -1;
            }
        }

        @Override
        public int forEachByte(int index, int length, ByteProcessor processor) {
            checkIndex(index, length);
            int ret = rootParent().forEachByte(idx(index), length, processor);
            return forEachResult(ret);
        }

        @Override
        public int forEachByteDesc(int index, int length, ByteProcessor processor) {
            checkIndex(index, length);
            int ret = rootParent().forEachByteDesc(idx(index), length, processor);
            return forEachResult(ret);
        }

        private int forEachResult(int ret) {
            if (ret < adjustment) {
                return -1;
            }
            return ret - adjustment;
        }

        @Override
        public boolean isContiguous() {
            return rootParent().isContiguous();
        }

        private int idx(int index) {
            return index + adjustment;
        }

        @Override
        protected void deallocate() {
            if (chunk != null) {
                chunk.release();
            }
            tmpNioBuf = null;
            chunk = null;
            rootParent = null;
            if (handle instanceof Recycler.EnhancedHandle) {
                ((Recycler.EnhancedHandle<?>) handle).unguardedRecycle(this);
            } else if (handle != null) {
                handle.recycle(this);
            }
        }
    }

    /**
     * The strategy for how {@link AdaptivePoolingAllocator} should allocate chunk buffers.
     */
    interface ChunkAllocator {
        /**
         * Allocate a buffer for a chunk. This can be any kind of {@link AbstractByteBuf} implementation.
         * @param initialCapacity The initial capacity of the returned {@link AbstractByteBuf}.
         * @param maxCapacity The maximum capacity of the returned {@link AbstractByteBuf}.
         * @return The buffer that represents the chunk memory.
         */
        AbstractByteBuf allocate(int initialCapacity, int maxCapacity);
    }
}<|MERGE_RESOLUTION|>--- conflicted
+++ resolved
@@ -513,10 +513,9 @@
                 } finally {
                     curr.release();
                 }
-<<<<<<< HEAD
-                curr.readInitInto(buf, size, maxCapacity);
-                return;
-            }
+ 
+            assert current == null;
+            
             int transResult = TransResult.NO_TRANS;
             if (curr != null) {
                 if (curr.remainingCapacity() < RETIRE_CAPACITY) {
@@ -525,12 +524,7 @@
                     transResult = transChunk(curr);
                 }
             }
-            if (TransResult.TO_NEXT_IN_LINE != transResult && nextInLine != null) {
-=======
-            }
-
-            assert current == null;
-
+           
             // The fast-path for allocations did not work.
             //
             // Try to fetch the next "Magazine local" Chunk first, if this this fails as we don't have
@@ -538,8 +532,7 @@
             //
             // In any case we will store the Chunk as the current so it will be used again for the next allocation and
             // so be "reserved" by this Magazine for exclusive usage.
-            if (nextInLine != null) {
->>>>>>> 5a9b28a4
+            if (TransResult.TO_NEXT_IN_LINE != transResult && nextInLine != null) {
                 curr = NEXT_IN_LINE.getAndSet(this, null);
             } else {
                 curr = parent.centralQueue.poll();
@@ -564,25 +557,13 @@
                 }
             } else {
                 Chunk newChunk = newChunkAllocation(size);
-<<<<<<< HEAD
-                newChunk.readInitInto(buf, size, maxCapacity);
-                if (curr.remainingCapacity() < RETIRE_CAPACITY) {
-                    curr.release();
-                    current = newChunk;
-                } else {
-                    transChunk(newChunk);
-=======
                 try {
                     newChunk.readInitInto(buf, size, maxCapacity);
                     if (curr.remainingCapacity() < RETIRE_CAPACITY) {
                         curr.release();
                         current = newChunk;
-                    } else if (!trySetNextInLine(newChunk)) {
-                        if (!parent.offerToQueue(newChunk)) {
-                            // Next-in-line is occupied AND the central queue is full.
-                            // Rare that we should get here, but we'll only do one allocation out of this chunk, then.
-                            newChunk.release();
-                        }
+                    } else {
+                        transChunk(newChunk);
                     }
                     newChunk = null;
                 } finally {
@@ -590,8 +571,7 @@
                         assert current == null;
                         // Something went wrong, let's ensure we not leak the newChunk.
                         newChunk.release();
-                    }
->>>>>>> 5a9b28a4
+                    } 
                 }
             }
         }
@@ -645,7 +625,6 @@
         }
     }
 
-<<<<<<< HEAD
     private interface TransResult{
         int TO_RELEASE = -1;
         int NO_TRANS = 0;
@@ -653,19 +632,7 @@
         int TO_CENTER_QUEUE = 2;
     }
 
-    private static final class Chunk {
-
-        /**
-         * We're using 2 separate counters for reference counting, one for the up-count and one for the down-count,
-         * in order to speed up the borrowing, which shouldn't need atomic operations, being single-threaded.
-         */
-        private static final AtomicIntegerFieldUpdater<Chunk> REF_CNT_UP_UPDATER =
-                AtomicIntegerFieldUpdater.newUpdater(Chunk.class, "refCntUp");
-        private static final AtomicIntegerFieldUpdater<Chunk> REF_CNT_DOWN_UPDATER =
-                AtomicIntegerFieldUpdater.newUpdater(Chunk.class, "refCntDown");
-=======
     private static final class Chunk implements ReferenceCounted {
->>>>>>> 5a9b28a4
 
         private final AbstractByteBuf delegate;
         private final Magazine magazine;
