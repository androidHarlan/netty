--- conflicted
+++ resolved
@@ -56,16 +56,12 @@
     private static final int MIN_PAGE_SIZE = 4096;
     private static final int MAX_CHUNK_SIZE = (int) (((long) Integer.MAX_VALUE + 1) / 2);
 
-<<<<<<< HEAD
-    private final Runnable trimTask = this::trimCurrentThreadCache;
-=======
     private final Runnable trimTask = new Runnable() {
         @Override
         public void run() {
             PooledByteBufAllocator.this.trimCurrentThreadCache();
         }
     };
->>>>>>> 71860e5b
 
     static {
         int defaultPageSize = SystemPropertyUtil.getInt("io.netty.allocator.pageSize", 8192);
@@ -132,7 +128,7 @@
                 "io.netty.allocation.cacheTrimIntervalMillis", 0);
 
         DEFAULT_USE_CACHE_FOR_ALL_THREADS = SystemPropertyUtil.getBoolean(
-                "io.netty.allocator.useCacheForAllThreads", false);
+                "io.netty.allocator.useCacheForAllThreads", true);
 
         DEFAULT_DIRECT_MEMORY_CACHE_ALIGNMENT = SystemPropertyUtil.getInt(
                 "io.netty.allocator.directMemoryCacheAlignment", 0);
@@ -253,7 +249,7 @@
 
         if (nHeapArena > 0) {
             heapArenas = newArenaArray(nHeapArena);
-            List<PoolArenaMetric> metrics = new ArrayList<>(heapArenas.length);
+            List<PoolArenaMetric> metrics = new ArrayList<PoolArenaMetric>(heapArenas.length);
             for (int i = 0; i < heapArenas.length; i ++) {
                 PoolArena.HeapArena arena = new PoolArena.HeapArena(this,
                         pageSize, maxOrder, pageShifts, chunkSize,
@@ -269,7 +265,7 @@
 
         if (nDirectArena > 0) {
             directArenas = newArenaArray(nDirectArena);
-            List<PoolArenaMetric> metrics = new ArrayList<>(directArenas.length);
+            List<PoolArenaMetric> metrics = new ArrayList<PoolArenaMetric>(directArenas.length);
             for (int i = 0; i < directArenas.length; i ++) {
                 PoolArena.DirectArena arena = new PoolArena.DirectArena(
                         this, pageSize, maxOrder, pageShifts, chunkSize, directMemoryCacheAlignment);
