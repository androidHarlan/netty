--- conflicted
+++ resolved
@@ -53,15 +53,8 @@
      */
     public UnpooledDirectByteBuf(ByteBufAllocator alloc, int initialCapacity, int maxCapacity) {
         super(maxCapacity);
-<<<<<<< HEAD
-        if (alloc == null) {
-            throw new NullPointerException("alloc");
-        }
+        requireNonNull(alloc, "alloc");
         checkClosedInterval(initialCapacity, 0, maxCapacity, "initialCapacity");
-=======
-        requireNonNull(alloc, "alloc");
-        checkPositiveOrZero(initialCapacity, "initialCapacity");
->>>>>>> f6f75646
         checkPositiveOrZero(maxCapacity, "maxCapacity");
 
         this.alloc = alloc;
