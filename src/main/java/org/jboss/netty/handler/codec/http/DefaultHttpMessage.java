--- conflicted
+++ resolved
@@ -20,15 +20,7 @@
 import org.jboss.netty.buffer.ChannelBuffers;
 import org.jboss.netty.util.internal.StringUtil;
 
-<<<<<<< HEAD
-import java.util.ArrayList;
-import java.util.List;
-import java.util.Map;
-import java.util.Set;
-import java.util.HashSet;
-=======
 import java.util.*;
->>>>>>> 49fe217c
 
 import static org.jboss.netty.handler.codec.http.HttpMessageDecoder.*;
 
@@ -68,48 +60,27 @@
     }
 
     public void setHeader(final String name, final Object value) {
-<<<<<<< HEAD
-        // What does this do when there are multiple headers already?
-=======
         ensureHeaders();
->>>>>>> 49fe217c
         headers.setHeader(name, value);
     }
 
     public void setHeader(final String name, final Iterable<?> values) {
-<<<<<<< HEAD
-        // What does this do when there are multiple headers already?
-=======
         ensureHeaders();
->>>>>>> 49fe217c
         headers.setHeader(name, values);
     }
 
     public void removeHeader(final String name) {
-<<<<<<< HEAD
-        headers.removeHeader(name);
-=======
         if (headers != null) {
             headers.removeHeader(name);
         }
->>>>>>> 49fe217c
         if (headerBlock != null) {
             int length = name.length();
             for (int i = 0; i < numHeaders; i++) {
                 int base = mapOffset + i * INT_SIZE * POSITIONS;
                 int nameStart = headerBlock.getInt(base);
-<<<<<<< HEAD
-                int nameEnd = headerBlock.getInt(base + NAME_END);
-                int nameLength = nameEnd - nameStart;
-                if (length == nameLength) {
-                    int valueStart = headerBlock.getInt(base + VALUE_START);
-                    int valueEnd = headerBlock.getInt(base + VALUE_END);
-                    int valueLength = valueEnd - valueStart;
-=======
                 int nameLength = headerBlock.getInt(base + NAME_END) - nameStart;
                 if (length == nameLength) {
                     int valueLength = headerBlock.getInt(base + VALUE_END) - headerBlock.getInt(base + VALUE_START);
->>>>>>> 49fe217c
                     if (valueLength >= 0) {
                         if (checkEquals(name, nameStart, nameLength)) {
                             // Remove the name
@@ -154,13 +125,9 @@
     }
 
     public void clearHeaders() {
-<<<<<<< HEAD
-        headers.clearHeaders();
-=======
         if (headers != null) {
             headers.clearHeaders();
         }
->>>>>>> 49fe217c
         headerBlock = null;
     }
 
@@ -177,28 +144,12 @@
 
     public String getHeader(final String name) {
         // We can override what we read
-<<<<<<< HEAD
-        String header = headers.getHeader(name);
-=======
         String header = headers == null ? null : headers.getHeader(name);
->>>>>>> 49fe217c
         if (header == null && headerBlock != null) {
             int length = name.length();
             for (int i = 0; i < numHeaders; i++) {
                 int base = mapOffset + i * INT_SIZE * POSITIONS;
                 int nameStart = headerBlock.getInt(base);
-<<<<<<< HEAD
-                int nameEnd = headerBlock.getInt(base + NAME_END);
-                int nameLength = nameEnd - nameStart;
-                if (length == nameLength) {
-                    int valueStart = headerBlock.getInt(base + VALUE_START);
-                    int valueEnd = headerBlock.getInt(base + VALUE_END);
-                    int valueLength = valueEnd - valueStart;
-                    if (valueLength >= 0) {
-                        if (checkEquals(name, nameStart, nameLength)) {
-                            byte[] valueBuffer = getHeaderBytes(valueStart, valueLength);
-                            return new String(valueBuffer);
-=======
                 int nameLength = headerBlock.getInt(base + NAME_END) - nameStart;
                 if (length == nameLength) {
                     int valueStart = headerBlock.getInt(base + VALUE_START);
@@ -206,7 +157,6 @@
                     if (valueLength >= 0) {
                         if (checkEquals(name, nameStart, nameLength)) {
                             return new String(getHeaderBytes(valueStart, valueLength));
->>>>>>> 49fe217c
                         }
                     }
                 }
@@ -231,19 +181,10 @@
             for (int i = 0; i < numHeaders; i++) {
                 int base = mapOffset + i * INT_SIZE * POSITIONS;
                 int nameStart = headerBlock.getInt(base);
-<<<<<<< HEAD
-                int nameEnd = headerBlock.getInt(base + NAME_END);
-                int nameLength = nameEnd - nameStart;
-                if (length == nameLength) {
-                    int valueStart = headerBlock.getInt(base + VALUE_START);
-                    int valueEnd = headerBlock.getInt(base + VALUE_END);
-                    int valueLength = valueEnd - valueStart;
-=======
                 int nameLength = headerBlock.getInt(base + NAME_END) - nameStart;
                 if (length == nameLength) {
                     int valueStart = headerBlock.getInt(base + VALUE_START);
                     int valueLength = headerBlock.getInt(base + VALUE_END) - valueStart;
->>>>>>> 49fe217c
                     if (valueLength >= 0) {
                         if (checkEquals(name, nameStart, nameLength)) {
                             list.add(new String(getHeaderBytes(valueStart, valueLength)));
@@ -251,19 +192,12 @@
                     }
                 }
             }
-<<<<<<< HEAD
-            list.addAll(headers.getHeaders(name));
-            return list;
-        } else {
-            return headers.getHeaders(name);
-=======
             if (headers != null) {
                 list.addAll(headers.getHeaders(name));
             }
             return list;
         } else {
             return headers == null ? EMPTY_LIST : headers.getHeaders(name);
->>>>>>> 49fe217c
         }
     }
 
@@ -273,17 +207,9 @@
             for (int i = 0; i < numHeaders; i++) {
                 int base = mapOffset + i * INT_SIZE * POSITIONS;
                 int nameStart = headerBlock.getInt(base);
-<<<<<<< HEAD
-                int nameEnd = headerBlock.getInt(base + NAME_END);
-                int valueStart = headerBlock.getInt(base + VALUE_START);
-                int valueEnd = headerBlock.getInt(base + VALUE_END);
-                int nameLength = nameEnd - nameStart;
-                int valueLength = valueEnd - valueStart;
-=======
                 int nameLength = headerBlock.getInt(base + NAME_END) - nameStart;
                 int valueStart = headerBlock.getInt(base + VALUE_START);
                 int valueLength = headerBlock.getInt(base + VALUE_END) - valueStart;
->>>>>>> 49fe217c
                 if (nameLength > 0 && valueLength >= 0) {
                     final String headerName = new String(getHeaderBytes(nameStart, nameLength));
                     final String headerValue = new String(getHeaderBytes(valueStart, valueLength));
@@ -303,28 +229,17 @@
                     });
                 }
             }
-<<<<<<< HEAD
-            list.addAll(headers.getHeaders());
-            return list;
-        } else {
-            return headers.getHeaders();
-=======
             if (headers != null) {
                 list.addAll(headers.getHeaders());
             }
             return list;
         } else {
             return headers == null ? EMPTY_HEADERS_LIST : headers.getHeaders();
->>>>>>> 49fe217c
         }
     }
 
     public boolean containsHeader(final String name) {
-<<<<<<< HEAD
-        if (headers.containsHeader(name)) {
-=======
         if (headers != null && headers.containsHeader(name)) {
->>>>>>> 49fe217c
             return true;
         } else {
             if (headerBlock != null) {
@@ -332,18 +247,9 @@
                 for (int i = 0; i < numHeaders; i++) {
                     int base = mapOffset + i * INT_SIZE * POSITIONS;
                     int nameStart = headerBlock.getInt(base);
-<<<<<<< HEAD
-                    int nameEnd = headerBlock.getInt(base + NAME_END);
-                    int nameLength = nameEnd - nameStart;
-                    if (length == nameLength) {
-                        int valueStart = headerBlock.getInt(base + VALUE_START);
-                        int valueEnd = headerBlock.getInt(base + VALUE_END);
-                        int valueLength = valueEnd - valueStart;
-=======
                     int nameLength = headerBlock.getInt(base + NAME_END) - nameStart;
                     if (length == nameLength) {
                         int valueLength = headerBlock.getInt(base + VALUE_END) - headerBlock.getInt(base + VALUE_START);
->>>>>>> 49fe217c
                         if (valueLength >= 0) {
                             if (checkEquals(name, nameStart, nameLength)) {
                                 return true;
@@ -362,23 +268,6 @@
             for (int i = 0; i < numHeaders; i++) {
                 int base = mapOffset + i * INT_SIZE * POSITIONS;
                 int nameStart = headerBlock.getInt(base);
-<<<<<<< HEAD
-                int nameEnd = headerBlock.getInt(base + NAME_END);
-                int valueStart = headerBlock.getInt(base + VALUE_START);
-                int valueEnd = headerBlock.getInt(base + VALUE_END);
-                int nameLength = nameEnd - nameStart;
-                int valueLength = valueEnd - valueStart;
-                if (nameLength > 0 && valueLength >= 0) {
-                    byte[] nameBuffer = getHeaderBytes(nameStart, nameLength);
-                    final String headerName = new String(nameBuffer);
-                    headerNames.add(headerName);
-                }
-            }
-            headerNames.addAll(headers.getHeaderNames());
-            return headerNames;
-        } else {
-            return headers.getHeaderNames();
-=======
                 int nameLength = headerBlock.getInt(base + NAME_END) - nameStart;
                 int valueLength = headerBlock.getInt(base + VALUE_END) - headerBlock.getInt(base + VALUE_START);
                 if (nameLength > 0 && valueLength >= 0) {
@@ -391,7 +280,6 @@
             return headerNames;
         } else {
             return headers == null ? EMPTY_SET : headers.getHeaderNames();
->>>>>>> 49fe217c
         }
     }
 
