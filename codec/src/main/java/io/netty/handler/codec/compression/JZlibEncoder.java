/*
 * Copyright 2012 The Netty Project
 *
 * The Netty Project licenses this file to you under the Apache License,
 * version 2.0 (the "License"); you may not use this file except in compliance
 * with the License. You may obtain a copy of the License at:
 *
 *   http://www.apache.org/licenses/LICENSE-2.0
 *
 * Unless required by applicable law or agreed to in writing, software
 * distributed under the License is distributed on an "AS IS" BASIS, WITHOUT
 * WARRANTIES OR CONDITIONS OF ANY KIND, either express or implied. See the
 * License for the specific language governing permissions and limitations
 * under the License.
 */
package io.netty.handler.codec.compression;

<<<<<<< HEAD
import static io.netty.util.internal.ObjectUtil.checkClosedInterval;
=======
import static java.util.Objects.requireNonNull;
>>>>>>> f6f75646

import com.jcraft.jzlib.Deflater;
import com.jcraft.jzlib.JZlib;
import io.netty.buffer.ByteBuf;
import io.netty.buffer.Unpooled;
import io.netty.channel.ChannelFuture;
import io.netty.channel.ChannelFutureListener;
import io.netty.channel.ChannelHandlerContext;
import io.netty.channel.ChannelPromise;
import io.netty.channel.ChannelPromiseNotifier;
import io.netty.util.concurrent.EventExecutor;
import io.netty.util.internal.EmptyArrays;

import java.util.concurrent.TimeUnit;

/**
 * Compresses a {@link ByteBuf} using the deflate algorithm.
 */
public class JZlibEncoder extends ZlibEncoder {

    private final int wrapperOverhead;
    private final Deflater z = new Deflater();
    private volatile boolean finished;
    private volatile ChannelHandlerContext ctx;

    /**
     * Creates a new zlib encoder with the default compression level ({@code 6}),
     * default window bits ({@code 15}), default memory level ({@code 8}),
     * and the default wrapper ({@link ZlibWrapper#ZLIB}).
     *
     * @throws CompressionException if failed to initialize zlib
     */
    public JZlibEncoder() {
        this(6);
    }

    /**
     * Creates a new zlib encoder with the specified {@code compressionLevel},
     * default window bits ({@code 15}), default memory level ({@code 8}),
     * and the default wrapper ({@link ZlibWrapper#ZLIB}).
     *
     * @param compressionLevel
     *        {@code 1} yields the fastest compression and {@code 9} yields the
     *        best compression.  {@code 0} means no compression.  The default
     *        compression level is {@code 6}.
     *
     * @throws CompressionException if failed to initialize zlib
     */
    public JZlibEncoder(int compressionLevel) {
        this(ZlibWrapper.ZLIB, compressionLevel);
    }

    /**
     * Creates a new zlib encoder with the default compression level ({@code 6}),
     * default window bits ({@code 15}), default memory level ({@code 8}),
     * and the specified wrapper.
     *
     * @throws CompressionException if failed to initialize zlib
     */
    public JZlibEncoder(ZlibWrapper wrapper) {
        this(wrapper, 6);
    }

    /**
     * Creates a new zlib encoder with the specified {@code compressionLevel},
     * default window bits ({@code 15}), default memory level ({@code 8}),
     * and the specified wrapper.
     *
     * @param compressionLevel
     *        {@code 1} yields the fastest compression and {@code 9} yields the
     *        best compression.  {@code 0} means no compression.  The default
     *        compression level is {@code 6}.
     *
     * @throws CompressionException if failed to initialize zlib
     */
    public JZlibEncoder(ZlibWrapper wrapper, int compressionLevel) {
        this(wrapper, compressionLevel, 15, 8);
    }

    /**
     * Creates a new zlib encoder with the specified {@code compressionLevel},
     * the specified {@code windowBits}, the specified {@code memLevel}, and
     * the specified wrapper.
     *
     * @param compressionLevel
     *        {@code 1} yields the fastest compression and {@code 9} yields the
     *        best compression.  {@code 0} means no compression.  The default
     *        compression level is {@code 6}.
     * @param windowBits
     *        The base two logarithm of the size of the history buffer.  The
     *        value should be in the range {@code 9} to {@code 15} inclusive.
     *        Larger values result in better compression at the expense of
     *        memory usage.  The default value is {@code 15}.
     * @param memLevel
     *        How much memory should be allocated for the internal compression
     *        state.  {@code 1} uses minimum memory and {@code 9} uses maximum
     *        memory.  Larger values result in better and faster compression
     *        at the expense of memory usage.  The default value is {@code 8}
     *
     * @throws CompressionException if failed to initialize zlib
     */
    public JZlibEncoder(ZlibWrapper wrapper, int compressionLevel, int windowBits, int memLevel) {
<<<<<<< HEAD
        checkClosedInterval(compressionLevel, 0, 9, "compressionLevel");
        checkClosedInterval(windowBits, 9, 15, "windowBits");
        checkClosedInterval(memLevel, 1, 9, "memLevel");
        if (wrapper == null) {
            throw new NullPointerException("wrapper");
        }
=======

        if (compressionLevel < 0 || compressionLevel > 9) {
            throw new IllegalArgumentException(
                    "compressionLevel: " + compressionLevel +
                    " (expected: 0-9)");
        }
        if (windowBits < 9 || windowBits > 15) {
            throw new IllegalArgumentException(
                    "windowBits: " + windowBits + " (expected: 9-15)");
        }
        if (memLevel < 1 || memLevel > 9) {
            throw new IllegalArgumentException(
                    "memLevel: " + memLevel + " (expected: 1-9)");
        }
        requireNonNull(wrapper, "wrapper");
>>>>>>> f6f75646
        if (wrapper == ZlibWrapper.ZLIB_OR_NONE) {
            throw new IllegalArgumentException(
                    "wrapper '" + ZlibWrapper.ZLIB_OR_NONE + "' is not " +
                    "allowed for compression.");
        }

        int resultCode = z.init(
                compressionLevel, windowBits, memLevel,
                ZlibUtil.convertWrapperType(wrapper));
        if (resultCode != JZlib.Z_OK) {
            ZlibUtil.fail(z, "initialization failure", resultCode);
        }

        wrapperOverhead = ZlibUtil.wrapperOverhead(wrapper);
    }

    /**
     * Creates a new zlib encoder with the default compression level ({@code 6}),
     * default window bits ({@code 15}), default memory level ({@code 8}),
     * and the specified preset dictionary.  The wrapper is always
     * {@link ZlibWrapper#ZLIB} because it is the only format that supports
     * the preset dictionary.
     *
     * @param dictionary  the preset dictionary
     *
     * @throws CompressionException if failed to initialize zlib
     */
    public JZlibEncoder(byte[] dictionary) {
        this(6, dictionary);
    }

    /**
     * Creates a new zlib encoder with the specified {@code compressionLevel},
     * default window bits ({@code 15}), default memory level ({@code 8}),
     * and the specified preset dictionary.  The wrapper is always
     * {@link ZlibWrapper#ZLIB} because it is the only format that supports
     * the preset dictionary.
     *
     * @param compressionLevel
     *        {@code 1} yields the fastest compression and {@code 9} yields the
     *        best compression.  {@code 0} means no compression.  The default
     *        compression level is {@code 6}.
     * @param dictionary  the preset dictionary
     *
     * @throws CompressionException if failed to initialize zlib
     */
    public JZlibEncoder(int compressionLevel, byte[] dictionary) {
        this(compressionLevel, 15, 8, dictionary);
    }

    /**
     * Creates a new zlib encoder with the specified {@code compressionLevel},
     * the specified {@code windowBits}, the specified {@code memLevel},
     * and the specified preset dictionary.  The wrapper is always
     * {@link ZlibWrapper#ZLIB} because it is the only format that supports
     * the preset dictionary.
     *
     * @param compressionLevel
     *        {@code 1} yields the fastest compression and {@code 9} yields the
     *        best compression.  {@code 0} means no compression.  The default
     *        compression level is {@code 6}.
     * @param windowBits
     *        The base two logarithm of the size of the history buffer.  The
     *        value should be in the range {@code 9} to {@code 15} inclusive.
     *        Larger values result in better compression at the expense of
     *        memory usage.  The default value is {@code 15}.
     * @param memLevel
     *        How much memory should be allocated for the internal compression
     *        state.  {@code 1} uses minimum memory and {@code 9} uses maximum
     *        memory.  Larger values result in better and faster compression
     *        at the expense of memory usage.  The default value is {@code 8}
     * @param dictionary  the preset dictionary
     *
     * @throws CompressionException if failed to initialize zlib
     */
    public JZlibEncoder(int compressionLevel, int windowBits, int memLevel, byte[] dictionary) {
<<<<<<< HEAD
        checkClosedInterval(compressionLevel, 0, 9, "compressionLevel");
        checkClosedInterval(windowBits, 9, 15, "windowBits");
        checkClosedInterval(memLevel, 1, 9, "memLevel");
        if (dictionary == null) {
            throw new NullPointerException("dictionary");
        }
=======
        if (compressionLevel < 0 || compressionLevel > 9) {
            throw new IllegalArgumentException("compressionLevel: " + compressionLevel + " (expected: 0-9)");
        }
        if (windowBits < 9 || windowBits > 15) {
            throw new IllegalArgumentException(
                    "windowBits: " + windowBits + " (expected: 9-15)");
        }
        if (memLevel < 1 || memLevel > 9) {
            throw new IllegalArgumentException(
                    "memLevel: " + memLevel + " (expected: 1-9)");
        }
        requireNonNull(dictionary, "dictionary");
>>>>>>> f6f75646
        int resultCode;
        resultCode = z.deflateInit(
                compressionLevel, windowBits, memLevel,
                JZlib.W_ZLIB); // Default: ZLIB format
        if (resultCode != JZlib.Z_OK) {
            ZlibUtil.fail(z, "initialization failure", resultCode);
        } else {
            resultCode = z.deflateSetDictionary(dictionary, dictionary.length);
            if (resultCode != JZlib.Z_OK) {
                ZlibUtil.fail(z, "failed to set the dictionary", resultCode);
            }
        }

        wrapperOverhead = ZlibUtil.wrapperOverhead(ZlibWrapper.ZLIB);
    }

    @Override
    public ChannelFuture close() {
        return close(ctx().channel().newPromise());
    }

    @Override
    public ChannelFuture close(final ChannelPromise promise) {
        ChannelHandlerContext ctx = ctx();
        EventExecutor executor = ctx.executor();
        if (executor.inEventLoop()) {
            return finishEncode(ctx, promise);
        } else {
            final ChannelPromise p = ctx.newPromise();
            executor.execute(() -> {
                ChannelFuture f = finishEncode(ctx(), p);
                f.addListener(new ChannelPromiseNotifier(promise));
            });
            return p;
        }
    }

    private ChannelHandlerContext ctx() {
        ChannelHandlerContext ctx = this.ctx;
        if (ctx == null) {
            throw new IllegalStateException("not added to a pipeline");
        }
        return ctx;
    }

    @Override
    public boolean isClosed() {
        return finished;
    }

    @Override
    protected void encode(ChannelHandlerContext ctx, ByteBuf in, ByteBuf out) throws Exception {
        if (finished) {
            out.writeBytes(in);
            return;
        }

        int inputLength = in.readableBytes();
        if (inputLength == 0) {
            return;
        }

        try {
            // Configure input.
            boolean inHasArray = in.hasArray();
            z.avail_in = inputLength;
            if (inHasArray) {
                z.next_in = in.array();
                z.next_in_index = in.arrayOffset() + in.readerIndex();
            } else {
                byte[] array = new byte[inputLength];
                in.getBytes(in.readerIndex(), array);
                z.next_in = array;
                z.next_in_index = 0;
            }
            int oldNextInIndex = z.next_in_index;

            // Configure output.
            int maxOutputLength = (int) Math.ceil(inputLength * 1.001) + 12 + wrapperOverhead;
            out.ensureWritable(maxOutputLength);
            z.avail_out = maxOutputLength;
            z.next_out = out.array();
            z.next_out_index = out.arrayOffset() + out.writerIndex();
            int oldNextOutIndex = z.next_out_index;

            // Note that Z_PARTIAL_FLUSH has been deprecated.
            int resultCode;
            try {
                resultCode = z.deflate(JZlib.Z_SYNC_FLUSH);
            } finally {
                in.skipBytes(z.next_in_index - oldNextInIndex);
            }

            if (resultCode != JZlib.Z_OK) {
                ZlibUtil.fail(z, "compression failure", resultCode);
            }

            int outputLength = z.next_out_index - oldNextOutIndex;
            if (outputLength > 0) {
                out.writerIndex(out.writerIndex() + outputLength);
            }
        } finally {
            // Deference the external references explicitly to tell the VM that
            // the allocated byte arrays are temporary so that the call stack
            // can be utilized.
            // I'm not sure if the modern VMs do this optimization though.
            z.next_in = null;
            z.next_out = null;
        }
    }

    @Override
    public void close(
            final ChannelHandlerContext ctx,
            final ChannelPromise promise) {
        ChannelFuture f = finishEncode(ctx, ctx.newPromise());
        f.addListener((ChannelFutureListener) f1 -> ctx.close(promise));

        if (!f.isDone()) {
            // Ensure the channel is closed even if the write operation completes in time.
            ctx.executor().schedule(() -> {
                ctx.close(promise);
            }, 10, TimeUnit.SECONDS); // FIXME: Magic number
        }
    }

    private ChannelFuture finishEncode(ChannelHandlerContext ctx, ChannelPromise promise) {
        if (finished) {
            promise.setSuccess();
            return promise;
        }
        finished = true;

        ByteBuf footer;
        try {
            // Configure input.
            z.next_in = EmptyArrays.EMPTY_BYTES;
            z.next_in_index = 0;
            z.avail_in = 0;

            // Configure output.
            byte[] out = new byte[32]; // room for ADLER32 + ZLIB / CRC32 + GZIP header
            z.next_out = out;
            z.next_out_index = 0;
            z.avail_out = out.length;

            // Write the ADLER32 checksum (stream footer).
            int resultCode = z.deflate(JZlib.Z_FINISH);
            if (resultCode != JZlib.Z_OK && resultCode != JZlib.Z_STREAM_END) {
                promise.setFailure(ZlibUtil.deflaterException(z, "compression failure", resultCode));
                return promise;
            } else if (z.next_out_index != 0) {
                footer = Unpooled.wrappedBuffer(out, 0, z.next_out_index);
            } else {
                footer = Unpooled.EMPTY_BUFFER;
            }
        } finally {
            z.deflateEnd();

            // Deference the external references explicitly to tell the VM that
            // the allocated byte arrays are temporary so that the call stack
            // can be utilized.
            // I'm not sure if the modern VMs do this optimization though.
            z.next_in = null;
            z.next_out = null;
        }
        return ctx.writeAndFlush(footer, promise);
    }

    @Override
    public void handlerAdded(ChannelHandlerContext ctx) throws Exception {
        this.ctx = ctx;
    }
}<|MERGE_RESOLUTION|>--- conflicted
+++ resolved
@@ -15,11 +15,8 @@
  */
 package io.netty.handler.codec.compression;
 
-<<<<<<< HEAD
 import static io.netty.util.internal.ObjectUtil.checkClosedInterval;
-=======
 import static java.util.Objects.requireNonNull;
->>>>>>> f6f75646
 
 import com.jcraft.jzlib.Deflater;
 import com.jcraft.jzlib.JZlib;
@@ -122,30 +119,10 @@
      * @throws CompressionException if failed to initialize zlib
      */
     public JZlibEncoder(ZlibWrapper wrapper, int compressionLevel, int windowBits, int memLevel) {
-<<<<<<< HEAD
         checkClosedInterval(compressionLevel, 0, 9, "compressionLevel");
         checkClosedInterval(windowBits, 9, 15, "windowBits");
         checkClosedInterval(memLevel, 1, 9, "memLevel");
-        if (wrapper == null) {
-            throw new NullPointerException("wrapper");
-        }
-=======
-
-        if (compressionLevel < 0 || compressionLevel > 9) {
-            throw new IllegalArgumentException(
-                    "compressionLevel: " + compressionLevel +
-                    " (expected: 0-9)");
-        }
-        if (windowBits < 9 || windowBits > 15) {
-            throw new IllegalArgumentException(
-                    "windowBits: " + windowBits + " (expected: 9-15)");
-        }
-        if (memLevel < 1 || memLevel > 9) {
-            throw new IllegalArgumentException(
-                    "memLevel: " + memLevel + " (expected: 1-9)");
-        }
         requireNonNull(wrapper, "wrapper");
->>>>>>> f6f75646
         if (wrapper == ZlibWrapper.ZLIB_OR_NONE) {
             throw new IllegalArgumentException(
                     "wrapper '" + ZlibWrapper.ZLIB_OR_NONE + "' is not " +
@@ -222,27 +199,10 @@
      * @throws CompressionException if failed to initialize zlib
      */
     public JZlibEncoder(int compressionLevel, int windowBits, int memLevel, byte[] dictionary) {
-<<<<<<< HEAD
         checkClosedInterval(compressionLevel, 0, 9, "compressionLevel");
         checkClosedInterval(windowBits, 9, 15, "windowBits");
         checkClosedInterval(memLevel, 1, 9, "memLevel");
-        if (dictionary == null) {
-            throw new NullPointerException("dictionary");
-        }
-=======
-        if (compressionLevel < 0 || compressionLevel > 9) {
-            throw new IllegalArgumentException("compressionLevel: " + compressionLevel + " (expected: 0-9)");
-        }
-        if (windowBits < 9 || windowBits > 15) {
-            throw new IllegalArgumentException(
-                    "windowBits: " + windowBits + " (expected: 9-15)");
-        }
-        if (memLevel < 1 || memLevel > 9) {
-            throw new IllegalArgumentException(
-                    "memLevel: " + memLevel + " (expected: 1-9)");
-        }
         requireNonNull(dictionary, "dictionary");
->>>>>>> f6f75646
         int resultCode;
         resultCode = z.deflateInit(
                 compressionLevel, windowBits, memLevel,
