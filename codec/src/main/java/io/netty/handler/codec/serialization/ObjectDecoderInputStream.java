/*
 * Copyright 2012 The Netty Project
 *
 * The Netty Project licenses this file to you under the Apache License,
 * version 2.0 (the "License"); you may not use this file except in compliance
 * with the License. You may obtain a copy of the License at:
 *
 *   http://www.apache.org/licenses/LICENSE-2.0
 *
 * Unless required by applicable law or agreed to in writing, software
 * distributed under the License is distributed on an "AS IS" BASIS, WITHOUT
 * WARRANTIES OR CONDITIONS OF ANY KIND, either express or implied. See the
 * License for the specific language governing permissions and limitations
 * under the License.
 */
package io.netty.handler.codec.serialization;

<<<<<<< HEAD
import static io.netty.util.internal.ObjectUtil.checkPositive;
=======
import static java.util.Objects.requireNonNull;
>>>>>>> f6f75646

import java.io.BufferedReader;
import java.io.DataInputStream;
import java.io.IOException;
import java.io.InputStream;
import java.io.ObjectInput;
import java.io.StreamCorruptedException;

/**
 * An {@link ObjectInput} which is interoperable with {@link ObjectEncoder}
 * and {@link ObjectEncoderOutputStream}.
 */
public class ObjectDecoderInputStream extends InputStream implements
        ObjectInput {

    private final DataInputStream in;
    private final int maxObjectSize;
    private final ClassResolver classResolver;

    /**
     * Creates a new {@link ObjectInput}.
     *
     * @param in
     *        the {@link InputStream} where the serialized form will be
     *        read from
     */
    public ObjectDecoderInputStream(InputStream in) {
        this(in, null);
    }

    /**
     * Creates a new {@link ObjectInput}.
     *
     * @param in
     *        the {@link InputStream} where the serialized form will be
     *        read from
     * @param classLoader
     *        the {@link ClassLoader} which will load the class of the
     *        serialized object
     */
    public ObjectDecoderInputStream(InputStream in, ClassLoader classLoader) {
        this(in, classLoader, 1048576);
    }

    /**
     * Creates a new {@link ObjectInput}.
     *
     * @param in
     *        the {@link InputStream} where the serialized form will be
     *        read from
     * @param maxObjectSize
     *        the maximum byte length of the serialized object.  if the length
     *        of the received object is greater than this value,
     *        a {@link StreamCorruptedException} will be raised.
     */
    public ObjectDecoderInputStream(InputStream in, int maxObjectSize) {
        this(in, null, maxObjectSize);
    }

    /**
     * Creates a new {@link ObjectInput}.
     *
     * @param in
     *        the {@link InputStream} where the serialized form will be
     *        read from
     * @param classLoader
     *        the {@link ClassLoader} which will load the class of the
     *        serialized object
     * @param maxObjectSize
     *        the maximum byte length of the serialized object.  if the length
     *        of the received object is greater than this value,
     *        a {@link StreamCorruptedException} will be raised.
     */
    public ObjectDecoderInputStream(InputStream in, ClassLoader classLoader, int maxObjectSize) {
<<<<<<< HEAD
        if (in == null) {
            throw new NullPointerException("in");
        }
        checkPositive(maxObjectSize, "maxObjectSize");
=======
        requireNonNull(in, "in");
        if (maxObjectSize <= 0) {
            throw new IllegalArgumentException("maxObjectSize: " + maxObjectSize);
        }
>>>>>>> f6f75646
        if (in instanceof DataInputStream) {
            this.in = (DataInputStream) in;
        } else {
            this.in = new DataInputStream(in);
        }
        classResolver = ClassResolvers.weakCachingResolver(classLoader);
        this.maxObjectSize = maxObjectSize;
    }

    @Override
    public Object readObject() throws ClassNotFoundException, IOException {
        int dataLen = readInt();
        if (dataLen <= 0) {
            throw new StreamCorruptedException("invalid data length: " + dataLen);
        }
        if (dataLen > maxObjectSize) {
            throw new StreamCorruptedException(
                    "data length too big: " + dataLen + " (max: " + maxObjectSize + ')');
        }

        return new CompactObjectInputStream(in, classResolver).readObject();
    }

    @Override
    public int available() throws IOException {
        return in.available();
    }

    @Override
    public void close() throws IOException {
        in.close();
    }

    @Override
    public void mark(int readlimit) {
        in.mark(readlimit);
    }

    @Override
    public boolean markSupported() {
        return in.markSupported();
    }

    @Override
    public int read() throws IOException {
        return in.read();
    }

    @Override
    public final int read(byte[] b, int off, int len) throws IOException {
        return in.read(b, off, len);
    }

    @Override
    public final int read(byte[] b) throws IOException {
        return in.read(b);
    }

    @Override
    public final boolean readBoolean() throws IOException {
        return in.readBoolean();
    }

    @Override
    public final byte readByte() throws IOException {
        return in.readByte();
    }

    @Override
    public final char readChar() throws IOException {
        return in.readChar();
    }

    @Override
    public final double readDouble() throws IOException {
        return in.readDouble();
    }

    @Override
    public final float readFloat() throws IOException {
        return in.readFloat();
    }

    @Override
    public final void readFully(byte[] b, int off, int len) throws IOException {
        in.readFully(b, off, len);
    }

    @Override
    public final void readFully(byte[] b) throws IOException {
        in.readFully(b);
    }

    @Override
    public final int readInt() throws IOException {
        return in.readInt();
    }

    /**
     * @deprecated Use {@link BufferedReader#readLine()} instead.
     */
    @Override
    @Deprecated
    public final String readLine() throws IOException {
        return in.readLine();
    }

    @Override
    public final long readLong() throws IOException {
        return in.readLong();
    }

    @Override
    public final short readShort() throws IOException {
        return in.readShort();
    }

    @Override
    public final int readUnsignedByte() throws IOException {
        return in.readUnsignedByte();
    }

    @Override
    public final int readUnsignedShort() throws IOException {
        return in.readUnsignedShort();
    }

    @Override
    public final String readUTF() throws IOException {
        return in.readUTF();
    }

    @Override
    public void reset() throws IOException {
        in.reset();
    }

    @Override
    public long skip(long n) throws IOException {
        return in.skip(n);
    }

    @Override
    public final int skipBytes(int n) throws IOException {
        return in.skipBytes(n);
    }
}<|MERGE_RESOLUTION|>--- conflicted
+++ resolved
@@ -15,11 +15,8 @@
  */
 package io.netty.handler.codec.serialization;
 
-<<<<<<< HEAD
 import static io.netty.util.internal.ObjectUtil.checkPositive;
-=======
 import static java.util.Objects.requireNonNull;
->>>>>>> f6f75646
 
 import java.io.BufferedReader;
 import java.io.DataInputStream;
@@ -94,17 +91,8 @@
      *        a {@link StreamCorruptedException} will be raised.
      */
     public ObjectDecoderInputStream(InputStream in, ClassLoader classLoader, int maxObjectSize) {
-<<<<<<< HEAD
-        if (in == null) {
-            throw new NullPointerException("in");
-        }
+        requireNonNull(in, "in");
         checkPositive(maxObjectSize, "maxObjectSize");
-=======
-        requireNonNull(in, "in");
-        if (maxObjectSize <= 0) {
-            throw new IllegalArgumentException("maxObjectSize: " + maxObjectSize);
-        }
->>>>>>> f6f75646
         if (in instanceof DataInputStream) {
             this.in = (DataInputStream) in;
         } else {
