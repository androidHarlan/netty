--- conflicted
+++ resolved
@@ -15,11 +15,8 @@
  */
 package io.netty.handler.codec.serialization;
 
-<<<<<<< HEAD
 import static io.netty.util.internal.ObjectUtil.checkPositiveOrZero;
-=======
 import static java.util.Objects.requireNonNull;
->>>>>>> f6f75646
 
 import io.netty.buffer.ByteBuf;
 import io.netty.buffer.ByteBufOutputStream;
@@ -69,17 +66,8 @@
      *        cost, please specify the properly estimated value.
      */
     public ObjectEncoderOutputStream(OutputStream out, int estimatedLength) {
-<<<<<<< HEAD
-        if (out == null) {
-            throw new NullPointerException("out");
-        }
+        requireNonNull(out, "out");
         checkPositiveOrZero(estimatedLength, "estimatedLength");
-=======
-        requireNonNull(out, "out");
-        if (estimatedLength < 0) {
-            throw new IllegalArgumentException("estimatedLength: " + estimatedLength);
-        }
->>>>>>> f6f75646
 
         if (out instanceof DataOutputStream) {
             this.out = (DataOutputStream) out;
