/*
 * Copyright 2012 The Netty Project
 *
 * The Netty Project licenses this file to you under the Apache License,
 * version 2.0 (the "License"); you may not use this file except in compliance
 * with the License. You may obtain a copy of the License at:
 *
 *   http://www.apache.org/licenses/LICENSE-2.0
 *
 * Unless required by applicable law or agreed to in writing, software
 * distributed under the License is distributed on an "AS IS" BASIS, WITHOUT
 * WARRANTIES OR CONDITIONS OF ANY KIND, either express or implied. See the
 * License for the specific language governing permissions and limitations
 * under the License.
 */
package io.netty.testsuite.transport.socket;

import io.netty.bootstrap.Bootstrap;
import io.netty.buffer.ByteBuf;
import io.netty.buffer.CompositeByteBuf;
import io.netty.buffer.Unpooled;
import io.netty.channel.Channel;
import io.netty.channel.ChannelFuture;
import io.netty.channel.ChannelHandlerContext;
import io.netty.channel.ChannelInitializer;
import io.netty.channel.ChannelOption;
import io.netty.channel.SimpleChannelInboundHandler;
import io.netty.channel.socket.DatagramChannel;
import io.netty.channel.socket.DatagramPacket;
import io.netty.util.NetUtil;
import org.junit.Test;

import java.net.Inet6Address;
import java.net.InetAddress;
import java.net.InetSocketAddress;
import java.net.SocketAddress;
import java.nio.channels.NotYetConnectedException;
import java.util.ArrayList;
import java.util.List;
import java.util.concurrent.CountDownLatch;
import java.util.concurrent.TimeUnit;
import java.util.concurrent.atomic.AtomicReference;

import static org.junit.Assert.*;

public class DatagramUnicastTest extends AbstractDatagramTest {

    private static final byte[] BYTES = {0, 1, 2, 3};
    private enum WrapType {
        NONE, DUP, SLICE, READ_ONLY
    }

    @Test
    public void testSimpleSendDirectByteBuf() throws Throwable {
        run();
    }

    public void testSimpleSendDirectByteBuf(Bootstrap sb, Bootstrap cb) throws Throwable {
        testSimpleSend(sb, cb, Unpooled.directBuffer().writeBytes(BYTES), true, BYTES, 1);
        testSimpleSend(sb, cb, Unpooled.directBuffer().writeBytes(BYTES), true, BYTES, 4);
    }

    @Test
    public void testSimpleSendHeapByteBuf() throws Throwable {
        run();
    }

    public void testSimpleSendHeapByteBuf(Bootstrap sb, Bootstrap cb) throws Throwable {
        testSimpleSend(sb, cb, Unpooled.buffer().writeBytes(BYTES), true, BYTES, 1);
        testSimpleSend(sb, cb, Unpooled.buffer().writeBytes(BYTES), true, BYTES, 4);
    }

    @Test
    public void testSimpleSendCompositeDirectByteBuf() throws Throwable {
        run();
    }

    public void testSimpleSendCompositeDirectByteBuf(Bootstrap sb, Bootstrap cb) throws Throwable {
        CompositeByteBuf buf = Unpooled.compositeBuffer();
        buf.addComponent(true, Unpooled.directBuffer().writeBytes(BYTES, 0, 2));
        buf.addComponent(true, Unpooled.directBuffer().writeBytes(BYTES, 2, 2));
        testSimpleSend(sb, cb, buf, true, BYTES, 1);

        CompositeByteBuf buf2 = Unpooled.compositeBuffer();
        buf2.addComponent(true, Unpooled.directBuffer().writeBytes(BYTES, 0, 2));
        buf2.addComponent(true, Unpooled.directBuffer().writeBytes(BYTES, 2, 2));
        testSimpleSend(sb, cb, buf2, true, BYTES, 4);
    }

    @Test
    public void testSimpleSendCompositeHeapByteBuf() throws Throwable {
        run();
    }

    public void testSimpleSendCompositeHeapByteBuf(Bootstrap sb, Bootstrap cb) throws Throwable {
        CompositeByteBuf buf = Unpooled.compositeBuffer();
        buf.addComponent(true, Unpooled.buffer().writeBytes(BYTES, 0, 2));
        buf.addComponent(true, Unpooled.buffer().writeBytes(BYTES, 2, 2));
        testSimpleSend(sb, cb, buf, true, BYTES, 1);

        CompositeByteBuf buf2 = Unpooled.compositeBuffer();
        buf2.addComponent(true, Unpooled.buffer().writeBytes(BYTES, 0, 2));
        buf2.addComponent(true, Unpooled.buffer().writeBytes(BYTES, 2, 2));
        testSimpleSend(sb, cb, buf2, true, BYTES, 4);
    }

    @Test
    public void testSimpleSendCompositeMixedByteBuf() throws Throwable {
        run();
    }

    public void testSimpleSendCompositeMixedByteBuf(Bootstrap sb, Bootstrap cb) throws Throwable {
        CompositeByteBuf buf = Unpooled.compositeBuffer();
        buf.addComponent(true, Unpooled.directBuffer().writeBytes(BYTES, 0, 2));
        buf.addComponent(true, Unpooled.buffer().writeBytes(BYTES, 2, 2));
        testSimpleSend(sb, cb, buf, true, BYTES, 1);

        CompositeByteBuf buf2 = Unpooled.compositeBuffer();
        buf2.addComponent(true, Unpooled.directBuffer().writeBytes(BYTES, 0, 2));
        buf2.addComponent(true, Unpooled.buffer().writeBytes(BYTES, 2, 2));
        testSimpleSend(sb, cb, buf2, true, BYTES, 4);
    }

    @Test
    public void testSimpleSendWithoutBind() throws Throwable {
        run();
    }

    public void testSimpleSendWithoutBind(Bootstrap sb, Bootstrap cb) throws Throwable {
        testSimpleSend(sb, cb, Unpooled.directBuffer().writeBytes(BYTES), false, BYTES, 1);
        testSimpleSend(sb, cb, Unpooled.directBuffer().writeBytes(BYTES), false, BYTES, 4);
    }

    private void testSimpleSend(Bootstrap sb, Bootstrap cb, ByteBuf buf, boolean bindClient,
                                final byte[] bytes, int count) throws Throwable {
        for (WrapType type: WrapType.values()) {
            testSimpleSend0(sb, cb, buf.retain(), bindClient, bytes, count, type);
        }
        assertTrue(buf.release());
    }

    @Test
    public void testSimpleSendWithConnect() throws Throwable {
        run();
    }

    public void testSimpleSendWithConnect(Bootstrap sb, Bootstrap cb) throws Throwable {
        testSimpleSendWithConnect(sb, cb, Unpooled.directBuffer().writeBytes(BYTES), BYTES, 1);
        testSimpleSendWithConnect(sb, cb, Unpooled.directBuffer().writeBytes(BYTES), BYTES, 4);
    }

    @SuppressWarnings("deprecation")
    private void testSimpleSend0(Bootstrap sb, Bootstrap cb, ByteBuf buf, boolean bindClient,
                                final byte[] bytes, int count, WrapType wrapType)
            throws Throwable {
        Channel sc = null;
        Channel cc = null;

        try {
            cb.handler(new SimpleChannelInboundHandler<Object>() {
                @Override
                public void messageReceived(ChannelHandlerContext ctx, Object msgs) throws Exception {
                    // Nothing will be sent.
                }
            });

            final SocketAddress sender;
            if (bindClient) {
                cc = cb.bind(newSocketAddress()).sync().channel();
                sender = cc.localAddress();
            } else {
                cb.option(ChannelOption.DATAGRAM_CHANNEL_ACTIVE_ON_REGISTRATION, true);
                cc = cb.register().sync().channel();
                sender = null;
            }

            final CountDownLatch latch = new CountDownLatch(count);
            AtomicReference<Throwable> errorRef = new AtomicReference<Throwable>();
            sc = setupServerChannel(sb, bytes, sender, latch, errorRef, false);

            InetSocketAddress addr = sendToAddress((InetSocketAddress) sc.localAddress());
            List<ChannelFuture> futures = new ArrayList<ChannelFuture>(count);
            for (int i = 0; i < count; i++) {
                futures.add(write(cc, buf, addr, wrapType));
            }
            // release as we used buf.retain() before
            cc.flush();

            for (ChannelFuture future: futures) {
                future.sync();
            }
            if (!latch.await(10, TimeUnit.SECONDS)) {
                Throwable error = errorRef.get();
                if (error != null) {
                    throw error;
                }
                fail();
            }
        } finally {
            // release as we used buf.retain() before
            buf.release();

            closeChannel(cc);
            closeChannel(sc);
        }
    }

    private static ChannelFuture write(Channel cc, ByteBuf buf, InetSocketAddress remote, WrapType wrapType) {
        switch (wrapType) {
            case DUP:
                return cc.write(new DatagramPacket(buf.retainedDuplicate(), remote));
            case SLICE:
                return cc.write(new DatagramPacket(buf.retainedSlice(), remote));
            case READ_ONLY:
                return cc.write(new DatagramPacket(buf.retain().asReadOnly(), remote));
            case NONE:
                return cc.write(new DatagramPacket(buf.retain(), remote));
            default:
                throw new Error("unknown wrap type: " + wrapType);
        }
    }
    private void testSimpleSendWithConnect(Bootstrap sb, Bootstrap cb, ByteBuf buf, final byte[] bytes, int count)
            throws Throwable {
        try {
            for (WrapType type : WrapType.values()) {
                testSimpleSendWithConnect0(sb, cb, buf.retain(), bytes, count, type);
            }
        } finally {
            assertTrue(buf.release());
        }
    }

    private void testSimpleSendWithConnect0(Bootstrap sb, Bootstrap cb, ByteBuf buf, final byte[] bytes, int count,
                                            WrapType wrapType) throws Throwable {
        final CountDownLatch clientLatch = new CountDownLatch(count);
        final AtomicReference<Throwable> clientErrorRef = new AtomicReference<Throwable>();
        cb.handler(new SimpleChannelInboundHandler<DatagramPacket>() {
            @Override
<<<<<<< HEAD
            public void messageReceived(ChannelHandlerContext ctx, DatagramPacket msg) throws Exception {
=======
            public void channelRead0(ChannelHandlerContext ctx, DatagramPacket msg) throws Exception {
>>>>>>> 71860e5b
                try {
                    ByteBuf buf = msg.content();
                    assertEquals(bytes.length, buf.readableBytes());
                    for (int i = 0; i < bytes.length; i++) {
                        assertEquals(bytes[i], buf.getByte(buf.readerIndex() + i));
                    }

                    InetSocketAddress localAddress = (InetSocketAddress) ctx.channel().localAddress();
                    if (localAddress.getAddress().isAnyLocalAddress()) {
                        assertEquals(localAddress.getPort(), msg.recipient().getPort());
                    } else {
                        // Test that the channel's localAddress is equal to the message's recipient
                        assertEquals(localAddress, msg.recipient());
                    }
                } finally {
                    clientLatch.countDown();
                }
            }

            @Override
            public void exceptionCaught(ChannelHandlerContext ctx, Throwable cause) throws Exception {
                clientErrorRef.compareAndSet(null, cause);
            }
        });

        Channel sc = null;
        DatagramChannel cc = null;
        try {
            final CountDownLatch latch = new CountDownLatch(count);
            final AtomicReference<Throwable> errorRef = new AtomicReference<Throwable>();
            cc = (DatagramChannel) cb.bind(newSocketAddress()).sync().channel();
            sc = setupServerChannel(sb, bytes, cc.localAddress(), latch, errorRef, true);

            cc.connect(sendToAddress((InetSocketAddress) sc.localAddress())).syncUninterruptibly();

            List<ChannelFuture> futures = new ArrayList<ChannelFuture>();
            for (int i = 0; i < count; i++) {
                futures.add(write(cc, buf, wrapType));
            }
            cc.flush();

            for (ChannelFuture future: futures) {
                future.sync();
            }

            if (!latch.await(10, TimeUnit.SECONDS)) {
                Throwable cause = errorRef.get();
                if (cause != null) {
                    throw cause;
                }
                fail();
            }
            if (!clientLatch.await(10, TimeUnit.SECONDS)) {
                Throwable cause = clientErrorRef.get();
                if (cause != null) {
                    throw cause;
                }
                fail();
            }
            assertTrue(cc.isConnected());

            assertNotNull(cc.localAddress());
            assertNotNull(cc.remoteAddress());

            // Test what happens when we call disconnect()
            cc.disconnect().syncUninterruptibly();
            assertFalse(cc.isConnected());
            assertNotNull(cc.localAddress());
            assertNull(cc.remoteAddress());

            ChannelFuture future = cc.writeAndFlush(
                    buf.retain().duplicate()).awaitUninterruptibly();
            assertTrue("NotYetConnectedException expected, got: " + future.cause(),
                    future.cause() instanceof NotYetConnectedException);
        } finally {
            // release as we used buf.retain() before
            buf.release();

            closeChannel(cc);
            closeChannel(sc);
        }
    }

    private static ChannelFuture write(Channel cc, ByteBuf buf, WrapType wrapType) {
        switch (wrapType) {
            case DUP:
                return cc.write(buf.retainedDuplicate());
            case SLICE:
                return cc.write(buf.retainedSlice());
            case READ_ONLY:
                return cc.write(buf.retain().asReadOnly());
            case NONE:
                return cc.write(buf.retain());
            default:
                throw new Error("unknown wrap type: " + wrapType);
        }
    }

    @SuppressWarnings("deprecation")
    private Channel setupServerChannel(Bootstrap sb, final byte[] bytes, final SocketAddress sender,
                                       final CountDownLatch latch, final AtomicReference<Throwable> errorRef,
                                       final boolean echo)
            throws Throwable {
        sb.handler(new ChannelInitializer<Channel>() {
            @Override
            protected void initChannel(Channel ch) throws Exception {
                ch.pipeline().addLast(new SimpleChannelInboundHandler<DatagramPacket>() {
                    @Override
<<<<<<< HEAD
                    public void messageReceived(ChannelHandlerContext ctx, DatagramPacket msg) throws Exception {
=======
                    public void channelRead0(ChannelHandlerContext ctx, DatagramPacket msg) throws Exception {
>>>>>>> 71860e5b
                        try {
                            if (sender == null) {
                                assertNotNull(msg.sender());
                            } else {
                                InetSocketAddress senderAddress = (InetSocketAddress) sender;
                                if (senderAddress.getAddress().isAnyLocalAddress()) {
                                    assertEquals(senderAddress.getPort(), msg.sender().getPort());
                                } else {
                                    assertEquals(sender, msg.sender());
                                }
                            }

                            ByteBuf buf = msg.content();
                            assertEquals(bytes.length, buf.readableBytes());
                            for (int i = 0; i < bytes.length; i++) {
                                assertEquals(bytes[i], buf.getByte(buf.readerIndex() + i));
                            }

                            // Test that the channel's localAddress is equal to the message's recipient
                            assertEquals(ctx.channel().localAddress(), msg.recipient());

                            if (echo) {
                                ctx.writeAndFlush(new DatagramPacket(buf.retainedDuplicate(), msg.sender()));
                            }
                        } finally {
                            latch.countDown();
                        }
                    }

                    @Override
                    public void exceptionCaught(ChannelHandlerContext ctx, Throwable cause) {
                        errorRef.compareAndSet(null, cause);
                    }
                });
            }
        });
        return sb.bind(newSocketAddress()).sync().channel();
    }

    private static void closeChannel(Channel channel) throws Exception {
        if (channel != null) {
            channel.close().sync();
        }
    }

    protected InetSocketAddress sendToAddress(InetSocketAddress serverAddress) {
        InetAddress addr = serverAddress.getAddress();
        if (addr.isAnyLocalAddress()) {
            if (addr instanceof Inet6Address) {
                return new InetSocketAddress(NetUtil.LOCALHOST6, serverAddress.getPort());
            }
            return new InetSocketAddress(NetUtil.LOCALHOST4, serverAddress.getPort());
        }
        return serverAddress;
    }
}<|MERGE_RESOLUTION|>--- conflicted
+++ resolved
@@ -159,7 +159,7 @@
         try {
             cb.handler(new SimpleChannelInboundHandler<Object>() {
                 @Override
-                public void messageReceived(ChannelHandlerContext ctx, Object msgs) throws Exception {
+                public void channelRead0(ChannelHandlerContext ctx, Object msgs) throws Exception {
                     // Nothing will be sent.
                 }
             });
@@ -236,11 +236,7 @@
         final AtomicReference<Throwable> clientErrorRef = new AtomicReference<Throwable>();
         cb.handler(new SimpleChannelInboundHandler<DatagramPacket>() {
             @Override
-<<<<<<< HEAD
-            public void messageReceived(ChannelHandlerContext ctx, DatagramPacket msg) throws Exception {
-=======
             public void channelRead0(ChannelHandlerContext ctx, DatagramPacket msg) throws Exception {
->>>>>>> 71860e5b
                 try {
                     ByteBuf buf = msg.content();
                     assertEquals(bytes.length, buf.readableBytes());
@@ -349,11 +345,7 @@
             protected void initChannel(Channel ch) throws Exception {
                 ch.pipeline().addLast(new SimpleChannelInboundHandler<DatagramPacket>() {
                     @Override
-<<<<<<< HEAD
-                    public void messageReceived(ChannelHandlerContext ctx, DatagramPacket msg) throws Exception {
-=======
                     public void channelRead0(ChannelHandlerContext ctx, DatagramPacket msg) throws Exception {
->>>>>>> 71860e5b
                         try {
                             if (sender == null) {
                                 assertNotNull(msg.sender());
