--- conflicted
+++ resolved
@@ -23,10 +23,7 @@
 import io.netty.channel.socket.DatagramChannel;
 import io.netty.channel.socket.DatagramPacket;
 import io.netty.channel.socket.InternetProtocolFamily;
-<<<<<<< HEAD
-=======
 import io.netty.channel.socket.oio.OioDatagramChannel;
->>>>>>> 71860e5b
 import io.netty.testsuite.transport.TestsuitePermutation;
 import io.netty.util.internal.SocketUtils;
 import org.junit.Assume;
@@ -61,7 +58,7 @@
 
         sb.handler(new SimpleChannelInboundHandler<Object>() {
             @Override
-            public void messageReceived(ChannelHandlerContext ctx, Object msg) throws Exception {
+            public void channelRead0(ChannelHandlerContext ctx, Object msg) throws Exception {
                 // Nothing will be sent.
             }
         });
@@ -81,6 +78,13 @@
         InetSocketAddress addr = sc.localAddress();
         cb.localAddress(addr.getPort());
 
+        if (sc instanceof OioDatagramChannel) {
+            // skip the test for OIO, as it fails because of
+            // No route to host which makes no sense.
+            // Maybe a JDK bug ?
+            sc.close().awaitUninterruptibly();
+            return;
+        }
         DatagramChannel cc = (DatagramChannel) cb.bind().sync().channel();
         assertEquals(iface, cc.config().getNetworkInterface());
         assertInterfaceAddress(iface, cc.config().getInterface());
@@ -135,7 +139,7 @@
         private volatile boolean fail;
 
         @Override
-        protected void messageReceived(ChannelHandlerContext ctx, DatagramPacket msg) throws Exception {
+        protected void channelRead0(ChannelHandlerContext ctx, DatagramPacket msg) throws Exception {
             if (done) {
                 fail = true;
             }
