/*
 * Copyright 2017 The Netty Project
 *
 * The Netty Project licenses this file to you under the Apache License,
 * version 2.0 (the "License"); you may not use this file except in compliance
 * with the License. You may obtain a copy of the License at:
 *
 *   http://www.apache.org/licenses/LICENSE-2.0
 *
 * Unless required by applicable law or agreed to in writing, software
 * distributed under the License is distributed on an "AS IS" BASIS, WITHOUT
 * WARRANTIES OR CONDITIONS OF ANY KIND, either express or implied. See the
 * License for the specific language governing permissions and limitations
 * under the License.
 */
package io.netty.channel.epoll;

import io.netty.channel.DefaultSelectStrategyFactory;
import io.netty.channel.EventLoop;
import io.netty.channel.EventLoopGroup;
<<<<<<< HEAD
import io.netty.channel.IoHandlerFactory;
import io.netty.channel.ServerChannel;
import io.netty.channel.SingleThreadEventLoop;
=======
import io.netty.channel.ServerChannel;
import io.netty.channel.socket.ServerSocketChannel;
>>>>>>> 71860e5b
import io.netty.channel.unix.FileDescriptor;
import io.netty.testsuite.transport.AbstractSingleThreadEventLoopTest;
import io.netty.util.concurrent.DefaultThreadFactory;
import io.netty.util.concurrent.Future;
import io.netty.util.concurrent.ThreadPerTaskExecutor;
import org.junit.Test;

import java.io.IOException;
import java.util.concurrent.TimeUnit;
import java.util.concurrent.atomic.AtomicInteger;
import java.util.concurrent.atomic.AtomicReference;

import static org.junit.Assert.assertEquals;
import static org.junit.Assert.assertFalse;
import static org.junit.Assert.assertNull;
import static org.junit.Assert.assertTrue;

public class EpollEventLoopTest extends AbstractSingleThreadEventLoopTest {
<<<<<<< HEAD
=======

    @Override
    protected EventLoopGroup newEventLoopGroup() {
        return new EpollEventLoopGroup();
    }

    @Override
    protected ServerSocketChannel newChannel() {
        return new EpollServerSocketChannel();
    }

    @Override
    protected Class<? extends ServerChannel> serverChannelClass() {
        return EpollServerSocketChannel.class;
    }
>>>>>>> 71860e5b

    @Test
    public void testScheduleBigDelayNotOverflow() {
        final AtomicReference<Throwable> capture = new AtomicReference<>();

<<<<<<< HEAD
        final EventLoopGroup group = new SingleThreadEventLoop(
                new ThreadPerTaskExecutor(new DefaultThreadFactory(getClass())),
                new EpollHandler(0, DefaultSelectStrategyFactory.INSTANCE.newSelectStrategy()) {
                    @Override
                    void handleLoopException(Throwable t) {
                        capture.set(t);
                        super.handleLoopException(t);
                    }
                });
=======
        final EventLoopGroup group = new EpollEventLoop(null,
                new ThreadPerTaskExecutor(new DefaultThreadFactory(getClass())), 0,
                DefaultSelectStrategyFactory.INSTANCE.newSelectStrategy(), RejectedExecutionHandlers.reject(), null) {
            @Override
            void handleLoopException(Throwable t) {
                capture.set(t);
                super.handleLoopException(t);
            }
        };
>>>>>>> 71860e5b

        try {
            final EventLoop eventLoop = group.next();
            Future<?> future = eventLoop.schedule(() -> {
                // NOOP
            }, Long.MAX_VALUE, TimeUnit.MILLISECONDS);

            assertFalse(future.awaitUninterruptibly(1000));
            assertTrue(future.cancel(true));
            assertNull(capture.get());
        } finally {
            group.shutdownGracefully();
        }
    }

    @Test
    public void testEventFDETSemantics() throws Throwable {
        final FileDescriptor epoll = Native.newEpollCreate();
        final FileDescriptor eventFd = Native.newEventFd();
        final FileDescriptor timerFd = Native.newTimerFd();
        final EpollEventArray array = new EpollEventArray(1024);
        try {
            Native.epollCtlAdd(epoll.intValue(), eventFd.intValue(), Native.EPOLLIN | Native.EPOLLET);
<<<<<<< HEAD
            final AtomicReference<Throwable> causeRef = new AtomicReference<>();
            final AtomicInteger integer = new AtomicInteger();
            final Thread t = new Thread(() -> {
                try {
                    for (int i = 0; i < 2; i++) {
                        int ready = Native.epollWait(epoll, array, timerFd, -1, -1);
                        assertEquals(1, ready);
                        assertEquals(eventFd.intValue(), array.fd(0));
                        integer.incrementAndGet();
                    }
                } catch (IOException e) {
                    causeRef.set(e);
=======
            final AtomicReference<Throwable> causeRef = new AtomicReference<Throwable>();
            final AtomicInteger integer = new AtomicInteger();
            final Thread t = new Thread(new Runnable() {
                @Override
                public void run() {
                    try {
                        for (int i = 0; i < 2; i++) {
                            int ready = Native.epollWait(epoll, array, timerFd, -1, -1);
                            assertEquals(1, ready);
                            assertEquals(eventFd.intValue(), array.fd(0));
                            integer.incrementAndGet();
                        }
                    } catch (IOException e) {
                        causeRef.set(e);
                    }
>>>>>>> 71860e5b
                }
            });
            t.start();
            Native.eventFdWrite(eventFd.intValue(), 1);

            // Spin until we was the wakeup.
            while (integer.get() != 1) {
                Thread.sleep(10);
            }
            // Sleep for a short moment to ensure there is not other wakeup.
            Thread.sleep(1000);
            assertEquals(1, integer.get());
            Native.eventFdWrite(eventFd.intValue(), 1);
            t.join();
            Throwable cause = causeRef.get();
            if (cause != null) {
                throw cause;
            }
            assertEquals(2, integer.get());
        } finally {
            array.free();
            epoll.close();
            eventFd.close();
            timerFd.close();
        }
    }
<<<<<<< HEAD

    @Override
    protected IoHandlerFactory newIoHandlerFactory() {
        return EpollHandler.newFactory();
    }

    @Override
    protected Class<? extends ServerChannel> serverChannelClass() {
        return EpollServerSocketChannel.class;
    }
=======
>>>>>>> 71860e5b
}<|MERGE_RESOLUTION|>--- conflicted
+++ resolved
@@ -18,18 +18,13 @@
 import io.netty.channel.DefaultSelectStrategyFactory;
 import io.netty.channel.EventLoop;
 import io.netty.channel.EventLoopGroup;
-<<<<<<< HEAD
-import io.netty.channel.IoHandlerFactory;
-import io.netty.channel.ServerChannel;
-import io.netty.channel.SingleThreadEventLoop;
-=======
 import io.netty.channel.ServerChannel;
 import io.netty.channel.socket.ServerSocketChannel;
->>>>>>> 71860e5b
 import io.netty.channel.unix.FileDescriptor;
 import io.netty.testsuite.transport.AbstractSingleThreadEventLoopTest;
 import io.netty.util.concurrent.DefaultThreadFactory;
 import io.netty.util.concurrent.Future;
+import io.netty.util.concurrent.RejectedExecutionHandlers;
 import io.netty.util.concurrent.ThreadPerTaskExecutor;
 import org.junit.Test;
 
@@ -44,8 +39,6 @@
 import static org.junit.Assert.assertTrue;
 
 public class EpollEventLoopTest extends AbstractSingleThreadEventLoopTest {
-<<<<<<< HEAD
-=======
 
     @Override
     protected EventLoopGroup newEventLoopGroup() {
@@ -61,23 +54,11 @@
     protected Class<? extends ServerChannel> serverChannelClass() {
         return EpollServerSocketChannel.class;
     }
->>>>>>> 71860e5b
 
     @Test
     public void testScheduleBigDelayNotOverflow() {
-        final AtomicReference<Throwable> capture = new AtomicReference<>();
+        final AtomicReference<Throwable> capture = new AtomicReference<Throwable>();
 
-<<<<<<< HEAD
-        final EventLoopGroup group = new SingleThreadEventLoop(
-                new ThreadPerTaskExecutor(new DefaultThreadFactory(getClass())),
-                new EpollHandler(0, DefaultSelectStrategyFactory.INSTANCE.newSelectStrategy()) {
-                    @Override
-                    void handleLoopException(Throwable t) {
-                        capture.set(t);
-                        super.handleLoopException(t);
-                    }
-                });
-=======
         final EventLoopGroup group = new EpollEventLoop(null,
                 new ThreadPerTaskExecutor(new DefaultThreadFactory(getClass())), 0,
                 DefaultSelectStrategyFactory.INSTANCE.newSelectStrategy(), RejectedExecutionHandlers.reject(), null) {
@@ -87,12 +68,14 @@
                 super.handleLoopException(t);
             }
         };
->>>>>>> 71860e5b
 
         try {
             final EventLoop eventLoop = group.next();
-            Future<?> future = eventLoop.schedule(() -> {
-                // NOOP
+            Future<?> future = eventLoop.schedule(new Runnable() {
+                @Override
+                public void run() {
+                    // NOOP
+                }
             }, Long.MAX_VALUE, TimeUnit.MILLISECONDS);
 
             assertFalse(future.awaitUninterruptibly(1000));
@@ -111,20 +94,6 @@
         final EpollEventArray array = new EpollEventArray(1024);
         try {
             Native.epollCtlAdd(epoll.intValue(), eventFd.intValue(), Native.EPOLLIN | Native.EPOLLET);
-<<<<<<< HEAD
-            final AtomicReference<Throwable> causeRef = new AtomicReference<>();
-            final AtomicInteger integer = new AtomicInteger();
-            final Thread t = new Thread(() -> {
-                try {
-                    for (int i = 0; i < 2; i++) {
-                        int ready = Native.epollWait(epoll, array, timerFd, -1, -1);
-                        assertEquals(1, ready);
-                        assertEquals(eventFd.intValue(), array.fd(0));
-                        integer.incrementAndGet();
-                    }
-                } catch (IOException e) {
-                    causeRef.set(e);
-=======
             final AtomicReference<Throwable> causeRef = new AtomicReference<Throwable>();
             final AtomicInteger integer = new AtomicInteger();
             final Thread t = new Thread(new Runnable() {
@@ -140,7 +109,6 @@
                     } catch (IOException e) {
                         causeRef.set(e);
                     }
->>>>>>> 71860e5b
                 }
             });
             t.start();
@@ -167,17 +135,4 @@
             timerFd.close();
         }
     }
-<<<<<<< HEAD
-
-    @Override
-    protected IoHandlerFactory newIoHandlerFactory() {
-        return EpollHandler.newFactory();
-    }
-
-    @Override
-    protected Class<? extends ServerChannel> serverChannelClass() {
-        return EpollServerSocketChannel.class;
-    }
-=======
->>>>>>> 71860e5b
 }