/*
 * Copyright 2019 The Netty Project
 *
 * The Netty Project licenses this file to you under the Apache License,
 * version 2.0 (the "License"); you may not use this file except in compliance
 * with the License. You may obtain a copy of the License at:
 *
 *   http://www.apache.org/licenses/LICENSE-2.0
 *
 * Unless required by applicable law or agreed to in writing, software
 * distributed under the License is distributed on an "AS IS" BASIS, WITHOUT
 * WARRANTIES OR CONDITIONS OF ANY KIND, either express or implied. See the
 * License for the specific language governing permissions and limitations
 * under the License.
 */
package io.netty.channel.epoll;

import io.netty.channel.unix.FileDescriptor;
import org.junit.Test;

import java.util.concurrent.atomic.AtomicReference;

import static org.junit.Assert.assertEquals;
import static org.junit.Assert.assertNull;
import static org.junit.Assert.assertTrue;

public class EpollTest {

    @Test
    public void testIsAvailable() {
        assertTrue(Epoll.isAvailable());
    }

    // Testcase for https://github.com/netty/netty/issues/8444
    @Test(timeout = 5000)
    public void testEpollWaitWithTimeOutMinusOne() throws Exception  {
        final EpollEventArray eventArray = new EpollEventArray(8);
        try {
            final FileDescriptor epoll = Native.newEpollCreate();
            final FileDescriptor timerFd = Native.newTimerFd();
            final FileDescriptor eventfd = Native.newEventFd();
            Native.epollCtlAdd(epoll.intValue(), timerFd.intValue(), Native.EPOLLIN);
            Native.epollCtlAdd(epoll.intValue(), eventfd.intValue(), Native.EPOLLIN);

<<<<<<< HEAD
            final AtomicReference<Throwable> ref = new AtomicReference<>();
            Thread t = new Thread(() -> {
                try {
                    assertEquals(1, Native.epollWait(epoll, eventArray, timerFd, -1, -1));
                    // This should have been woken up because of eventfd_write.
                    assertEquals(eventfd.intValue(), eventArray.fd(0));
                } catch (Throwable cause) {
                    ref.set(cause);
=======
            final AtomicReference<Throwable> ref = new AtomicReference<Throwable>();
            Thread t = new Thread(new Runnable() {
                @Override
                public void run() {
                    try {
                        assertEquals(1, Native.epollWait(epoll, eventArray, false));
                        // This should have been woken up because of eventfd_write.
                        assertEquals(eventfd.intValue(), eventArray.fd(0));
                    } catch (Throwable cause) {
                        ref.set(cause);
                    }
>>>>>>> 71860e5b
                }
            });
            t.start();
            t.join(1000);
            assertTrue(t.isAlive());
            Native.eventFdWrite(eventfd.intValue(), 1);

            t.join();
            assertNull(ref.get());
            epoll.close();
            timerFd.close();
            eventfd.close();
        } finally {
            eventArray.free();
        }
    }
}<|MERGE_RESOLUTION|>--- conflicted
+++ resolved
@@ -42,16 +42,6 @@
             Native.epollCtlAdd(epoll.intValue(), timerFd.intValue(), Native.EPOLLIN);
             Native.epollCtlAdd(epoll.intValue(), eventfd.intValue(), Native.EPOLLIN);
 
-<<<<<<< HEAD
-            final AtomicReference<Throwable> ref = new AtomicReference<>();
-            Thread t = new Thread(() -> {
-                try {
-                    assertEquals(1, Native.epollWait(epoll, eventArray, timerFd, -1, -1));
-                    // This should have been woken up because of eventfd_write.
-                    assertEquals(eventfd.intValue(), eventArray.fd(0));
-                } catch (Throwable cause) {
-                    ref.set(cause);
-=======
             final AtomicReference<Throwable> ref = new AtomicReference<Throwable>();
             Thread t = new Thread(new Runnable() {
                 @Override
@@ -63,7 +53,6 @@
                     } catch (Throwable cause) {
                         ref.set(cause);
                     }
->>>>>>> 71860e5b
                 }
             });
             t.start();
