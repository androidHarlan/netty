/*
 * Copyright 2015 The Netty Project
 *
 * The Netty Project licenses this file to you under the Apache License,
 * version 2.0 (the "License"); you may not use this file except in compliance
 * with the License. You may obtain a copy of the License at:
 *
 *   http://www.apache.org/licenses/LICENSE-2.0
 *
 * Unless required by applicable law or agreed to in writing, software
 * distributed under the License is distributed on an "AS IS" BASIS, WITHOUT
 * WARRANTIES OR CONDITIONS OF ANY KIND, either express or implied. See the
 * License for the specific language governing permissions and limitations
 * under the License.
 */
package io.netty.channel.epoll;

<<<<<<< HEAD
import static io.netty.util.internal.ObjectUtil.checkClosedInterval;

import io.netty.util.internal.ObjectUtil;
=======
import static java.util.Objects.requireNonNull;
>>>>>>> f6f75646

import java.io.IOException;
import java.net.InetAddress;
import java.util.ArrayList;
import java.util.Collection;
import java.util.Collections;
import java.util.Map;
import java.util.Map.Entry;

final class TcpMd5Util {

    static Collection<InetAddress> newTcpMd5Sigs(AbstractEpollChannel channel, Collection<InetAddress> current,
                                         Map<InetAddress, byte[]> newKeys) throws IOException {
        requireNonNull(channel, "channel");
        requireNonNull(current, "current");
        requireNonNull(newKeys, "newKeys");

        // Validate incoming values
        for (Entry<InetAddress, byte[]> e : newKeys.entrySet()) {
            final byte[] key = e.getValue();
            if (e.getKey() == null) {
                throw new IllegalArgumentException("newKeys contains an entry with null address: " + newKeys);
            }
<<<<<<< HEAD
            if (key == null) {
                throw new NullPointerException("newKeys[" + e.getKey() + ']');
            }
            checkClosedInterval(key.length, 1, Native.TCP_MD5SIG_MAXKEYLEN, "newKeys[" + e.getKey() + "]");
=======
            requireNonNull(key, "newKeys[" + e.getKey() + "]");
            if (key.length == 0) {
                throw new IllegalArgumentException("newKeys[" + e.getKey() + "] has an empty key.");
            }
            if (key.length > Native.TCP_MD5SIG_MAXKEYLEN) {
                throw new IllegalArgumentException("newKeys[" + e.getKey() +
                    "] has a key with invalid length; should not exceed the maximum length (" +
                        Native.TCP_MD5SIG_MAXKEYLEN + ')');
            }
>>>>>>> f6f75646
        }

        // Remove mappings not present in the new set.
        for (InetAddress addr : current) {
            if (!newKeys.containsKey(addr)) {
                channel.socket.setTcpMd5Sig(addr, null);
            }
        }

        if (newKeys.isEmpty()) {
            return Collections.emptySet();
        }

        // Set new mappings and store addresses which we set.
        final Collection<InetAddress> addresses = new ArrayList<>(newKeys.size());
        for (Entry<InetAddress, byte[]> e : newKeys.entrySet()) {
            channel.socket.setTcpMd5Sig(e.getKey(), e.getValue());
            addresses.add(e.getKey());
        }

        return addresses;
    }

    private TcpMd5Util() {
    }
}<|MERGE_RESOLUTION|>--- conflicted
+++ resolved
@@ -15,13 +15,8 @@
  */
 package io.netty.channel.epoll;
 
-<<<<<<< HEAD
 import static io.netty.util.internal.ObjectUtil.checkClosedInterval;
-
-import io.netty.util.internal.ObjectUtil;
-=======
 import static java.util.Objects.requireNonNull;
->>>>>>> f6f75646
 
 import java.io.IOException;
 import java.net.InetAddress;
@@ -45,22 +40,8 @@
             if (e.getKey() == null) {
                 throw new IllegalArgumentException("newKeys contains an entry with null address: " + newKeys);
             }
-<<<<<<< HEAD
-            if (key == null) {
-                throw new NullPointerException("newKeys[" + e.getKey() + ']');
-            }
+            requireNonNull(key, "newKeys[" + e.getKey() + "]");
             checkClosedInterval(key.length, 1, Native.TCP_MD5SIG_MAXKEYLEN, "newKeys[" + e.getKey() + "]");
-=======
-            requireNonNull(key, "newKeys[" + e.getKey() + "]");
-            if (key.length == 0) {
-                throw new IllegalArgumentException("newKeys[" + e.getKey() + "] has an empty key.");
-            }
-            if (key.length > Native.TCP_MD5SIG_MAXKEYLEN) {
-                throw new IllegalArgumentException("newKeys[" + e.getKey() +
-                    "] has a key with invalid length; should not exceed the maximum length (" +
-                        Native.TCP_MD5SIG_MAXKEYLEN + ')');
-            }
->>>>>>> f6f75646
         }
 
         // Remove mappings not present in the new set.
