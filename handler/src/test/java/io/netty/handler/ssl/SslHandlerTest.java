--- conflicted
+++ resolved
@@ -28,18 +28,19 @@
 import io.netty.channel.ChannelFutureListener;
 import io.netty.channel.ChannelHandler;
 import io.netty.channel.ChannelHandlerContext;
+import io.netty.channel.ChannelInboundHandlerAdapter;
 import io.netty.channel.ChannelInitializer;
+import io.netty.channel.ChannelOutboundHandlerAdapter;
 import io.netty.channel.ChannelPromise;
 import io.netty.channel.DefaultChannelId;
-import io.netty.channel.MultithreadEventLoopGroup;
+import io.netty.channel.DefaultEventLoopGroup;
 import io.netty.channel.EventLoopGroup;
 import io.netty.channel.SimpleChannelInboundHandler;
 import io.netty.channel.embedded.EmbeddedChannel;
 import io.netty.channel.local.LocalAddress;
 import io.netty.channel.local.LocalChannel;
-import io.netty.channel.local.LocalHandler;
 import io.netty.channel.local.LocalServerChannel;
-import io.netty.channel.nio.NioHandler;
+import io.netty.channel.nio.NioEventLoopGroup;
 import io.netty.channel.socket.nio.NioServerSocketChannel;
 import io.netty.channel.socket.nio.NioSocketChannel;
 import io.netty.handler.codec.CodecException;
@@ -51,6 +52,7 @@
 import io.netty.util.IllegalReferenceCountException;
 import io.netty.util.ReferenceCountUtil;
 import io.netty.util.ReferenceCounted;
+import io.netty.util.concurrent.Future;
 import io.netty.util.concurrent.FutureListener;
 import io.netty.util.concurrent.ImmediateEventExecutor;
 import io.netty.util.concurrent.ImmediateExecutor;
@@ -63,10 +65,6 @@
 import java.security.NoSuchAlgorithmException;
 import java.util.Queue;
 import java.util.concurrent.BlockingQueue;
-<<<<<<< HEAD
-import java.util.concurrent.CompletionException;
-=======
->>>>>>> 71860e5b
 import java.util.concurrent.ConcurrentLinkedQueue;
 import java.util.concurrent.CountDownLatch;
 import java.util.concurrent.ExecutionException;
@@ -160,7 +158,7 @@
 
         SSLEngine engine = SSLContext.getDefault().createSSLEngine();
         EmbeddedChannel ch = new EmbeddedChannel(
-                DefaultChannelId.newInstance(), false, false, new ChannelHandler() {
+                DefaultChannelId.newInstance(), false, false, new ChannelInboundHandlerAdapter() {
             @Override
             public void channelActive(ChannelHandlerContext ctx) throws Exception {
                 // Not forward the event to the SslHandler but just close the Channel.
@@ -175,7 +173,7 @@
                 super.handlerAdded(ctx);
                 inActive.set(false);
             }
-        }, new ChannelHandler() {
+        }, new ChannelInboundHandlerAdapter() {
             @Override
             public void userEventTriggered(ChannelHandlerContext ctx, Object evt) throws Exception {
                 if (evt instanceof SslHandshakeCompletionEvent) {
@@ -194,12 +192,12 @@
     }
 
     @Test(expected = SSLException.class, timeout = 3000)
-    public void testClientHandshakeTimeout() throws Throwable {
+    public void testClientHandshakeTimeout() throws Exception {
         testHandshakeTimeout(true);
     }
 
     @Test(expected = SSLException.class, timeout = 3000)
-    public void testServerHandshakeTimeout() throws Throwable {
+    public void testServerHandshakeTimeout() throws Exception {
         testHandshakeTimeout(false);
     }
 
@@ -223,11 +221,7 @@
         return engine;
     }
 
-<<<<<<< HEAD
-    private static void testHandshakeTimeout(boolean client) throws Throwable {
-=======
     private static void testHandshakeTimeout(boolean client) throws Exception {
->>>>>>> 71860e5b
         SSLEngine engine = SSLContext.getDefault().createSSLEngine();
         engine.setUseClientMode(client);
         SslHandler handler = new SslHandler(engine);
@@ -242,8 +236,6 @@
             }
 
             handler.handshakeFuture().syncUninterruptibly();
-        } catch (CompletionException e) {
-            throw e.getCause();
         } finally {
             ch.finishAndReleaseAll();
         }
@@ -356,13 +348,13 @@
         }
     }
 
-    private static final class TlsReadTest implements ChannelHandler {
+    private static final class TlsReadTest extends ChannelOutboundHandlerAdapter {
         private volatile boolean readIssued;
 
         @Override
         public void read(ChannelHandlerContext ctx) throws Exception {
             readIssued = true;
-            ctx.read();
+            super.read(ctx);
         }
 
         public void test(final boolean dropChannelActive) throws Exception {
@@ -372,7 +364,7 @@
             EmbeddedChannel ch = new EmbeddedChannel(false, false,
                     this,
                     new SslHandler(engine),
-                    new ChannelHandler() {
+                    new ChannelInboundHandlerAdapter() {
                         @Override
                         public void channelActive(ChannelHandlerContext ctx) throws Exception {
                             if (!dropChannelActive) {
@@ -409,7 +401,7 @@
 
     @Test(timeout = 30000)
     public void testRemoval() throws Exception {
-        EventLoopGroup group = new MultithreadEventLoopGroup(NioHandler.newFactory());
+        NioEventLoopGroup group = new NioEventLoopGroup();
         Channel sc = null;
         Channel cc = null;
         try {
@@ -450,14 +442,22 @@
                 final SslHandler sslHandler = sslCtx.newHandler(ch.alloc());
                 sslHandler.setHandshakeTimeoutMillis(1000);
                 ch.pipeline().addFirst(sslHandler);
-                sslHandler.handshakeFuture().addListener((FutureListener<Channel>) future -> {
-                    ch.pipeline().remove(sslHandler);
-
-                    // Schedule the close so removal has time to propagate exception if any.
-                    ch.eventLoop().execute(ch::close);
+                sslHandler.handshakeFuture().addListener(new FutureListener<Channel>() {
+                    @Override
+                    public void operationComplete(final Future<Channel> future) {
+                        ch.pipeline().remove(sslHandler);
+
+                        // Schedule the close so removal has time to propagate exception if any.
+                        ch.eventLoop().execute(new Runnable() {
+                            @Override
+                            public void run() {
+                                ch.close();
+                            }
+                        });
+                    }
                 });
 
-                ch.pipeline().addLast(new ChannelHandler() {
+                ch.pipeline().addLast(new ChannelInboundHandlerAdapter() {
                     @Override
                     public void exceptionCaught(ChannelHandlerContext ctx, Throwable cause) {
                         if (cause instanceof CodecException) {
@@ -499,8 +499,8 @@
     @Test(timeout = 5000)
     public void testEventsFired() throws Exception {
         SSLEngine engine = newServerModeSSLEngine();
-        final BlockingQueue<SslCompletionEvent> events = new LinkedBlockingQueue<>();
-        EmbeddedChannel channel = new EmbeddedChannel(new SslHandler(engine), new ChannelHandler() {
+        final BlockingQueue<SslCompletionEvent> events = new LinkedBlockingQueue<SslCompletionEvent>();
+        EmbeddedChannel channel = new EmbeddedChannel(new SslHandler(engine), new ChannelInboundHandlerAdapter() {
             @Override
             public void userEventTriggered(ChannelHandlerContext ctx, Object evt) throws Exception {
                 if (evt instanceof SslCompletionEvent) {
@@ -527,10 +527,10 @@
         final SslContext sslServerCtx = SslContextBuilder.forServer(ssc.certificate(), ssc.privateKey()).build();
         final CountDownLatch latch = new CountDownLatch(2);
         final CountDownLatch latch2 = new CountDownLatch(2);
-        final BlockingQueue<Object> events = new LinkedBlockingQueue<>();
+        final BlockingQueue<Object> events = new LinkedBlockingQueue<Object>();
         Channel serverChannel = null;
         Channel clientChannel = null;
-        EventLoopGroup group = new MultithreadEventLoopGroup(LocalHandler.newFactory());
+        EventLoopGroup group = new DefaultEventLoopGroup();
         try {
             ServerBootstrap sb = new ServerBootstrap();
             sb.group(group)
@@ -539,14 +539,17 @@
                   @Override
                   protected void initChannel(Channel ch) {
                       ch.pipeline().addLast(sslServerCtx.newHandler(ch.alloc()));
-                      ch.pipeline().addLast(new ChannelHandler() {
+                      ch.pipeline().addLast(new ChannelInboundHandlerAdapter() {
                           @Override
                           public void channelActive(ChannelHandlerContext ctx) {
                               ByteBuf buf = ctx.alloc().buffer(10);
                               buf.writeZero(buf.capacity());
-                              ctx.writeAndFlush(buf).addListener((ChannelFutureListener) future -> {
-                                  events.add(future);
-                                  latch.countDown();
+                              ctx.writeAndFlush(buf).addListener(new ChannelFutureListener() {
+                                  @Override
+                                  public void operationComplete(ChannelFuture future) {
+                                      events.add(future);
+                                      latch.countDown();
+                                  }
                               });
                           }
 
@@ -568,7 +571,7 @@
                 .handler(new ChannelInitializer<Channel>() {
                     @Override
                     protected void initChannel(Channel ch) {
-                        ch.pipeline().addFirst(new ChannelHandler() {
+                        ch.pipeline().addFirst(new ChannelInboundHandlerAdapter() {
                             @Override
                             public void channelActive(ChannelHandlerContext ctx) {
                                 ByteBuf buf = ctx.alloc().buffer(1000);
@@ -587,10 +590,6 @@
             assertTrue(evt instanceof SslHandshakeCompletionEvent);
             assertThat(evt.cause(), is(instanceOf(SSLException.class)));
 
-            evt = (SslCompletionEvent) events.take();
-            assertTrue(evt instanceof SslCloseCompletionEvent);
-            assertThat(evt.cause(), is(instanceOf(ClosedChannelException.class)));
-
             ChannelFuture future = (ChannelFuture) events.take();
             assertThat(future.cause(), is(instanceOf(SSLException.class)));
 
@@ -600,6 +599,9 @@
             clientChannel = null;
 
             latch2.await();
+            evt = (SslCompletionEvent) events.take();
+            assertTrue(evt instanceof SslCloseCompletionEvent);
+            assertThat(evt.cause(), is(instanceOf(ClosedChannelException.class)));
             assertTrue(events.isEmpty());
         } finally {
             if (serverChannel != null) {
@@ -621,7 +623,7 @@
         final SslContext sslClientCtx = SslContextBuilder.forClient()
                 .trustManager(InsecureTrustManagerFactory.INSTANCE).build();
 
-        EventLoopGroup group = new MultithreadEventLoopGroup(NioHandler.newFactory());
+        EventLoopGroup group = new NioEventLoopGroup();
         Channel sc = null;
         Channel cc = null;
         final CountDownLatch serverReceiveLatch = new CountDownLatch(1);
@@ -637,8 +639,7 @@
                             ch.pipeline().addLast(new SimpleChannelInboundHandler<ByteBuf>() {
                                 private int readBytes;
                                 @Override
-                                protected void messageReceived(ChannelHandlerContext ctx,
-                                        ByteBuf msg) throws Exception {
+                                protected void channelRead0(ChannelHandlerContext ctx, ByteBuf msg) throws Exception {
                                     readBytes += msg.readableBytes();
                                     if (readBytes >= expectedBytes) {
                                         serverReceiveLatch.countDown();
@@ -692,7 +693,7 @@
                 .trustManager(new SelfSignedCertificate().cert())
                 .build();
 
-        EventLoopGroup group = new MultithreadEventLoopGroup(1, LocalHandler.newFactory());
+        EventLoopGroup group = new NioEventLoopGroup(1);
         Channel sc = null;
         Channel cc = null;
         try {
@@ -708,7 +709,7 @@
                     });
             sc = sb.bind(address).syncUninterruptibly().channel();
 
-            final AtomicReference<SslHandler> sslHandlerRef = new AtomicReference<>();
+            final AtomicReference<SslHandler> sslHandlerRef = new AtomicReference<SslHandler>();
             Bootstrap b = new Bootstrap()
                     .group(group)
                     .channel(LocalChannel.class)
@@ -765,17 +766,17 @@
                                                          .trustManager(InsecureTrustManagerFactory.INSTANCE)
                                                          .sslProvider(SslProvider.JDK).build();
 
-        EventLoopGroup group = new MultithreadEventLoopGroup(NioHandler.newFactory());
+        EventLoopGroup group = new NioEventLoopGroup();
         Channel sc = null;
         Channel cc = null;
         final CountDownLatch activeLatch = new CountDownLatch(1);
-        final AtomicReference<AssertionError> errorRef = new AtomicReference<>();
+        final AtomicReference<AssertionError> errorRef = new AtomicReference<AssertionError>();
         final SslHandler sslHandler = sslClientCtx.newHandler(UnpooledByteBufAllocator.DEFAULT);
         try {
             sc = new ServerBootstrap()
                     .group(group)
                     .channel(NioServerSocketChannel.class)
-                    .childHandler(new ChannelHandler() { })
+                    .childHandler(new ChannelInboundHandlerAdapter())
                     .bind(new InetSocketAddress(0)).syncUninterruptibly().channel();
 
             cc = new Bootstrap()
@@ -785,7 +786,7 @@
                         @Override
                         protected void initChannel(Channel ch) throws Exception {
                             ch.pipeline().addLast(sslHandler);
-                            ch.pipeline().addLast(new ChannelHandler() {
+                            ch.pipeline().addLast(new ChannelInboundHandlerAdapter() {
                                 @Override
                                 public void exceptionCaught(ChannelHandlerContext ctx, Throwable cause)
                                         throws Exception {
@@ -800,9 +801,12 @@
                                 }
                             });
                         }
-                    }).connect(sc.localAddress()).addListener((ChannelFutureListener) future -> {
-                        // Write something to trigger the handshake before fireChannelActive is called.
-                        future.channel().writeAndFlush(wrappedBuffer(new byte [] { 1, 2, 3, 4 }));
+                    }).connect(sc.localAddress()).addListener(new ChannelFutureListener() {
+                        @Override
+                        public void operationComplete(ChannelFuture future) throws Exception {
+                            // Write something to trigger the handshake before fireChannelActive is called.
+                            future.channel().writeAndFlush(wrappedBuffer(new byte [] { 1, 2, 3, 4 }));
+                        }
                     }).syncUninterruptibly().channel();
 
             // Ensure there is no AssertionError thrown by having the handshake failed by the writeAndFlush(...) before
@@ -814,7 +818,7 @@
                 throw error;
             }
             assertThat(sslHandler.handshakeFuture().await().cause(),
-                       CoreMatchers.instanceOf(SSLException.class));
+                       CoreMatchers.<Throwable>instanceOf(SSLException.class));
         } finally {
             if (cc != null) {
                 cc.close().syncUninterruptibly();
@@ -844,7 +848,7 @@
                                                          .trustManager(InsecureTrustManagerFactory.INSTANCE)
                                                          .sslProvider(SslProvider.JDK).build();
 
-        EventLoopGroup group = new MultithreadEventLoopGroup(NioHandler.newFactory());
+        EventLoopGroup group = new NioEventLoopGroup();
         Channel sc = null;
         Channel cc = null;
         final SslHandler sslHandler = sslClientCtx.newHandler(UnpooledByteBufAllocator.DEFAULT);
@@ -854,7 +858,7 @@
             sc = new ServerBootstrap()
                     .group(group)
                     .channel(NioServerSocketChannel.class)
-                    .childHandler(new ChannelHandler() { })
+                    .childHandler(new ChannelInboundHandlerAdapter())
                     .bind(new InetSocketAddress(0)).syncUninterruptibly().channel();
 
             ChannelFuture future = new Bootstrap()
@@ -865,7 +869,7 @@
                         protected void initChannel(Channel ch) throws Exception {
                             ch.pipeline().addLast(sslHandler);
                             if (startTls) {
-                                ch.pipeline().addLast(new ChannelHandler() {
+                                ch.pipeline().addLast(new ChannelInboundHandlerAdapter() {
                                     @Override
                                     public void channelActive(ChannelHandlerContext ctx) throws Exception {
                                         ctx.writeAndFlush(wrappedBuffer(new byte[] { 1, 2, 3, 4 }));
@@ -875,15 +879,18 @@
                         }
                     }).connect(sc.localAddress());
             if (!startTls) {
-                future.addListener((ChannelFutureListener) future1 -> {
-                    // Write something to trigger the handshake before fireChannelActive is called.
-                    future1.channel().writeAndFlush(wrappedBuffer(new byte [] { 1, 2, 3, 4 }));
+                future.addListener(new ChannelFutureListener() {
+                    @Override
+                    public void operationComplete(ChannelFuture future) throws Exception {
+                        // Write something to trigger the handshake before fireChannelActive is called.
+                        future.channel().writeAndFlush(wrappedBuffer(new byte [] { 1, 2, 3, 4 }));
+                    }
                 });
             }
             cc = future.syncUninterruptibly().channel();
 
             Throwable cause = sslHandler.handshakeFuture().await().cause();
-            assertThat(cause, CoreMatchers.instanceOf(SSLException.class));
+            assertThat(cause, CoreMatchers.<Throwable>instanceOf(SSLException.class));
             assertThat(cause.getMessage(), containsString("timed out"));
         } finally {
             if (cc != null) {
@@ -899,16 +906,12 @@
 
     @Test
     public void testHandshakeWithExecutorThatExecuteDirecty() throws Exception {
-<<<<<<< HEAD
-        testHandshakeWithExecutor(command -> command.run());
-=======
         testHandshakeWithExecutor(new Executor() {
             @Override
             public void execute(Runnable command) {
                 command.run();
             }
         });
->>>>>>> 71860e5b
     }
 
     @Test
@@ -940,11 +943,7 @@
         final SslContext sslServerCtx = SslContextBuilder.forServer(cert.key(), cert.cert())
                 .sslProvider(SslProvider.JDK).build();
 
-<<<<<<< HEAD
-        EventLoopGroup group = new MultithreadEventLoopGroup(NioHandler.newFactory());
-=======
         EventLoopGroup group = new NioEventLoopGroup();
->>>>>>> 71860e5b
         Channel sc = null;
         Channel cc = null;
         final SslHandler clientSslHandler = sslClientCtx.newHandler(UnpooledByteBufAllocator.DEFAULT, executor);
@@ -1001,16 +1000,6 @@
         final SslContext sslServerCtx = SslContextBuilder.forServer(cert.key(), cert.cert())
                 .sslProvider(SslProvider.JDK).build();
 
-<<<<<<< HEAD
-        EventLoopGroup group = new MultithreadEventLoopGroup(NioHandler.newFactory());
-        Channel sc = null;
-        Channel cc = null;
-        final SslHandler clientSslHandler = sslClientCtx.newHandler(UnpooledByteBufAllocator.DEFAULT, command -> {
-            if (!client) {
-                command.run();
-            }
-            // Do nothing to simulate slow execution.
-=======
         EventLoopGroup group = new NioEventLoopGroup();
         Channel sc = null;
         Channel cc = null;
@@ -1022,18 +1011,10 @@
                 }
                 // Do nothing to simulate slow execution.
             }
->>>>>>> 71860e5b
         });
         if (client) {
             clientSslHandler.setHandshakeTimeout(100, TimeUnit.MILLISECONDS);
         }
-<<<<<<< HEAD
-        final SslHandler serverSslHandler = sslServerCtx.newHandler(UnpooledByteBufAllocator.DEFAULT, command -> {
-            if (client) {
-                command.run();
-            }
-            // Do nothing to simulate slow execution.
-=======
         final SslHandler serverSslHandler = sslServerCtx.newHandler(UnpooledByteBufAllocator.DEFAULT, new Executor() {
             @Override
             public void execute(Runnable command) {
@@ -1042,7 +1023,6 @@
                 }
                 // Do nothing to simulate slow execution.
             }
->>>>>>> 71860e5b
         });
         if (!client) {
             serverSslHandler.setHandshakeTimeout(100, TimeUnit.MILLISECONDS);
