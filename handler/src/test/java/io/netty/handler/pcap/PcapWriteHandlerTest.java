/*
 * Copyright 2020 The Netty Project
 *
 * The Netty Project licenses this file to you under the Apache License,
 * version 2.0 (the "License"); you may not use this file except in compliance
 * with the License. You may obtain a copy of the License at:
 *
 * https://www.apache.org/licenses/LICENSE-2.0
 *
 * Unless required by applicable law or agreed to in writing, software
 * distributed under the License is distributed on an "AS IS" BASIS, WITHOUT
 * WARRANTIES OR CONDITIONS OF ANY KIND, either express or implied. See the
 * License for the specific language governing permissions and limitations
 * under the License.
 */
package io.netty.handler.pcap;

import io.netty.bootstrap.Bootstrap;
import io.netty.bootstrap.ServerBootstrap;
import io.netty.buffer.ByteBuf;
import io.netty.buffer.ByteBufOutputStream;
import io.netty.buffer.ByteBufUtil;
import io.netty.buffer.Unpooled;
import io.netty.channel.Channel;
import io.netty.channel.ChannelFuture;
import io.netty.channel.ChannelHandlerContext;
import io.netty.channel.ChannelInboundHandlerAdapter;
import io.netty.channel.ChannelInitializer;
import io.netty.channel.ChannelOption;
import io.netty.channel.ChannelOutboundHandlerAdapter;
import io.netty.channel.ChannelPipeline;
import io.netty.channel.ChannelPromise;
import io.netty.channel.DefaultChannelId;
import io.netty.channel.EventLoopGroup;
import io.netty.channel.SimpleChannelInboundHandler;
import io.netty.channel.embedded.EmbeddedChannel;
import io.netty.channel.nio.NioEventLoopGroup;
import io.netty.channel.socket.DatagramChannel;
import io.netty.channel.socket.DatagramChannelConfig;
import io.netty.channel.socket.DatagramPacket;
import io.netty.channel.socket.DefaultDatagramChannelConfig;
import io.netty.channel.socket.SocketChannel;
import io.netty.channel.socket.nio.NioDatagramChannel;
import io.netty.channel.socket.nio.NioServerSocketChannel;
import io.netty.channel.socket.nio.NioSocketChannel;
import io.netty.util.CharsetUtil;
import io.netty.util.NetUtil;
import io.netty.util.concurrent.Promise;
import org.junit.jupiter.api.Test;

import java.io.IOException;
import java.io.OutputStream;
import java.net.DatagramSocket;
import java.net.Inet4Address;
import java.net.InetAddress;
import java.net.InetSocketAddress;
import java.net.NetworkInterface;
import java.net.SocketAddress;
import java.net.SocketException;
import java.util.concurrent.TimeUnit;
import java.util.concurrent.atomic.AtomicLong;
import java.util.concurrent.atomic.AtomicReference;

import static org.assertj.core.api.Assertions.assertThat;
import static org.junit.jupiter.api.Assertions.assertArrayEquals;
import static org.junit.jupiter.api.Assertions.assertEquals;
import static org.junit.jupiter.api.Assertions.assertFalse;
import static org.junit.jupiter.api.Assertions.assertTrue;

public class PcapWriteHandlerTest {

    @Test
    public void udpV4SharedOutputStreamTest() throws InterruptedException, IOException {
        udpV4(true, true);
    }

    @Test
    public void udpV4NonOutputStream() throws InterruptedException, IOException {
        udpV4(false, true);
    }

    @Test
    public void udpV4NoGlobalHeaderOutputStream() throws InterruptedException, IOException {
        udpV4(false, false);
    }

    private static void udpV4(boolean sharedOutputStream, boolean writeGlobalHeaders)
            throws InterruptedException, IOException {
        ByteBuf byteBuf = Unpooled.buffer();

        InetSocketAddress serverAddr = new InetSocketAddress("127.0.0.1", 0);
        InetSocketAddress clientAddr = new InetSocketAddress("127.0.0.1", 0);

        NioEventLoopGroup eventLoopGroup = new NioEventLoopGroup(2);

        // We'll bootstrap a UDP Server to avoid "Network Unreachable errors" when sending UDP Packet.
        Bootstrap server = new Bootstrap()
                .group(eventLoopGroup)
                .channel(NioDatagramChannel.class)
                .handler(new SimpleChannelInboundHandler<DatagramPacket>() {
                    @Override
                    protected void channelRead0(ChannelHandlerContext ctx, DatagramPacket msg) {
                        // Discard
                    }
                });

        ChannelFuture channelFutureServer = server.bind(serverAddr).sync();
        assertTrue(channelFutureServer.isSuccess());

        CloseDetectingByteBufOutputStream outputStream = new CloseDetectingByteBufOutputStream(byteBuf);

        // We'll bootstrap a UDP Client for sending UDP Packets to UDP Server.
        Bootstrap client = new Bootstrap()
                .group(eventLoopGroup)
                .channel(NioDatagramChannel.class)
                .handler(PcapWriteHandler.builder()
<<<<<<< HEAD
                                         .sharedOutputStream(sharedOutputStream)
                                         .build(outputStream));
=======
                        .sharedOutputStream(sharedOutputStream)
                        .writePcapGlobalHeader(writeGlobalHeaders)
                        .build(outputStream));
>>>>>>> a0e67671

        ChannelFuture channelFutureClient =
                client.bind(clientAddr).sync();
        assertTrue(channelFutureClient.isSuccess());

        Channel clientChannel = channelFutureClient.channel();
        ByteBuf payload = Unpooled.wrappedBuffer("Meow".getBytes());
        DatagramPacket datagram = new DatagramPacket(payload,
                                                     (InetSocketAddress) channelFutureServer.channel().localAddress());
        assertTrue(clientChannel.writeAndFlush(datagram).sync().isSuccess());
        assertTrue(eventLoopGroup.shutdownGracefully().sync().isSuccess());

<<<<<<< HEAD
        verifyUdpCapture(!sharedOutputStream, // if sharedOutputStream is true, we don't verify the global headers.
                         byteBuf,
                         (InetSocketAddress) channelFutureServer.channel().localAddress(),
                         (InetSocketAddress) clientChannel.localAddress()
=======
        // if sharedOutputStream is true or writeGlobalHeaders is false, we don't verify the global headers.
        verifyUdpCapture(!sharedOutputStream && writeGlobalHeaders,
                byteBuf,
                (InetSocketAddress) clientChannel.remoteAddress(),
                (InetSocketAddress) clientChannel.localAddress()
>>>>>>> a0e67671
        );

        // If sharedOutputStream is true, we don't close the outputStream.
        // If sharedOutputStream is false, we close the outputStream.
        assertEquals(!sharedOutputStream, outputStream.closeCalled());
    }

    @Test
    public void embeddedUdp() {
        final ByteBuf pcapBuffer = Unpooled.buffer();
        final ByteBuf payload = Unpooled.wrappedBuffer("Meow".getBytes());

        InetSocketAddress serverAddr = new InetSocketAddress("1.1.1.1", 1234);
        InetSocketAddress clientAddr = new InetSocketAddress("2.2.2.2", 3456);

        // We fake a client
        EmbeddedChannel embeddedChannel = new EmbeddedChannel(
                PcapWriteHandler.builder()
                                .forceUdpChannel(clientAddr, serverAddr)
                                .build(new ByteBufOutputStream(pcapBuffer))
        );

        assertTrue(embeddedChannel.writeOutbound(payload));
        assertEquals(payload, embeddedChannel.readOutbound());

        // Verify the capture data
        verifyUdpCapture(true, pcapBuffer, serverAddr, clientAddr);

        assertFalse(embeddedChannel.finishAndReleaseAll());
    }

    @Test
    public void udpMixedAddress() throws SocketException {
        final ByteBuf pcapBuffer = Unpooled.buffer();
        final ByteBuf payload = Unpooled.wrappedBuffer("Meow".getBytes());

        InetSocketAddress serverAddr = new InetSocketAddress("1.1.1.1", 1234);
        // for ipv6 ::, it's allowed to connect to ipv4 on some systems
        InetSocketAddress clientAddr = new InetSocketAddress("::", 3456);

        // We fake a client
        EmbeddedChannel embeddedChannel = new EmbeddedDatagramChannel(clientAddr, serverAddr);
        embeddedChannel.pipeline().addLast(PcapWriteHandler.builder()
                                                           .build(new ByteBufOutputStream(pcapBuffer)));

        assertTrue(embeddedChannel.writeOutbound(payload));
        assertEquals(payload, embeddedChannel.readOutbound());

        // Verify the capture data
        verifyUdpCapture(true, pcapBuffer, serverAddr, new InetSocketAddress("0.0.0.0", 3456));

        assertFalse(embeddedChannel.finishAndReleaseAll());
    }

    @Test
    public void udpLargeBytebufPayload() throws SocketException {
        final ByteBuf pcapBuffer = Unpooled.buffer();
        //Create payload 1 byte larger than maximum
        String payloadString = new String(new char[65507 + 1]).replace('\0', 'X');
        final ByteBuf payload = Unpooled.wrappedBuffer(payloadString.getBytes());

        InetSocketAddress serverAddr = new InetSocketAddress("1.1.1.1", 1234);
        InetSocketAddress clientAddr = new InetSocketAddress("2.2.2.2", 3456);

        // We fake a client
        EmbeddedChannel embeddedChannel = new EmbeddedDatagramChannel(clientAddr, serverAddr);
        embeddedChannel.pipeline().addLast(PcapWriteHandler.builder()
                                                           .build(new ByteBufOutputStream(pcapBuffer)));

        assertTrue(embeddedChannel.writeOutbound(payload));
        assertEquals(payload, embeddedChannel.readOutbound());

        // Verify only the PCAP global header was written. Large UDP payload should be discarded
        assertEquals(24, pcapBuffer.readableBytes());

        assertFalse(embeddedChannel.finishAndReleaseAll());
    }

    @Test
    public void udpLargeDatagramPayload() throws SocketException {
        InetSocketAddress serverAddr = new InetSocketAddress("1.1.1.1", 1234);
        InetSocketAddress clientAddr = new InetSocketAddress("2.2.2.2", 3456);

        final ByteBuf pcapBuffer = Unpooled.buffer();
        //Create payload 1 byte larger than maximum
        String payloadString = new String(new char[65507 + 1]).replace('\0', 'X');
        final DatagramPacket datagram =
                new DatagramPacket(Unpooled.wrappedBuffer(payloadString.getBytes()), serverAddr);


        // We fake a client
        EmbeddedChannel embeddedChannel = new EmbeddedDatagramChannel(clientAddr, serverAddr);
        embeddedChannel.pipeline().addLast(PcapWriteHandler.builder()
                                                           .build(new ByteBufOutputStream(pcapBuffer)));

        assertTrue(embeddedChannel.writeOutbound(datagram));
        assertEquals(datagram, embeddedChannel.readOutbound());

        // Verify only the PCAP global header was written. Large UDP payload should be discarded
        assertEquals(24, pcapBuffer.readableBytes());

        assertFalse(embeddedChannel.finishAndReleaseAll());
    }

    @Test
    public void tcpV4SharedOutputStreamTest() throws Exception {
        tcpV4(true, true);
    }

    @Test
    public void tcpV4NoGlobalHeaderOutputStream() throws Exception {
        tcpV4(false, false);
    }

    @Test
    public void tcpV4NonOutputStream() throws Exception {
        tcpV4(false, true);
    }

    private static void tcpV4(final boolean sharedOutputStream, final boolean writeGlobalHeaders) throws Exception {
        final ByteBuf byteBuf = Unpooled.buffer();

        EventLoopGroup bossGroup = new NioEventLoopGroup(1);
        EventLoopGroup clientGroup = new NioEventLoopGroup();

        // Configure the echo server
        ServerBootstrap sb = new ServerBootstrap();
        final Promise<Boolean> dataReadPromise = bossGroup.next().newPromise();
        sb.group(bossGroup)
<<<<<<< HEAD
          .channel(NioServerSocketChannel.class)
          .option(ChannelOption.SO_BACKLOG, 100)
          .childHandler(new ChannelInitializer<SocketChannel>() {
              @Override
              public void initChannel(SocketChannel ch) throws Exception {
                  ChannelPipeline p = ch.pipeline();
                  p.addLast(PcapWriteHandler.builder().sharedOutputStream(sharedOutputStream)
                                            .build(new ByteBufOutputStream(byteBuf)));
                  p.addLast(new ChannelInboundHandlerAdapter() {
                      @Override
                      public void channelRead(ChannelHandlerContext ctx, Object msg) {
                          ctx.write(msg);
                      }

                      @Override
                      public void channelReadComplete(ChannelHandlerContext ctx) {
                          ctx.flush();
                          dataReadPromise.setSuccess(true);
                      }

                      @Override
                      public void exceptionCaught(ChannelHandlerContext ctx, Throwable cause) {
                          ctx.close();
                      }
                  });
              }
          });
=======
                .channel(NioServerSocketChannel.class)
                .option(ChannelOption.SO_BACKLOG, 100)
                .childHandler(new ChannelInitializer<SocketChannel>() {
                    @Override
                    public void initChannel(SocketChannel ch) throws Exception {
                        ChannelPipeline p = ch.pipeline();
                        p.addLast(PcapWriteHandler.builder().sharedOutputStream(sharedOutputStream)
                                          .writePcapGlobalHeader(writeGlobalHeaders)
                                .build(new ByteBufOutputStream(byteBuf)));
                        p.addLast(new ChannelInboundHandlerAdapter() {
                            @Override
                            public void channelRead(ChannelHandlerContext ctx, Object msg) {
                                ctx.write(msg);
                            }

                            @Override
                            public void channelReadComplete(ChannelHandlerContext ctx) {
                                ctx.flush();
                                dataReadPromise.setSuccess(true);
                            }

                            @Override
                            public void exceptionCaught(ChannelHandlerContext ctx, Throwable cause) {
                                ctx.close();
                            }
                        });
                    }
                });
>>>>>>> a0e67671

        // Start the server.
        ChannelFuture serverChannelFuture = sb.bind(new InetSocketAddress("127.0.0.1", 0)).sync();
        assertTrue(serverChannelFuture.isSuccess());

        // configure the client
        Bootstrap cb = new Bootstrap();
        final ByteBuf payload = Unpooled.wrappedBuffer("Meow".getBytes());
        final Promise<Boolean> dataWrittenPromise = clientGroup.next().newPromise();
        cb.group(clientGroup)
          .channel(NioSocketChannel.class)
          .option(ChannelOption.TCP_NODELAY, true)
          .handler(new ChannelInitializer<SocketChannel>() {
              @Override
              public void initChannel(SocketChannel ch) throws Exception {
                  ChannelPipeline p = ch.pipeline();
                  p.addLast(new ChannelInboundHandlerAdapter() {
                      @Override
                      public void channelActive(ChannelHandlerContext ctx) {
                          ctx.writeAndFlush(payload.copy());
                          dataWrittenPromise.setSuccess(true);
                      }

                      @Override
                      public void exceptionCaught(ChannelHandlerContext ctx, Throwable cause) {
                          ctx.close();
                      }
                  });
              }
          });

        // Start the client.
        ChannelFuture clientChannelFuture = cb.connect(serverChannelFuture.channel().localAddress()).sync();
        assertTrue(clientChannelFuture.isSuccess());

        assertTrue(dataWrittenPromise.await(5, TimeUnit.SECONDS));
        assertTrue(dataReadPromise.await(5, TimeUnit.SECONDS));

        clientChannelFuture.channel().close().sync();
        serverChannelFuture.channel().close().sync();

        // Shut down all event loops to terminate all threads.
        assertTrue(clientGroup.shutdownGracefully().sync().isSuccess());
        assertTrue(bossGroup.shutdownGracefully().sync().isSuccess());

<<<<<<< HEAD
        verifyTcpHandshakeCapture(
                !sharedOutputStream, // if sharedOutputStream is true, we don't verify the global headers.
=======
        // if sharedOutputStream is true or writeGlobalHeaders is false, we don't verify the global headers.
        verifyTcpCapture(
                writeGlobalHeaders && !sharedOutputStream,
>>>>>>> a0e67671
                byteBuf,
                (InetSocketAddress) serverChannelFuture.channel().localAddress(),
                (InetSocketAddress) clientChannelFuture.channel().localAddress());

        verifyTcpCapture(
                byteBuf, payload,
                (InetSocketAddress) serverChannelFuture.channel().localAddress(),
                (InetSocketAddress) clientChannelFuture.channel().localAddress(),
                1, 1); //After handshake, sequence and ack are 1

        verifyTcpCapture(
                byteBuf, payload,
                (InetSocketAddress) clientChannelFuture.channel().localAddress(),
                (InetSocketAddress) serverChannelFuture.channel().localAddress(),
                1, 5); //Server has read 4 bytes so its ack is now 5

        verifyTcpCloseCapture(byteBuf,
                              (InetSocketAddress) serverChannelFuture.channel().localAddress(),
                              (InetSocketAddress) clientChannelFuture.channel().localAddress(),
                              5, 5); //Server and client have both read 4 bytes
    }

    @Test
    public void embeddedTcpClient() {
        final ByteBuf pcapBuffer = Unpooled.buffer();
        //Differing size payloads so that sequence numbers and ack numbers are different
        final ByteBuf readPayload = Unpooled.wrappedBuffer("Read".getBytes());
        final ByteBuf writePayload = Unpooled.wrappedBuffer("Write".getBytes());

        InetSocketAddress serverAddr = new InetSocketAddress("1.1.1.1", 1234);
        InetSocketAddress clientAddr = new InetSocketAddress("2.2.2.2", 3456);

        EmbeddedChannel embeddedChannel = new EmbeddedChannel(
                PcapWriteHandler.builder()
                                .forceTcpChannel(serverAddr, clientAddr, false)
                                .build(new ByteBufOutputStream(pcapBuffer))
        );

        assertTrue(embeddedChannel.writeInbound(readPayload));
        assertEquals(readPayload, embeddedChannel.readInbound());

        assertTrue(embeddedChannel.writeOutbound(writePayload));
        assertEquals(writePayload, embeddedChannel.readOutbound());

        assertFalse(embeddedChannel.finishAndReleaseAll());

        // Verify the capture data
        verifyTcpHandshakeCapture(true, pcapBuffer, serverAddr, clientAddr);

        //Verify client read
        verifyTcpCapture(pcapBuffer, readPayload,
                         clientAddr, serverAddr,
                         1, 1);

        //Verify client write
        verifyTcpCapture(pcapBuffer, writePayload,
                         serverAddr, clientAddr,
                         1, 5);

        verifyTcpCloseCapture(pcapBuffer, serverAddr, clientAddr,
                              6, 5); //Client has received 4 bytes and sent 5 bytes
    }

    @Test
    public void embeddedTcpServer() {
        final ByteBuf pcapBuffer = Unpooled.buffer();
        //Differing size payloads so that sequence numbers and ack numbers are different
        final ByteBuf readPayload = Unpooled.wrappedBuffer("Read".getBytes());
        final ByteBuf writePayload = Unpooled.wrappedBuffer("Write".getBytes());

        InetSocketAddress serverAddr = new InetSocketAddress("1.1.1.1", 1234);
        InetSocketAddress clientAddr = new InetSocketAddress("2.2.2.2", 3456);

        EmbeddedChannel embeddedChannel = new EmbeddedChannel(
                PcapWriteHandler.builder()
                                .forceTcpChannel(serverAddr, clientAddr, true)
                                .build(new ByteBufOutputStream(pcapBuffer))
        );

        assertTrue(embeddedChannel.writeInbound(readPayload));
        assertEquals(readPayload, embeddedChannel.readInbound());

        assertTrue(embeddedChannel.writeOutbound(writePayload));
        assertEquals(writePayload, embeddedChannel.readOutbound());

        assertFalse(embeddedChannel.finishAndReleaseAll());

        // Verify the capture data
        verifyTcpHandshakeCapture(true, pcapBuffer, serverAddr, clientAddr);

        //Verify server read
        verifyTcpCapture(pcapBuffer, readPayload,
                         serverAddr, clientAddr,
                         1, 1);

        //Verify server write
        verifyTcpCapture(pcapBuffer, writePayload,
                         clientAddr, serverAddr,
                         1, 5);

        verifyTcpCloseCapture(pcapBuffer, serverAddr, clientAddr,
                              5, 6); //Client has received 5 bytes and sent 4
    }

    @Test
    public void tcpLargePayload() {
        final ByteBuf pcapBuffer = Unpooled.buffer();
        String payloadString = new String(new char[65495 + 1]).replace('\0', 'X');
        final ByteBuf payload = Unpooled.wrappedBuffer(payloadString.getBytes());

        InetSocketAddress serverAddr = new InetSocketAddress("1.1.1.1", 1234);
        InetSocketAddress clientAddr = new InetSocketAddress("2.2.2.2", 3456);

        EmbeddedChannel embeddedChannel = new EmbeddedChannel(
                PcapWriteHandler.builder()
                                .forceTcpChannel(serverAddr, clientAddr, false)
                                .build(new ByteBufOutputStream(pcapBuffer))
        );

        assertTrue(embeddedChannel.writeOutbound(payload));
        assertEquals(payload, embeddedChannel.readOutbound());

        assertFalse(embeddedChannel.finishAndReleaseAll());

        // Verify the capture data
        verifyTcpHandshakeCapture(true, pcapBuffer, serverAddr, clientAddr);
        //Verify client write
        verifyTcpCapture(pcapBuffer, payload.slice(0, 65495),
                         serverAddr, clientAddr,
                         1, 1);
        //Verify client write
        verifyTcpCapture(pcapBuffer, payload.slice(65495, 1),
                         serverAddr, clientAddr,
                         65496, 1);

        verifyTcpCloseCapture(pcapBuffer, serverAddr, clientAddr,
                              65497, 1); //Client has received 4 bytes and sent 5 bytes
    }

    @Test
    public void writePcapGreaterThan4Gb() {
        InetSocketAddress serverAddr = new InetSocketAddress("1.1.1.1", 1234);
        InetSocketAddress clientAddr = new InetSocketAddress("2.2.2.2", 3456);
        final AtomicLong bytesWritten = new AtomicLong(0);
        final AtomicReference<ByteBuf> pcapBuffer = new AtomicReference<ByteBuf>();
        EmbeddedChannel embeddedChannel = new EmbeddedChannel(
                new DiscardingWritesAndFlushesHandler(), //Discard writes/flushes
                PcapWriteHandler.builder()
                                .forceTcpChannel(serverAddr, clientAddr, true)
                                .build(new OutputStream() {
                                    @Override
                                    public void write(int b) {
                                        bytesWritten.incrementAndGet();
                                        if (pcapBuffer.get() != null) {
                                            pcapBuffer.get().writeByte(b);
                                        }
                                    }

                                    @Override
                                    public void write(byte[] b, int off, int len) {
                                        bytesWritten.addAndGet(len);
                                        if (pcapBuffer.get() != null) {
                                            pcapBuffer.get().writeBytes(b, off, len);
                                        }
                                    }
                                }),
                new DiscardingReadsHandler() //Discard reads
        );

        int chunkSize = 0xFFFF - 40; // 40 bytes for header data
        String payloadString = new String(new char[chunkSize]).replace('\0', 'X');
        final ByteBuf payload = Unpooled.wrappedBuffer(payloadString.getBytes());

        long fourGB = 0xFFFFFFFFL;

        // Let's send 4 GiB inbound, ...
        long msgCount = (fourGB / chunkSize) + 2;
        for (int i = 0; i < msgCount; i++) {
            //Only store the last data/ack
            if (i == msgCount - 1) {
                pcapBuffer.set(Unpooled.buffer());
            }
            embeddedChannel.writeInbound(payload);
        }

        //Validate the wrapped number
        long sequenceNumber = ((msgCount - 1) * chunkSize) - fourGB;
        long ackNumber = 1;
        verifyTcpCapture(pcapBuffer.get(), payload, serverAddr, clientAddr, sequenceNumber, ackNumber);
        pcapBuffer.set(null);

        // ... and 4 GiB outbound.
        for (int i = 0; i < msgCount; i++) {
            //Only store the last data/ack
            if (i == msgCount - 1) {
                pcapBuffer.set(Unpooled.buffer());
            }
            embeddedChannel.writeOutbound(payload);
        }

        //Validate the wrapped number
        ackNumber = sequenceNumber + chunkSize;
        verifyTcpCapture(pcapBuffer.get(), payload, clientAddr, serverAddr, sequenceNumber, ackNumber);

        assertThat(bytesWritten.get()).isGreaterThan(2 * (fourGB + 1000));

        assertFalse(embeddedChannel.finishAndReleaseAll());
    }

    @Test
    public void writerStateTest() throws Exception {
        final ByteBuf payload = Unpooled.wrappedBuffer("Meow".getBytes());
        final InetSocketAddress serverAddr = new InetSocketAddress("1.1.1.1", 1234);
        final InetSocketAddress clientAddr = new InetSocketAddress("2.2.2.2", 3456);

        PcapWriteHandler pcapWriteHandler = PcapWriteHandler.builder()
                                                            .forceTcpChannel(serverAddr, clientAddr, true)
                                                            .build(new OutputStream() {
                                                                @Override
                                                                public void write(int b) {
                                                                    // Discard everything
                                                                }
                                                            });

        // State is INIT because we haven't written anything yet
        // and 'channelActive' is not called yet as this Handler
        // is yet to be attached to `EmbeddedChannel`.
        assertEquals(State.INIT, pcapWriteHandler.state());

        // Create a new 'EmbeddedChannel' and add the 'PcapWriteHandler'
        EmbeddedChannel embeddedChannel = new EmbeddedChannel(pcapWriteHandler);

        // Write and read some data and verify it.
        assertTrue(embeddedChannel.writeInbound(payload));
        assertEquals(payload, embeddedChannel.readInbound());

        assertTrue(embeddedChannel.writeOutbound(payload));
        assertEquals(payload, embeddedChannel.readOutbound());

        // State is now WRITING because we attached Handler to 'EmbeddedChannel'.
        assertEquals(State.WRITING, pcapWriteHandler.state());

        // Close the PcapWriter. This should trigger closure of PcapWriteHandler too.
        pcapWriteHandler.pCapWriter().close();

        // State should be changed to closed by now
        assertEquals(State.CLOSED, pcapWriteHandler.state());

        // Close PcapWriteHandler again. This should be a no-op.
        pcapWriteHandler.close();

        // State should still be CLOSED. No change.
        assertEquals(State.CLOSED, pcapWriteHandler.state());

        // Close the 'EmbeddedChannel'.
        assertFalse(embeddedChannel.finishAndReleaseAll());
    }

    @Test
    public void pauseResumeTest() throws Exception {
        final byte[] payload = "Meow".getBytes();
        final InetSocketAddress serverAddr = new InetSocketAddress("1.1.1.1", 1234);
        final InetSocketAddress clientAddr = new InetSocketAddress("2.2.2.2", 3456);

        DiscardingStatsOutputStream discardingStatsOutputStream = new DiscardingStatsOutputStream();
        PcapWriteHandler pcapWriteHandler = PcapWriteHandler.builder()
                                                            .forceTcpChannel(serverAddr, clientAddr, true)
                                                            .build(discardingStatsOutputStream);

        // Verify that no writes have been called yet.
        assertEquals(0, discardingStatsOutputStream.writesCalled());

        // Create a new 'EmbeddedChannel' and add the 'PcapWriteHandler'
        EmbeddedChannel embeddedChannel = new EmbeddedChannel(pcapWriteHandler);

        for (int i = 0; i < 10; i++) {
            assertTrue(embeddedChannel.writeInbound(Unpooled.wrappedBuffer(payload)));
        }

        // Since we have written 10 times, we should have a value greater than 0.
        // We can't say it will be 10 exactly because there will be pcap headers also.
        final int initialWritesCalled = discardingStatsOutputStream.writesCalled();
        assertThat(initialWritesCalled).isGreaterThan(0);

        // Pause the Pcap
        pcapWriteHandler.pause();
        assertEquals(State.PAUSED, pcapWriteHandler.state());
        assertFalse(pcapWriteHandler.isWriting());

        // Write 100 times. No writes should be called in OutputStream.
        for (int i = 0; i < 100; i++) {
            assertTrue(embeddedChannel.writeInbound(Unpooled.wrappedBuffer(payload)));
        }

        // Current stats and previous stats should be same.
        assertEquals(initialWritesCalled, discardingStatsOutputStream.writesCalled());

        // Let's resume the Pcap now.
        pcapWriteHandler.resume();
        assertEquals(State.WRITING, pcapWriteHandler.state());
        assertTrue(pcapWriteHandler.isWriting());

        // Write 100 times. Writes should be called in OutputStream now.
        for (int i = 0; i < 100; i++) {
            assertTrue(embeddedChannel.writeInbound(Unpooled.wrappedBuffer(payload)));
        }

        // Verify we have written more than before.
        assertThat(discardingStatsOutputStream.writesCalled()).isGreaterThan(initialWritesCalled);

        // Close PcapWriteHandler again. This should be a no-op.
        pcapWriteHandler.close();

        // State should still be CLOSED. No change.
        assertEquals(State.CLOSED, pcapWriteHandler.state());

        // Close the 'EmbeddedChannel'.
        assertTrue(embeddedChannel.finishAndReleaseAll());
    }

    private static void verifyGlobalHeaders(ByteBuf byteBuf) {
        assertEquals(0xa1b2c3d4, byteBuf.readInt()); // magic_number
        assertEquals(2, byteBuf.readShort());        // version_major
        assertEquals(4, byteBuf.readShort());        // version_minor
        assertEquals(0, byteBuf.readInt());          // thiszone
        assertEquals(0, byteBuf.readInt());          // sigfigs
        assertEquals(0xffff, byteBuf.readInt());     // snaplen
        assertEquals(1, byteBuf.readInt());          // network
    }

    private static void verifyTcpCapture(ByteBuf byteBuf, ByteBuf expectedPayload,
                                         InetSocketAddress destinationAddr, InetSocketAddress sourceAddr,
                                         long sequenceNumber,
                                         long ackNumber) {
        int expectedPayloadLength = expectedPayload.readableBytes();

        // Verify data
        ByteBuf tcpPacket = verifyTcpBaseHeaders(byteBuf, destinationAddr, expectedPayloadLength);

        assertEquals(sourceAddr.getPort() & 0xffff, tcpPacket.readUnsignedShort()); // Source Port
        assertEquals(destinationAddr.getPort() & 0xffff, tcpPacket.readUnsignedShort()); // Destination Port
        assertEquals(sequenceNumber, tcpPacket.readUnsignedInt()); // Sequence number
        assertEquals(ackNumber, tcpPacket.readUnsignedInt()); // Ack number
        tcpPacket.readByte(); // Offset/Reserved
        assertEquals(16, tcpPacket.readByte()); // ACK Control bit
        assertEquals(65535, tcpPacket.readUnsignedShort()); // Window Size
        assertEquals(1, tcpPacket.readUnsignedShort()); // Checksum
        assertEquals(0, tcpPacket.readUnsignedShort()); // Urgent Pointer
        assertArrayEquals(ByteBufUtil.getBytes(expectedPayload), ByteBufUtil.getBytes(tcpPacket));

        // Verify ACK
        tcpPacket = verifyTcpBaseHeaders(byteBuf, sourceAddr, 0);

        assertEquals(destinationAddr.getPort() & 0xffff, tcpPacket.readUnsignedShort()); // Source Port
        assertEquals(sourceAddr.getPort() & 0xffff, tcpPacket.readUnsignedShort()); // Destination Port
        assertEquals(ackNumber, tcpPacket.readUnsignedInt()); // Sequence number
        assertEquals(sequenceNumber + expectedPayloadLength, tcpPacket.readUnsignedInt()); // Ack number
        tcpPacket.readByte(); // Offset/Reserved
        assertEquals(16, tcpPacket.readByte()); // ACK Control bit
        assertEquals(65535, tcpPacket.readUnsignedShort()); // Window Size
        assertEquals(1, tcpPacket.readUnsignedShort()); // Checksum
        assertEquals(0, tcpPacket.readUnsignedShort()); // Urgent Pointer
    }

    private static void verifyTcpHandshakeCapture(boolean verifyGlobalHeaders, ByteBuf byteBuf,
                                                  InetSocketAddress serverAddr, InetSocketAddress clientAddr) {
        if (verifyGlobalHeaders) {
            verifyGlobalHeaders(byteBuf);
        }

        // Verify syn

        ByteBuf tcpPacket = verifyTcpBaseHeaders(byteBuf, serverAddr, 0);

        assertEquals(clientAddr.getPort() & 0xffff, tcpPacket.readUnsignedShort()); // Source Port
        assertEquals(serverAddr.getPort() & 0xffff, tcpPacket.readUnsignedShort()); // Destination Port
        assertEquals(0, tcpPacket.readUnsignedInt()); // Sequence number
        assertEquals(0, tcpPacket.readUnsignedInt()); // Ack number
        tcpPacket.readByte(); // Offset/Reserved
        assertEquals(2, tcpPacket.readByte()); // SYN control bit
        assertEquals(65535, tcpPacket.readUnsignedShort()); // Window Size
        assertEquals(1, tcpPacket.readUnsignedShort()); // Checksum
        assertEquals(0, tcpPacket.readUnsignedShort()); // Urgent Pointer

        // Verify syn+ack

        tcpPacket = verifyTcpBaseHeaders(byteBuf, clientAddr, 0);

        assertEquals(serverAddr.getPort() & 0xffff, tcpPacket.readUnsignedShort()); // Source Port
        assertEquals(clientAddr.getPort() & 0xffff, tcpPacket.readUnsignedShort()); // Destination Port
        assertEquals(0, tcpPacket.readUnsignedInt()); // Sequence number
        assertEquals(1, tcpPacket.readUnsignedInt()); // Ack number
        tcpPacket.readByte(); // Offset/Reserved
        assertEquals(18, tcpPacket.readByte()); // SYN+ACK control bit
        assertEquals(65535, tcpPacket.readUnsignedShort()); // Window Size
        assertEquals(1, tcpPacket.readUnsignedShort()); // Checksum
        assertEquals(0, tcpPacket.readUnsignedShort()); // Urgent Pointer

        // Verify ack
        tcpPacket = verifyTcpBaseHeaders(byteBuf, serverAddr, 0);

        assertEquals(clientAddr.getPort() & 0xffff, tcpPacket.readUnsignedShort()); // Source Port
        assertEquals(serverAddr.getPort() & 0xffff, tcpPacket.readUnsignedShort()); // Destination Port
        assertEquals(1, tcpPacket.readUnsignedInt()); // Sequence number
        assertEquals(1, tcpPacket.readUnsignedInt()); // Ack number
        tcpPacket.readByte(); // Offset/Reserved
        assertEquals(16, tcpPacket.readByte()); // ACK control bit
        assertEquals(65535, tcpPacket.readUnsignedShort()); // Window Size
        assertEquals(1, tcpPacket.readUnsignedShort()); // Checksum
        assertEquals(0, tcpPacket.readUnsignedShort()); // Urgent Pointer
    }

    private static void verifyTcpCloseCapture(ByteBuf byteBuf,
                                              InetSocketAddress serverAddr, InetSocketAddress clientAddr,
                                              int sequenceNumber, int ackNumber) {
        // Verify fin
        ByteBuf tcpPacket = verifyTcpBaseHeaders(byteBuf, serverAddr, 0);

        assertEquals(clientAddr.getPort() & 0xffff, tcpPacket.readUnsignedShort()); // Source Port
        assertEquals(serverAddr.getPort() & 0xffff, tcpPacket.readUnsignedShort()); // Destination Port
        assertEquals(sequenceNumber, tcpPacket.readUnsignedInt()); // Sequence number
        assertEquals(ackNumber, tcpPacket.readUnsignedInt()); // Ack number
        tcpPacket.readByte(); // Offset/Reserved
        assertEquals(17, tcpPacket.readByte()); // FIN+ACK control bit
        assertEquals(65535, tcpPacket.readUnsignedShort()); // Window Size
        assertEquals(1, tcpPacket.readUnsignedShort()); // Checksum
        assertEquals(0, tcpPacket.readUnsignedShort()); // Urgent Pointer

        // Verify fin+ack
        tcpPacket = verifyTcpBaseHeaders(byteBuf, clientAddr, 0);

        assertEquals(serverAddr.getPort() & 0xffff, tcpPacket.readUnsignedShort()); // Source Port
        assertEquals(clientAddr.getPort() & 0xffff, tcpPacket.readUnsignedShort()); // Destination Port
        assertEquals(ackNumber, tcpPacket.readUnsignedInt()); // Sequence number
        assertEquals(sequenceNumber, tcpPacket.readUnsignedInt()); // Ack number
        tcpPacket.readByte(); // Offset/Reserved
        assertEquals(17, tcpPacket.readByte()); // FIN+ACK control bit
        assertEquals(65535, tcpPacket.readUnsignedShort()); // Window Size
        assertEquals(1, tcpPacket.readUnsignedShort()); // Checksum
        assertEquals(0, tcpPacket.readUnsignedShort()); // Urgent Pointer

        // Verify ack
        tcpPacket = verifyTcpBaseHeaders(byteBuf, serverAddr, 0);

        assertEquals(clientAddr.getPort() & 0xffff, tcpPacket.readUnsignedShort()); // Source Port
        assertEquals(serverAddr.getPort() & 0xffff, tcpPacket.readUnsignedShort()); // Destination Port
        assertEquals(sequenceNumber + 1, tcpPacket.readUnsignedInt()); // Sequence number
        assertEquals(ackNumber + 1, tcpPacket.readUnsignedInt()); // Ack number
        tcpPacket.readByte(); // Offset/Reserved
        assertEquals(16, tcpPacket.readByte()); // ACK control bit
        assertEquals(65535, tcpPacket.readUnsignedShort()); // Window Size
        assertEquals(1, tcpPacket.readUnsignedShort()); // Checksum
        assertEquals(0, tcpPacket.readUnsignedShort()); // Urgent Pointer
    }

    private static ByteBuf verifyTcpBaseHeaders(ByteBuf byteBuf, InetSocketAddress destinationAddress,
                                                int expectedPayloadLength) {
        // Verify Pcap Packet Header
        byteBuf.readInt(); // Just read, we don't care about timestamps for now
        byteBuf.readInt(); // Just read, we don't care about timestamps for now
        assertEquals(54 + expectedPayloadLength, byteBuf.readInt()); // Length of Packet Saved In Pcap
        assertEquals(54 + expectedPayloadLength, byteBuf.readInt()); // Actual Length of Packet

        // -------------------------------------------- Verify Packet --------------------------------------------
        // Verify Ethernet Packet
        ByteBuf ethernetPacket = byteBuf.readSlice(54 + expectedPayloadLength);
        ByteBuf dstMac = ethernetPacket.readSlice(6);
        ByteBuf srcMac = ethernetPacket.readSlice(6);
        assertArrayEquals(new byte[] { 0, 0, 94, 0, 83, -1 }, ByteBufUtil.getBytes(dstMac));
        assertArrayEquals(new byte[] { 0, 0, 94, 0, 83, 0 }, ByteBufUtil.getBytes(srcMac));
        assertEquals(0x0800, ethernetPacket.readShort());

        // Verify IPv4 Packet
        ByteBuf ipv4Packet = ethernetPacket.readSlice(40 + expectedPayloadLength);
        assertEquals(0x45, ipv4Packet.readByte());    // Version + IHL
        assertEquals(0x00, ipv4Packet.readByte());    // DSCP
        assertEquals(40 + expectedPayloadLength, ipv4Packet.readUnsignedShort());     // Length
        assertEquals(0x0000, ipv4Packet.readShort()); // Identification
        assertEquals(0x0000, ipv4Packet.readShort()); // Fragment
        assertEquals((byte) 0xff, ipv4Packet.readByte());      // TTL
        assertEquals((byte) 6, ipv4Packet.readByte());        // Protocol
        assertEquals(0, ipv4Packet.readShort());      // Checksum
        // Source IPv4 Address
        ipv4Packet.readInt();
        // Destination IPv4 Address
        assertEquals(NetUtil.ipv4AddressToInt((Inet4Address) destinationAddress.getAddress()), ipv4Packet.readInt());
        return ipv4Packet.readSlice(20 + expectedPayloadLength);
    }

    private static void verifyUdpCapture(boolean verifyGlobalHeaders, ByteBuf byteBuf,
                                         InetSocketAddress remoteAddress, InetSocketAddress localAddress) {
        if (verifyGlobalHeaders) {
            verifyGlobalHeaders(byteBuf);
        }

        // Verify Pcap Packet Header
        byteBuf.readInt(); // Just read, we don't care about timestamps for now
        byteBuf.readInt(); // Just read, we don't care about timestamps for now
        assertEquals(46, byteBuf.readInt()); // Length of Packet Saved In Pcap
        assertEquals(46, byteBuf.readInt()); // Actual Length of Packet

        // -------------------------------------------- Verify Packet --------------------------------------------
        // Verify Ethernet Packet
        ByteBuf ethernetPacket = byteBuf.readBytes(46);
        ByteBuf dstMac = ethernetPacket.readBytes(6);
        ByteBuf srcMac = ethernetPacket.readBytes(6);
        assertArrayEquals(new byte[] { 0, 0, 94, 0, 83, -1 }, ByteBufUtil.getBytes(dstMac));
        assertArrayEquals(new byte[] { 0, 0, 94, 0, 83, 0 }, ByteBufUtil.getBytes(srcMac));
        assertEquals(0x0800, ethernetPacket.readShort());

        // Verify IPv4 Packet
        ByteBuf ipv4Packet = ethernetPacket.readBytes(32);
        assertEquals(0x45, ipv4Packet.readByte());    // Version + IHL
        assertEquals(0x00, ipv4Packet.readByte());    // DSCP
        assertEquals(32, ipv4Packet.readShort());     // Length
        assertEquals(0x0000, ipv4Packet.readShort()); // Identification
        assertEquals(0x0000, ipv4Packet.readShort()); // Fragment
        assertEquals((byte) 0xff, ipv4Packet.readByte());      // TTL
        assertEquals((byte) 17, ipv4Packet.readByte());        // Protocol
        assertEquals(0, ipv4Packet.readShort());      // Checksum

        // Source IPv4 Address
        assertEquals(NetUtil.ipv4AddressToInt((Inet4Address) localAddress.getAddress()), ipv4Packet.readInt());

        // Destination IPv4 Address
        assertEquals(NetUtil.ipv4AddressToInt((Inet4Address) remoteAddress.getAddress()), ipv4Packet.readInt());

        // Verify UDP Packet
        ByteBuf udpPacket = ipv4Packet.readBytes(12);
        assertEquals(localAddress.getPort() & 0xffff, udpPacket.readUnsignedShort()); // Source Port
        assertEquals(remoteAddress.getPort() & 0xffff, udpPacket.readUnsignedShort()); // Destination Port
        assertEquals(12, udpPacket.readShort());     // Length
        assertEquals(0x0001, udpPacket.readShort()); // Checksum

        // Verify Payload
        ByteBuf payload = udpPacket.readBytes(4);
        assertArrayEquals("Meow".getBytes(CharsetUtil.UTF_8), ByteBufUtil.getBytes(payload)); // Payload

        // Release all ByteBuf
        assertTrue(dstMac.release());
        assertTrue(srcMac.release());
        assertTrue(payload.release());
        assertTrue(byteBuf.release());
        assertTrue(ethernetPacket.release());
        assertTrue(ipv4Packet.release());
        assertTrue(udpPacket.release());
    }

    private static class EmbeddedDatagramChannel extends EmbeddedChannel implements DatagramChannel {
        private final InetSocketAddress local;
        private final InetSocketAddress remote;
        private DatagramChannelConfig config;

        EmbeddedDatagramChannel(InetSocketAddress local, InetSocketAddress remote) {
            super(DefaultChannelId.newInstance(), false);
            this.local = local;
            this.remote = remote;
        }

        @Override
        public boolean isConnected() {
            return true;
        }

        @Override
        public DatagramChannelConfig config() {
            if (config == null) {
                // ick! config() is called by the super constructor, so we need to do this.
                try {
                    config = new DefaultDatagramChannelConfig(this, new DatagramSocket());
                } catch (SocketException e) {
                    throw new RuntimeException(e);
                }
            }
            return config;
        }

        @Override
        public InetSocketAddress localAddress() {
            return (InetSocketAddress) super.localAddress();
        }

        @Override
        public InetSocketAddress remoteAddress() {
            return (InetSocketAddress) super.remoteAddress();
        }

        @Override
        protected SocketAddress localAddress0() {
            return local;
        }

        @Override
        protected SocketAddress remoteAddress0() {
            return remote;
        }

        @Override
        public ChannelFuture joinGroup(InetAddress multicastAddress) {
            throw new UnsupportedOperationException();
        }

        @Override
        public ChannelFuture joinGroup(InetAddress multicastAddress, ChannelPromise future) {
            throw new UnsupportedOperationException();
        }

        @Override
        public ChannelFuture joinGroup(InetSocketAddress multicastAddress, NetworkInterface networkInterface) {
            throw new UnsupportedOperationException();
        }

        @Override
        public ChannelFuture joinGroup(
                InetSocketAddress multicastAddress,
                NetworkInterface networkInterface,
                ChannelPromise future) {
            throw new UnsupportedOperationException();
        }

        @Override
        public ChannelFuture joinGroup(
                InetAddress multicastAddress,
                NetworkInterface networkInterface,
                InetAddress source) {
            throw new UnsupportedOperationException();
        }

        @Override
        public ChannelFuture joinGroup(
                InetAddress multicastAddress,
                NetworkInterface networkInterface,
                InetAddress source,
                ChannelPromise future) {
            throw new UnsupportedOperationException();
        }

        @Override
        public ChannelFuture leaveGroup(InetAddress multicastAddress) {
            throw new UnsupportedOperationException();
        }

        @Override
        public ChannelFuture leaveGroup(InetAddress multicastAddress, ChannelPromise future) {
            throw new UnsupportedOperationException();
        }

        @Override
        public ChannelFuture leaveGroup(InetSocketAddress multicastAddress, NetworkInterface networkInterface) {
            throw new UnsupportedOperationException();
        }

        @Override
        public ChannelFuture leaveGroup(
                InetSocketAddress multicastAddress,
                NetworkInterface networkInterface,
                ChannelPromise future) {
            throw new UnsupportedOperationException();
        }

        @Override
        public ChannelFuture leaveGroup(
                InetAddress multicastAddress,
                NetworkInterface networkInterface,
                InetAddress source) {
            throw new UnsupportedOperationException();
        }

        @Override
        public ChannelFuture leaveGroup(
                InetAddress multicastAddress,
                NetworkInterface networkInterface,
                InetAddress source,
                ChannelPromise future) {
            throw new UnsupportedOperationException();
        }

        @Override
        public ChannelFuture block(
                InetAddress multicastAddress,
                NetworkInterface networkInterface,
                InetAddress sourceToBlock) {
            throw new UnsupportedOperationException();
        }

        @Override
        public ChannelFuture block(
                InetAddress multicastAddress,
                NetworkInterface networkInterface,
                InetAddress sourceToBlock,
                ChannelPromise future) {
            throw new UnsupportedOperationException();
        }

        @Override
        public ChannelFuture block(InetAddress multicastAddress, InetAddress sourceToBlock) {
            throw new UnsupportedOperationException();
        }

        @Override
        public ChannelFuture block(InetAddress multicastAddress, InetAddress sourceToBlock, ChannelPromise future) {
            throw new UnsupportedOperationException();
        }
    }

    static final class DiscardingReadsHandler extends ChannelInboundHandlerAdapter {
        @Override
        public void channelRead(ChannelHandlerContext ctx, Object msg) {
            //Discard
        }
    }

    static class DiscardingWritesAndFlushesHandler extends ChannelOutboundHandlerAdapter {
        @Override
        public void flush(ChannelHandlerContext ctx) {
            //Discard
        }

        @Override
        public void write(ChannelHandlerContext ctx, Object msg, ChannelPromise promise) {
            //Discard
        }
    }
}<|MERGE_RESOLUTION|>--- conflicted
+++ resolved
@@ -114,14 +114,9 @@
                 .group(eventLoopGroup)
                 .channel(NioDatagramChannel.class)
                 .handler(PcapWriteHandler.builder()
-<<<<<<< HEAD
                                          .sharedOutputStream(sharedOutputStream)
+                                         .writePcapGlobalHeader(writeGlobalHeaders)
                                          .build(outputStream));
-=======
-                        .sharedOutputStream(sharedOutputStream)
-                        .writePcapGlobalHeader(writeGlobalHeaders)
-                        .build(outputStream));
->>>>>>> a0e67671
 
         ChannelFuture channelFutureClient =
                 client.bind(clientAddr).sync();
@@ -134,18 +129,11 @@
         assertTrue(clientChannel.writeAndFlush(datagram).sync().isSuccess());
         assertTrue(eventLoopGroup.shutdownGracefully().sync().isSuccess());
 
-<<<<<<< HEAD
-        verifyUdpCapture(!sharedOutputStream, // if sharedOutputStream is true, we don't verify the global headers.
+        // if sharedOutputStream is true or writeGlobalHeaders is false, we don't verify the global headers.
+        verifyUdpCapture(!sharedOutputStream && writeGlobalHeaders,
                          byteBuf,
                          (InetSocketAddress) channelFutureServer.channel().localAddress(),
                          (InetSocketAddress) clientChannel.localAddress()
-=======
-        // if sharedOutputStream is true or writeGlobalHeaders is false, we don't verify the global headers.
-        verifyUdpCapture(!sharedOutputStream && writeGlobalHeaders,
-                byteBuf,
-                (InetSocketAddress) clientChannel.remoteAddress(),
-                (InetSocketAddress) clientChannel.localAddress()
->>>>>>> a0e67671
         );
 
         // If sharedOutputStream is true, we don't close the outputStream.
@@ -275,7 +263,6 @@
         ServerBootstrap sb = new ServerBootstrap();
         final Promise<Boolean> dataReadPromise = bossGroup.next().newPromise();
         sb.group(bossGroup)
-<<<<<<< HEAD
           .channel(NioServerSocketChannel.class)
           .option(ChannelOption.SO_BACKLOG, 100)
           .childHandler(new ChannelInitializer<SocketChannel>() {
@@ -283,6 +270,7 @@
               public void initChannel(SocketChannel ch) throws Exception {
                   ChannelPipeline p = ch.pipeline();
                   p.addLast(PcapWriteHandler.builder().sharedOutputStream(sharedOutputStream)
+                                            .writePcapGlobalHeader(writeGlobalHeaders)
                                             .build(new ByteBufOutputStream(byteBuf)));
                   p.addLast(new ChannelInboundHandlerAdapter() {
                       @Override
@@ -303,36 +291,6 @@
                   });
               }
           });
-=======
-                .channel(NioServerSocketChannel.class)
-                .option(ChannelOption.SO_BACKLOG, 100)
-                .childHandler(new ChannelInitializer<SocketChannel>() {
-                    @Override
-                    public void initChannel(SocketChannel ch) throws Exception {
-                        ChannelPipeline p = ch.pipeline();
-                        p.addLast(PcapWriteHandler.builder().sharedOutputStream(sharedOutputStream)
-                                          .writePcapGlobalHeader(writeGlobalHeaders)
-                                .build(new ByteBufOutputStream(byteBuf)));
-                        p.addLast(new ChannelInboundHandlerAdapter() {
-                            @Override
-                            public void channelRead(ChannelHandlerContext ctx, Object msg) {
-                                ctx.write(msg);
-                            }
-
-                            @Override
-                            public void channelReadComplete(ChannelHandlerContext ctx) {
-                                ctx.flush();
-                                dataReadPromise.setSuccess(true);
-                            }
-
-                            @Override
-                            public void exceptionCaught(ChannelHandlerContext ctx, Throwable cause) {
-                                ctx.close();
-                            }
-                        });
-                    }
-                });
->>>>>>> a0e67671
 
         // Start the server.
         ChannelFuture serverChannelFuture = sb.bind(new InetSocketAddress("127.0.0.1", 0)).sync();
@@ -378,14 +336,9 @@
         assertTrue(clientGroup.shutdownGracefully().sync().isSuccess());
         assertTrue(bossGroup.shutdownGracefully().sync().isSuccess());
 
-<<<<<<< HEAD
+        // if sharedOutputStream is true or writeGlobalHeaders is false, we don't verify the global headers.
         verifyTcpHandshakeCapture(
-                !sharedOutputStream, // if sharedOutputStream is true, we don't verify the global headers.
-=======
-        // if sharedOutputStream is true or writeGlobalHeaders is false, we don't verify the global headers.
-        verifyTcpCapture(
                 writeGlobalHeaders && !sharedOutputStream,
->>>>>>> a0e67671
                 byteBuf,
                 (InetSocketAddress) serverChannelFuture.channel().localAddress(),
                 (InetSocketAddress) clientChannelFuture.channel().localAddress());
