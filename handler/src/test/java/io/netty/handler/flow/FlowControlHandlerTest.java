/*
 * Copyright 2016 The Netty Project
 *
 * The Netty Project licenses this file to you under the Apache License, version
 * 2.0 (the "License"); you may not use this file except in compliance with the
 * License. You may obtain a copy of the License at:
 *
 * http://www.apache.org/licenses/LICENSE-2.0
 *
 * Unless required by applicable law or agreed to in writing, software
 * distributed under the License is distributed on an "AS IS" BASIS, WITHOUT
 * WARRANTIES OR CONDITIONS OF ANY KIND, either express or implied. See the
 * License for the specific language governing permissions and limitations under
 * the License.
 */
package io.netty.handler.flow;

import io.netty.bootstrap.Bootstrap;
import io.netty.bootstrap.ServerBootstrap;
import io.netty.buffer.ByteBuf;
import io.netty.buffer.Unpooled;
import io.netty.channel.Channel;
import io.netty.channel.ChannelConfig;
import io.netty.channel.ChannelHandler;
import io.netty.channel.ChannelHandlerContext;
import io.netty.channel.ChannelInitializer;
import io.netty.channel.ChannelOption;
import io.netty.channel.ChannelPipeline;
import io.netty.channel.EventLoopGroup;
import io.netty.channel.embedded.EmbeddedChannel;
<<<<<<< HEAD
import io.netty.channel.MultithreadEventLoopGroup;
import io.netty.channel.nio.NioHandler;
=======
import io.netty.channel.nio.NioEventLoopGroup;
>>>>>>> 71860e5b
import io.netty.channel.socket.nio.NioServerSocketChannel;
import io.netty.channel.socket.nio.NioSocketChannel;
import io.netty.handler.codec.ByteToMessageDecoder;
import io.netty.handler.timeout.IdleStateEvent;
import io.netty.handler.timeout.IdleStateHandler;
import io.netty.util.ReferenceCountUtil;
import org.junit.AfterClass;
import org.junit.BeforeClass;
import org.junit.Test;

import java.net.SocketAddress;
import java.util.List;
import java.util.Queue;
import java.util.concurrent.CountDownLatch;
import java.util.concurrent.Exchanger;
import java.util.concurrent.LinkedBlockingQueue;
import java.util.concurrent.atomic.AtomicReference;

import static java.util.concurrent.TimeUnit.*;
import static org.junit.Assert.*;

public class FlowControlHandlerTest {
    private static EventLoopGroup GROUP;

    @BeforeClass
    public static void init() {
        GROUP = new MultithreadEventLoopGroup(NioHandler.newFactory());
    }

    @AfterClass
    public static void destroy() {
        GROUP.shutdownGracefully();
    }

    /**
     * The {@link OneByteToThreeStringsDecoder} decodes this {@code byte[]} into three messages.
     */
    private static ByteBuf newOneMessage() {
        return Unpooled.wrappedBuffer(new byte[]{ 1 });
    }

    private static Channel newServer(final boolean autoRead, final ChannelHandler... handlers) {
        assertTrue(handlers.length >= 1);

        ServerBootstrap serverBootstrap = new ServerBootstrap();
        serverBootstrap.group(GROUP)
            .channel(NioServerSocketChannel.class)
            .childOption(ChannelOption.AUTO_READ, autoRead)
            .childHandler(new ChannelInitializer<Channel>() {
                @Override
                protected void initChannel(Channel ch) {
                    ChannelPipeline pipeline = ch.pipeline();
                    pipeline.addLast(new OneByteToThreeStringsDecoder());
                    pipeline.addLast(handlers);
                }
            });

        return serverBootstrap.bind(0)
                .syncUninterruptibly()
                .channel();
    }

    private static Channel newClient(SocketAddress server) {
        Bootstrap bootstrap = new Bootstrap();

        bootstrap.group(GROUP)
            .channel(NioSocketChannel.class)
            .option(ChannelOption.CONNECT_TIMEOUT_MILLIS, 1000)
            .handler(new ChannelHandler() {
                @Override
                public void channelRead(ChannelHandlerContext ctx, Object msg) {
                    fail("In this test the client is never receiving a message from the server.");
                }
            });

        return bootstrap.connect(server)
                .syncUninterruptibly()
                .channel();
    }

    /**
     * This test demonstrates the default behavior if auto reading
     * is turned on from the get-go and you're trying to turn it off
     * once you've received your first message.
     *
     * NOTE: This test waits for the client to disconnect which is
     * interpreted as the signal that all {@code byte}s have been
     * transferred to the server.
     */
    @Test
    public void testAutoReadingOn() throws Exception {
        final CountDownLatch latch = new CountDownLatch(3);

        ChannelHandler handler = new ChannelHandler() {
            @Override
            public void channelRead(ChannelHandlerContext ctx, Object msg) {
                ReferenceCountUtil.release(msg);
                // We're turning off auto reading in the hope that no
                // new messages are being sent but that is not true.
                ctx.channel().config().setAutoRead(false);

                latch.countDown();
            }
        };

        Channel server = newServer(true, handler);
        Channel client = newClient(server.localAddress());

        try {
            client.writeAndFlush(newOneMessage())
                .syncUninterruptibly();

            // We received three messages even through auto reading
            // was turned off after we received the first message.
            assertTrue(latch.await(1L, SECONDS));
        } finally {
            client.close();
            server.close();
        }
    }

    /**
     * This test demonstrates the default behavior if auto reading
     * is turned off from the get-go and you're calling read() in
     * the hope that only one message will be returned.
     *
     * NOTE: This test waits for the client to disconnect which is
     * interpreted as the signal that all {@code byte}s have been
     * transferred to the server.
     */
    @Test
    public void testAutoReadingOff() throws Exception {
        final Exchanger<Channel> peerRef = new Exchanger<>();
        final CountDownLatch latch = new CountDownLatch(3);

        ChannelHandler handler = new ChannelHandler() {
            @Override
            public void channelActive(ChannelHandlerContext ctx) throws Exception {
                peerRef.exchange(ctx.channel(), 1L, SECONDS);
                ctx.fireChannelActive();
            }

            @Override
            public void channelRead(ChannelHandlerContext ctx, Object msg) {
                ReferenceCountUtil.release(msg);
                latch.countDown();
            }
        };

        Channel server = newServer(false, handler);
        Channel client = newClient(server.localAddress());

        try {
            // The client connection on the server side
            Channel peer = peerRef.exchange(null, 1L, SECONDS);

            // Write the message
            client.writeAndFlush(newOneMessage())
                .syncUninterruptibly();

            // Read the message
            peer.read();

            // We received all three messages but hoped that only one
            // message was read because auto reading was off and we
            // invoked the read() method only once.
            assertTrue(latch.await(1L, SECONDS));
        } finally {
            client.close();
            server.close();
        }
    }

    /**
     * The {@link FlowControlHandler} will simply pass-through all messages
     * if auto reading is on and remains on.
     */
    @Test
    public void testFlowAutoReadOn() throws Exception {
        final CountDownLatch latch = new CountDownLatch(3);

        ChannelHandler handler = new ChannelHandler() {
            @Override
            public void channelRead(ChannelHandlerContext ctx, Object msg) {
                latch.countDown();
            }
        };

        FlowControlHandler flow = new FlowControlHandler();
        Channel server = newServer(true, flow, handler);
        Channel client = newClient(server.localAddress());
        try {
            // Write the message
            client.writeAndFlush(newOneMessage())
                .syncUninterruptibly();

            // We should receive 3 messages
            assertTrue(latch.await(1L, SECONDS));
            assertTrue(flow.isQueueEmpty());
        } finally {
            client.close();
            server.close();
        }
    }

    /**
     * The {@link FlowControlHandler} will pass down messages one by one
     * if {@link ChannelConfig#setAutoRead(boolean)} is being toggled.
     */
    @Test
    public void testFlowToggleAutoRead() throws Exception {
        final Exchanger<Channel> peerRef = new Exchanger<>();
        final CountDownLatch msgRcvLatch1 = new CountDownLatch(1);
        final CountDownLatch msgRcvLatch2 = new CountDownLatch(1);
        final CountDownLatch msgRcvLatch3 = new CountDownLatch(1);
        final CountDownLatch setAutoReadLatch1 = new CountDownLatch(1);
        final CountDownLatch setAutoReadLatch2 = new CountDownLatch(1);

        ChannelHandler handler = new ChannelHandler() {
            private int msgRcvCount;
            private int expectedMsgCount;
            @Override
            public void channelActive(ChannelHandlerContext ctx) throws Exception {
                peerRef.exchange(ctx.channel(), 1L, SECONDS);
                ctx.fireChannelActive();
            }

            @Override
            public void channelRead(ChannelHandlerContext ctx, Object msg) throws InterruptedException {
                ReferenceCountUtil.release(msg);

                // Disable auto reading after each message
                ctx.channel().config().setAutoRead(false);

                if (msgRcvCount++ != expectedMsgCount) {
                    return;
                }
                switch (msgRcvCount) {
                    case 1:
                        msgRcvLatch1.countDown();
                        if (setAutoReadLatch1.await(1L, SECONDS)) {
                            ++expectedMsgCount;
                        }
                        break;
                    case 2:
                        msgRcvLatch2.countDown();
                        if (setAutoReadLatch2.await(1L, SECONDS)) {
                            ++expectedMsgCount;
                        }
                        break;
                    default:
                        msgRcvLatch3.countDown();
                        break;
                }
            }
        };

        FlowControlHandler flow = new FlowControlHandler();
        Channel server = newServer(true, flow, handler);
        Channel client = newClient(server.localAddress());
        try {
            // The client connection on the server side
            Channel peer = peerRef.exchange(null, 1L, SECONDS);

            client.writeAndFlush(newOneMessage())
                .syncUninterruptibly();

            // channelRead(1)
            assertTrue(msgRcvLatch1.await(1L, SECONDS));

            // channelRead(2)
            peer.config().setAutoRead(true);
            setAutoReadLatch1.countDown();
            assertTrue(msgRcvLatch1.await(1L, SECONDS));

            // channelRead(3)
            peer.config().setAutoRead(true);
            setAutoReadLatch2.countDown();
            assertTrue(msgRcvLatch3.await(1L, SECONDS));
            assertTrue(flow.isQueueEmpty());
        } finally {
            client.close();
            server.close();
        }
    }

    /**
     * The {@link FlowControlHandler} will pass down messages one by one
     * if auto reading is off and the user is calling {@code read()} on
     * their own.
     */
    @Test
    public void testFlowAutoReadOff() throws Exception {
        final Exchanger<Channel> peerRef = new Exchanger<>();
        final CountDownLatch msgRcvLatch1 = new CountDownLatch(1);
        final CountDownLatch msgRcvLatch2 = new CountDownLatch(2);
        final CountDownLatch msgRcvLatch3 = new CountDownLatch(3);

        ChannelHandler handler = new ChannelHandler() {
            @Override
            public void channelActive(ChannelHandlerContext ctx) throws Exception {
                ctx.fireChannelActive();
                peerRef.exchange(ctx.channel(), 1L, SECONDS);
            }

            @Override
            public void channelRead(ChannelHandlerContext ctx, Object msg) {
                msgRcvLatch1.countDown();
                msgRcvLatch2.countDown();
                msgRcvLatch3.countDown();
            }
        };

        FlowControlHandler flow = new FlowControlHandler();
        Channel server = newServer(false, flow, handler);
        Channel client = newClient(server.localAddress());
        try {
            // The client connection on the server side
            Channel peer = peerRef.exchange(null, 1L, SECONDS);

            // Write the message
            client.writeAndFlush(newOneMessage())
                .syncUninterruptibly();

            // channelRead(1)
            peer.read();
            assertTrue(msgRcvLatch1.await(1L, SECONDS));

            // channelRead(2)
            peer.read();
            assertTrue(msgRcvLatch2.await(1L, SECONDS));

            // channelRead(3)
            peer.read();
            assertTrue(msgRcvLatch3.await(1L, SECONDS));
            assertTrue(flow.isQueueEmpty());
        } finally {
            client.close();
            server.close();
        }
    }

    @Test
    public void testReentranceNotCausesNPE() throws Throwable {
        final Exchanger<Channel> peerRef = new Exchanger<Channel>();
        final CountDownLatch latch = new CountDownLatch(3);
        final AtomicReference<Throwable> causeRef = new AtomicReference<Throwable>();
<<<<<<< HEAD
        ChannelHandler handler = new ChannelHandler() {
=======
        ChannelInboundHandlerAdapter handler = new ChannelDuplexHandler() {
>>>>>>> 71860e5b
            @Override
            public void channelActive(ChannelHandlerContext ctx) throws Exception {
                ctx.fireChannelActive();
                peerRef.exchange(ctx.channel(), 1L, SECONDS);
            }

            @Override
            public void channelRead(ChannelHandlerContext ctx, Object msg) {
                latch.countDown();
                ctx.read();
            }

            @Override
            public void exceptionCaught(ChannelHandlerContext ctx, Throwable cause) {
                causeRef.set(cause);
            }
        };

        FlowControlHandler flow = new FlowControlHandler();
        Channel server = newServer(false, flow, handler);
        Channel client = newClient(server.localAddress());
        try {
            // The client connection on the server side
            Channel peer = peerRef.exchange(null, 1L, SECONDS);

            // Write the message
            client.writeAndFlush(newOneMessage())
                    .syncUninterruptibly();

            // channelRead(1)
            peer.read();
            assertTrue(latch.await(1L, SECONDS));
            assertTrue(flow.isQueueEmpty());

            Throwable cause = causeRef.get();
            if (cause != null) {
                throw cause;
            }
        } finally {
            client.close();
            server.close();
        }
    }

    @Test
    public void testSwallowedReadComplete() throws Exception {
        final long delayMillis = 100;
        final Queue<IdleStateEvent> userEvents = new LinkedBlockingQueue<IdleStateEvent>();
        final EmbeddedChannel channel = new EmbeddedChannel(false, false,
            new FlowControlHandler(),
            new IdleStateHandler(delayMillis, 0, 0, MILLISECONDS),
<<<<<<< HEAD
            new ChannelHandler() {
=======
            new ChannelInboundHandlerAdapter() {
>>>>>>> 71860e5b
                @Override
                public void channelActive(ChannelHandlerContext ctx) {
                    ctx.fireChannelActive();
                    ctx.read();
                }

                @Override
                public void channelRead(ChannelHandlerContext ctx, Object msg) {
                    ctx.fireChannelRead(msg);
                    ctx.read();
                }

                @Override
                public void channelReadComplete(ChannelHandlerContext ctx) {
                    ctx.fireChannelReadComplete();
                    ctx.read();
                }

                @Override
                public void userEventTriggered(ChannelHandlerContext ctx, Object evt) {
                    if (evt instanceof IdleStateEvent) {
                        userEvents.add((IdleStateEvent) evt);
                    }
                    ctx.fireUserEventTriggered(evt);
                }
            }
        );

        channel.config().setAutoRead(false);
        assertFalse(channel.config().isAutoRead());

        channel.register();

        // Reset read timeout by some message
        assertTrue(channel.writeInbound(Unpooled.EMPTY_BUFFER));
        channel.flushInbound();
        assertEquals(Unpooled.EMPTY_BUFFER, channel.readInbound());

        // Emulate 'no more messages in NIO channel' on the next read attempt.
        channel.flushInbound();
        assertNull(channel.readInbound());

        Thread.sleep(delayMillis);
        channel.runPendingTasks();
        assertEquals(IdleStateEvent.FIRST_READER_IDLE_STATE_EVENT, userEvents.poll());
        assertFalse(channel.finish());
    }

    /**
     * This is a fictional message decoder. It decodes each {@code byte}
     * into three strings.
     */
    private static final class OneByteToThreeStringsDecoder extends ByteToMessageDecoder {
        @Override
        protected void decode(ChannelHandlerContext ctx, ByteBuf in, List<Object> out) {
            for (int i = 0; i < in.readableBytes(); i++) {
                out.add("1");
                out.add("2");
                out.add("3");
            }
            in.readerIndex(in.readableBytes());
        }
    }
}<|MERGE_RESOLUTION|>--- conflicted
+++ resolved
@@ -21,19 +21,16 @@
 import io.netty.buffer.Unpooled;
 import io.netty.channel.Channel;
 import io.netty.channel.ChannelConfig;
+import io.netty.channel.ChannelDuplexHandler;
 import io.netty.channel.ChannelHandler;
 import io.netty.channel.ChannelHandlerContext;
+import io.netty.channel.ChannelInboundHandlerAdapter;
 import io.netty.channel.ChannelInitializer;
 import io.netty.channel.ChannelOption;
 import io.netty.channel.ChannelPipeline;
 import io.netty.channel.EventLoopGroup;
 import io.netty.channel.embedded.EmbeddedChannel;
-<<<<<<< HEAD
-import io.netty.channel.MultithreadEventLoopGroup;
-import io.netty.channel.nio.NioHandler;
-=======
 import io.netty.channel.nio.NioEventLoopGroup;
->>>>>>> 71860e5b
 import io.netty.channel.socket.nio.NioServerSocketChannel;
 import io.netty.channel.socket.nio.NioSocketChannel;
 import io.netty.handler.codec.ByteToMessageDecoder;
@@ -60,7 +57,7 @@
 
     @BeforeClass
     public static void init() {
-        GROUP = new MultithreadEventLoopGroup(NioHandler.newFactory());
+        GROUP = new NioEventLoopGroup();
     }
 
     @AfterClass
@@ -102,7 +99,7 @@
         bootstrap.group(GROUP)
             .channel(NioSocketChannel.class)
             .option(ChannelOption.CONNECT_TIMEOUT_MILLIS, 1000)
-            .handler(new ChannelHandler() {
+            .handler(new ChannelInboundHandlerAdapter() {
                 @Override
                 public void channelRead(ChannelHandlerContext ctx, Object msg) {
                     fail("In this test the client is never receiving a message from the server.");
@@ -127,7 +124,7 @@
     public void testAutoReadingOn() throws Exception {
         final CountDownLatch latch = new CountDownLatch(3);
 
-        ChannelHandler handler = new ChannelHandler() {
+        ChannelInboundHandlerAdapter handler = new ChannelInboundHandlerAdapter() {
             @Override
             public void channelRead(ChannelHandlerContext ctx, Object msg) {
                 ReferenceCountUtil.release(msg);
@@ -166,10 +163,10 @@
      */
     @Test
     public void testAutoReadingOff() throws Exception {
-        final Exchanger<Channel> peerRef = new Exchanger<>();
+        final Exchanger<Channel> peerRef = new Exchanger<Channel>();
         final CountDownLatch latch = new CountDownLatch(3);
 
-        ChannelHandler handler = new ChannelHandler() {
+        ChannelInboundHandlerAdapter handler = new ChannelInboundHandlerAdapter() {
             @Override
             public void channelActive(ChannelHandlerContext ctx) throws Exception {
                 peerRef.exchange(ctx.channel(), 1L, SECONDS);
@@ -215,7 +212,7 @@
     public void testFlowAutoReadOn() throws Exception {
         final CountDownLatch latch = new CountDownLatch(3);
 
-        ChannelHandler handler = new ChannelHandler() {
+        ChannelInboundHandlerAdapter handler = new ChannelDuplexHandler() {
             @Override
             public void channelRead(ChannelHandlerContext ctx, Object msg) {
                 latch.countDown();
@@ -245,14 +242,14 @@
      */
     @Test
     public void testFlowToggleAutoRead() throws Exception {
-        final Exchanger<Channel> peerRef = new Exchanger<>();
+        final Exchanger<Channel> peerRef = new Exchanger<Channel>();
         final CountDownLatch msgRcvLatch1 = new CountDownLatch(1);
         final CountDownLatch msgRcvLatch2 = new CountDownLatch(1);
         final CountDownLatch msgRcvLatch3 = new CountDownLatch(1);
         final CountDownLatch setAutoReadLatch1 = new CountDownLatch(1);
         final CountDownLatch setAutoReadLatch2 = new CountDownLatch(1);
 
-        ChannelHandler handler = new ChannelHandler() {
+        ChannelInboundHandlerAdapter handler = new ChannelInboundHandlerAdapter() {
             private int msgRcvCount;
             private int expectedMsgCount;
             @Override
@@ -327,12 +324,12 @@
      */
     @Test
     public void testFlowAutoReadOff() throws Exception {
-        final Exchanger<Channel> peerRef = new Exchanger<>();
+        final Exchanger<Channel> peerRef = new Exchanger<Channel>();
         final CountDownLatch msgRcvLatch1 = new CountDownLatch(1);
         final CountDownLatch msgRcvLatch2 = new CountDownLatch(2);
         final CountDownLatch msgRcvLatch3 = new CountDownLatch(3);
 
-        ChannelHandler handler = new ChannelHandler() {
+        ChannelInboundHandlerAdapter handler = new ChannelDuplexHandler() {
             @Override
             public void channelActive(ChannelHandlerContext ctx) throws Exception {
                 ctx.fireChannelActive();
@@ -381,11 +378,7 @@
         final Exchanger<Channel> peerRef = new Exchanger<Channel>();
         final CountDownLatch latch = new CountDownLatch(3);
         final AtomicReference<Throwable> causeRef = new AtomicReference<Throwable>();
-<<<<<<< HEAD
-        ChannelHandler handler = new ChannelHandler() {
-=======
         ChannelInboundHandlerAdapter handler = new ChannelDuplexHandler() {
->>>>>>> 71860e5b
             @Override
             public void channelActive(ChannelHandlerContext ctx) throws Exception {
                 ctx.fireChannelActive();
@@ -437,11 +430,7 @@
         final EmbeddedChannel channel = new EmbeddedChannel(false, false,
             new FlowControlHandler(),
             new IdleStateHandler(delayMillis, 0, 0, MILLISECONDS),
-<<<<<<< HEAD
-            new ChannelHandler() {
-=======
             new ChannelInboundHandlerAdapter() {
->>>>>>> 71860e5b
                 @Override
                 public void channelActive(ChannelHandlerContext ctx) {
                     ctx.fireChannelActive();
