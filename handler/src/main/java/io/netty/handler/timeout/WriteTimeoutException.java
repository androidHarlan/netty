--- conflicted
+++ resolved
@@ -28,16 +28,9 @@
     public static final WriteTimeoutException INSTANCE = PlatformDependent.javaVersion() >= 7 ?
             new WriteTimeoutException(true) : new WriteTimeoutException();
 
-<<<<<<< HEAD
-    private WriteTimeoutException() {
-        super(true);
-    }
-
-=======
     private WriteTimeoutException() { }
 
     private WriteTimeoutException(boolean shared) {
         super(shared);
     }
->>>>>>> 71860e5b
 }