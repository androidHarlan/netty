--- conflicted
+++ resolved
@@ -16,14 +16,9 @@
 
 package io.netty.handler.ssl.util;
 
-import static java.util.Objects.requireNonNull;
-
 import io.netty.util.concurrent.FastThreadLocal;
-<<<<<<< HEAD
-=======
 import io.netty.util.internal.PlatformDependent;
 import io.netty.util.internal.SuppressJava6Requirement;
->>>>>>> 71860e5b
 
 import javax.net.ssl.ManagerFactoryParameters;
 import javax.net.ssl.TrustManager;
@@ -78,7 +73,9 @@
         CURRENT_SPI.get().init(this);
         CURRENT_SPI.remove();
 
-        requireNonNull(name, "name");
+        if (name == null) {
+            throw new NullPointerException("name");
+        }
     }
 
     /**
@@ -139,16 +136,8 @@
             TrustManager[] trustManagers = this.trustManagers;
             if (trustManagers == null) {
                 trustManagers = parent.engineGetTrustManagers();
-<<<<<<< HEAD
-                for (int i = 0; i < trustManagers.length; i++) {
-                    final TrustManager tm = trustManagers[i];
-                    if (tm instanceof X509TrustManager && !(tm instanceof X509ExtendedTrustManager)) {
-                        trustManagers[i] = new X509TrustManagerWrapper((X509TrustManager) tm);
-                    }
-=======
                 if (PlatformDependent.javaVersion() >= 7) {
                     wrapIfNeeded(trustManagers);
->>>>>>> 71860e5b
                 }
                 this.trustManagers = trustManagers;
             }
