--- conflicted
+++ resolved
@@ -17,16 +17,14 @@
 
 import io.netty.internal.tcnative.SSL;
 
-<<<<<<< HEAD
-=======
 import java.io.File;
 import java.security.KeyStore;
->>>>>>> 71860e5b
 import java.security.PrivateKey;
 import java.security.cert.X509Certificate;
 
 import javax.net.ssl.KeyManagerFactory;
 import javax.net.ssl.SSLException;
+import javax.net.ssl.TrustManager;
 import javax.net.ssl.TrustManagerFactory;
 
 import static io.netty.handler.ssl.ReferenceCountedOpenSslClientContext.newSessionContext;
@@ -36,26 +34,9 @@
  * <p>This class will use a finalizer to ensure native resources are automatically cleaned up. To avoid finalizers
  * and manually release the native memory see {@link ReferenceCountedOpenSslClientContext}.
  */
-final class OpenSslClientContext extends OpenSslContext {
+public final class OpenSslClientContext extends OpenSslContext {
     private final OpenSslSessionContext sessionContext;
 
-<<<<<<< HEAD
-    OpenSslClientContext(X509Certificate[] trustCertCollection,
-                         TrustManagerFactory trustManagerFactory,
-                         X509Certificate[] keyCertChain,
-                         PrivateKey key,
-                         String keyPassword,
-                         KeyManagerFactory keyManagerFactory,
-                         Iterable<String> ciphers,
-                         CipherSuiteFilter cipherFilter,
-                         ApplicationProtocolConfig apn,
-                         String[] protocols,
-                         long sessionCacheSize,
-                         long sessionTimeout,
-                         boolean enableOcsp,
-                         String keyStore)
-      throws SSLException {
-=======
     /**
      * Creates a new instance.
      * @deprecated use {@link SslContextBuilder}
@@ -205,9 +186,8 @@
                                 CipherSuiteFilter cipherFilter, ApplicationProtocolConfig apn, String[] protocols,
                                 long sessionCacheSize, long sessionTimeout, boolean enableOcsp, String keyStore)
             throws SSLException {
->>>>>>> 71860e5b
         super(ciphers, cipherFilter, apn, sessionCacheSize, sessionTimeout, SSL.SSL_MODE_CLIENT, keyCertChain,
-          ClientAuth.NONE, protocols, false, enableOcsp);
+                ClientAuth.NONE, protocols, false, enableOcsp);
         boolean success = false;
         try {
             OpenSslKeyMaterialProvider.validateKeyMaterialSupported(keyCertChain, key, keyPassword);
