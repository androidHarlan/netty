/*
 * Copyright 2016 The Netty Project
 *
 * The Netty Project licenses this file to you under the Apache License,
 * version 2.0 (the "License"); you may not use this file except in compliance
 * with the License. You may obtain a copy of the License at:
 *
 *   http://www.apache.org/licenses/LICENSE-2.0
 *
 * Unless required by applicable law or agreed to in writing, software
 * distributed under the License is distributed on an "AS IS" BASIS, WITHOUT
 * WARRANTIES OR CONDITIONS OF ANY KIND, either express or implied. See the
 * License for the specific language governing permissions and limitations
 * under the License.
 */
package io.netty.handler.ssl;

import io.netty.buffer.ByteBuf;
import io.netty.buffer.ByteBufAllocator;
import io.netty.internal.tcnative.Buffer;
import io.netty.internal.tcnative.SSL;
import io.netty.util.AbstractReferenceCounted;
import io.netty.util.CharsetUtil;
import io.netty.util.ReferenceCounted;
import io.netty.util.ResourceLeakDetector;
import io.netty.util.ResourceLeakDetectorFactory;
import io.netty.util.ResourceLeakTracker;
import io.netty.util.internal.EmptyArrays;
import io.netty.util.internal.PlatformDependent;
import io.netty.util.internal.StringUtil;
<<<<<<< HEAD
=======
import io.netty.util.internal.SuppressJava6Requirement;
>>>>>>> 71860e5b
import io.netty.util.internal.UnstableApi;
import io.netty.util.internal.logging.InternalLogger;
import io.netty.util.internal.logging.InternalLoggerFactory;

import java.nio.ByteBuffer;
import java.nio.ReadOnlyBufferException;
import java.security.Principal;
import java.security.cert.Certificate;
import java.util.ArrayList;
import java.util.Arrays;
import java.util.Collection;
import java.util.Collections;
import java.util.HashMap;
import java.util.LinkedHashSet;
import java.util.List;
import java.util.Map;
import java.util.Set;
import java.util.concurrent.locks.Lock;

import javax.crypto.spec.SecretKeySpec;
import javax.net.ssl.SSLEngine;
import javax.net.ssl.SSLEngineResult;
import javax.net.ssl.SSLException;
import javax.net.ssl.SSLHandshakeException;
import javax.net.ssl.SSLParameters;
import javax.net.ssl.SSLPeerUnverifiedException;
import javax.net.ssl.SSLSession;
import javax.net.ssl.SSLSessionBindingEvent;
import javax.net.ssl.SSLSessionBindingListener;
import javax.net.ssl.SSLSessionContext;
import javax.security.cert.X509Certificate;

import static io.netty.handler.ssl.OpenSsl.memoryAddress;
import static io.netty.handler.ssl.SslUtils.PROTOCOL_SSL_V2;
import static io.netty.handler.ssl.SslUtils.PROTOCOL_SSL_V2_HELLO;
import static io.netty.handler.ssl.SslUtils.PROTOCOL_SSL_V3;
import static io.netty.handler.ssl.SslUtils.PROTOCOL_TLS_V1;
import static io.netty.handler.ssl.SslUtils.PROTOCOL_TLS_V1_1;
import static io.netty.handler.ssl.SslUtils.PROTOCOL_TLS_V1_2;
import static io.netty.handler.ssl.SslUtils.PROTOCOL_TLS_V1_3;
import static io.netty.handler.ssl.SslUtils.SSL_RECORD_HEADER_LENGTH;
import static io.netty.util.internal.EmptyArrays.EMPTY_CERTIFICATES;
import static io.netty.util.internal.EmptyArrays.EMPTY_JAVAX_X509_CERTIFICATES;
import static java.lang.Integer.MAX_VALUE;
import static java.lang.Math.min;
import static java.util.Objects.requireNonNull;
import static javax.net.ssl.SSLEngineResult.HandshakeStatus.FINISHED;
import static javax.net.ssl.SSLEngineResult.HandshakeStatus.NEED_TASK;
import static javax.net.ssl.SSLEngineResult.HandshakeStatus.NEED_UNWRAP;
import static javax.net.ssl.SSLEngineResult.HandshakeStatus.NEED_WRAP;
import static javax.net.ssl.SSLEngineResult.HandshakeStatus.NOT_HANDSHAKING;
import static javax.net.ssl.SSLEngineResult.Status.BUFFER_OVERFLOW;
import static javax.net.ssl.SSLEngineResult.Status.BUFFER_UNDERFLOW;
import static javax.net.ssl.SSLEngineResult.Status.CLOSED;
import static javax.net.ssl.SSLEngineResult.Status.OK;

/**
 * Implements a {@link SSLEngine} using
 * <a href="https://www.openssl.org/docs/crypto/BIO_s_bio.html#EXAMPLE">OpenSSL BIO abstractions</a>.
 * <p>Instances of this class must be {@link #release() released} or else native memory will leak!
 *
 * <p>Instances of this class <strong>must</strong> be released before the {@link ReferenceCountedOpenSslContext}
 * the instance depends upon are released. Otherwise if any method of this class is called which uses the
 * the {@link ReferenceCountedOpenSslContext} JNI resources the JVM may crash.
 */
public class ReferenceCountedOpenSslEngine extends SSLEngine implements ReferenceCounted, ApplicationProtocolAccessor {

    private static final InternalLogger logger = InternalLoggerFactory.getInstance(ReferenceCountedOpenSslEngine.class);

    private static final ResourceLeakDetector<ReferenceCountedOpenSslEngine> leakDetector =
            ResourceLeakDetectorFactory.instance().newResourceLeakDetector(ReferenceCountedOpenSslEngine.class);
    private static final int OPENSSL_OP_NO_PROTOCOL_INDEX_SSLV2 = 0;
    private static final int OPENSSL_OP_NO_PROTOCOL_INDEX_SSLV3 = 1;
    private static final int OPENSSL_OP_NO_PROTOCOL_INDEX_TLSv1 = 2;
    private static final int OPENSSL_OP_NO_PROTOCOL_INDEX_TLSv1_1 = 3;
    private static final int OPENSSL_OP_NO_PROTOCOL_INDEX_TLSv1_2 = 4;
    private static final int OPENSSL_OP_NO_PROTOCOL_INDEX_TLSv1_3 = 5;
    private static final int[] OPENSSL_OP_NO_PROTOCOLS = {
            SSL.SSL_OP_NO_SSLv2,
            SSL.SSL_OP_NO_SSLv3,
            SSL.SSL_OP_NO_TLSv1,
            SSL.SSL_OP_NO_TLSv1_1,
            SSL.SSL_OP_NO_TLSv1_2,
            SSL.SSL_OP_NO_TLSv1_3
    };

    /**
     * Depends upon tcnative ... only use if tcnative is available!
     */
    static final int MAX_PLAINTEXT_LENGTH = SSL.SSL_MAX_PLAINTEXT_LENGTH;
    /**
     * Depends upon tcnative ... only use if tcnative is available!
     */
    private static final int MAX_RECORD_SIZE = SSL.SSL_MAX_RECORD_LENGTH;

    private static final SSLEngineResult NEED_UNWRAP_OK = new SSLEngineResult(OK, NEED_UNWRAP, 0, 0);
    private static final SSLEngineResult NEED_UNWRAP_CLOSED = new SSLEngineResult(CLOSED, NEED_UNWRAP, 0, 0);
    private static final SSLEngineResult NEED_WRAP_OK = new SSLEngineResult(OK, NEED_WRAP, 0, 0);
    private static final SSLEngineResult NEED_WRAP_CLOSED = new SSLEngineResult(CLOSED, NEED_WRAP, 0, 0);
    private static final SSLEngineResult CLOSED_NOT_HANDSHAKING = new SSLEngineResult(CLOSED, NOT_HANDSHAKING, 0, 0);

    // OpenSSL state
    private long ssl;
    private long networkBIO;

    private enum HandshakeState {
        /**
         * Not started yet.
         */
        NOT_STARTED,
        /**
         * Started via unwrap/wrap.
         */
        STARTED_IMPLICITLY,
        /**
         * Started via {@link #beginHandshake()}.
         */
        STARTED_EXPLICITLY,
        /**
         * Handshake is finished.
         */
        FINISHED
    }

    private HandshakeState handshakeState = HandshakeState.NOT_STARTED;
    private boolean receivedShutdown;
    private volatile boolean destroyed;
    private volatile String applicationProtocol;
    private volatile boolean needTask;

    // Reference Counting
    private final ResourceLeakTracker<ReferenceCountedOpenSslEngine> leak;
    private final AbstractReferenceCounted refCnt = new AbstractReferenceCounted() {
        @Override
        public ReferenceCounted touch(Object hint) {
            if (leak != null) {
                leak.record(hint);
            }

            return ReferenceCountedOpenSslEngine.this;
        }

        @Override
        protected void deallocate() {
            shutdown();
            if (leak != null) {
                boolean closed = leak.close(ReferenceCountedOpenSslEngine.this);
                assert closed;
            }
            parentContext.release();
        }
    };

    private volatile ClientAuth clientAuth = ClientAuth.NONE;
    private volatile Certificate[] localCertificateChain;

    // Updated once a new handshake is started and so the SSLSession reused.
    private volatile long lastAccessed = -1;

    private String endPointIdentificationAlgorithm;
    // Store as object as AlgorithmConstraints only exists since java 7.
    private Object algorithmConstraints;
    private List<String> sniHostNames;

    // Mark as volatile as accessed by checkSniHostnameMatch(...) and also not specify the SNIMatcher type to allow us
    // using it with java7.
    private volatile Collection<?> matchers;

    // SSL Engine status variables
    private boolean isInboundDone;
    private boolean outboundClosed;

    final boolean jdkCompatibilityMode;
    private final boolean clientMode;
    final ByteBufAllocator alloc;
    private final OpenSslEngineMap engineMap;
    private final OpenSslApplicationProtocolNegotiator apn;
    private final ReferenceCountedOpenSslContext parentContext;
    private final OpenSslSession session;
    private final ByteBuffer[] singleSrcBuffer = new ByteBuffer[1];
    private final ByteBuffer[] singleDstBuffer = new ByteBuffer[1];
    private final boolean enableOcsp;
    private int maxWrapOverhead;
    private int maxWrapBufferSize;
    private Throwable handshakeException;

    /**
     * Create a new instance.
     * @param context Reference count release responsibility is not transferred! The callee still owns this object.
     * @param alloc The allocator to use.
     * @param peerHost The peer host name.
     * @param peerPort The peer port.
     * @param jdkCompatibilityMode {@code true} to behave like described in
     *                             https://docs.oracle.com/javase/7/docs/api/javax/net/ssl/SSLEngine.html.
     *                             {@code false} allows for partial and/or multiple packets to be process in a single
     *                             wrap or unwrap call.
     * @param leakDetection {@code true} to enable leak detection of this object.
     */
    ReferenceCountedOpenSslEngine(ReferenceCountedOpenSslContext context, final ByteBufAllocator alloc, String peerHost,
                                  int peerPort, boolean jdkCompatibilityMode, boolean leakDetection) {
        super(peerHost, peerPort);
        OpenSsl.ensureAvailability();
        this.alloc = requireNonNull(alloc, "alloc");
        apn = (OpenSslApplicationProtocolNegotiator) context.applicationProtocolNegotiator();
        clientMode = context.isClient();
        session = new ExtendedOpenSslSession(new DefaultOpenSslSession(context.sessionContext())) {
            private String[] peerSupportedSignatureAlgorithms;
            private List requestedServerNames;

            @Override
            public List getRequestedServerNames() {
                if (clientMode) {
                    return Java8SslUtils.getSniHostNames(sniHostNames);
                } else {
                    synchronized (ReferenceCountedOpenSslEngine.this) {
                        if (requestedServerNames == null) {
                            if (isDestroyed()) {
                                requestedServerNames = Collections.emptyList();
                            } else {
                                String name = SSL.getSniHostname(ssl);
                                if (name == null) {
                                    requestedServerNames = Collections.emptyList();
                                } else {
                                    // Convert to bytes as we do not want to do any strict validation of the
                                    // SNIHostName while creating it.
                                    requestedServerNames =
                                            Java8SslUtils.getSniHostName(
                                                    SSL.getSniHostname(ssl).getBytes(CharsetUtil.UTF_8));
                                }
                            }
                        }
                        return requestedServerNames;
                    }
                }
            }

            @Override
            public String[] getPeerSupportedSignatureAlgorithms() {
                synchronized (ReferenceCountedOpenSslEngine.this) {
                    if (peerSupportedSignatureAlgorithms == null) {
                        if (isDestroyed()) {
                            peerSupportedSignatureAlgorithms = EmptyArrays.EMPTY_STRINGS;
                        } else {
                            String[] algs = SSL.getSigAlgs(ssl);
                            if (algs == null) {
                                peerSupportedSignatureAlgorithms = EmptyArrays.EMPTY_STRINGS;
                            } else {
                                Set<String> algorithmList = new LinkedHashSet<>(algs.length);
                                for (String alg: algs) {
                                    String converted = SignatureAlgorithmConverter.toJavaName(alg);

                                    if (converted != null) {
                                        algorithmList.add(converted);
                                    }
                                }
                                peerSupportedSignatureAlgorithms = algorithmList.toArray(new String[0]);
                            }
                        }
                    }
                    return peerSupportedSignatureAlgorithms.clone();
                }
            }

            @Override
            public List<byte[]> getStatusResponses() {
                byte[] ocspResponse = null;
                if (enableOcsp && clientMode) {
                    synchronized (ReferenceCountedOpenSslEngine.this) {
                        if (!isDestroyed()) {
                            ocspResponse = SSL.getOcspResponse(ssl);
                        }
                    }
                }
                return ocspResponse == null ?
                        Collections.emptyList() : Collections.singletonList(ocspResponse);
            }
        };
        engineMap = context.engineMap;
        enableOcsp = context.enableOcsp;
        // context.keyCertChain will only be non-null if we do not use the KeyManagerFactory. In this case
        // localCertificateChain will be set in setKeyMaterial(...).
        localCertificateChain = context.keyCertChain;

        this.jdkCompatibilityMode = jdkCompatibilityMode;
        Lock readerLock = context.ctxLock.readLock();
        readerLock.lock();
        final long finalSsl;
        try {
            finalSsl = SSL.newSSL(context.ctx, !context.isClient());
        } finally {
            readerLock.unlock();
        }
        synchronized (this) {
            ssl = finalSsl;
            try {
                networkBIO = SSL.bioNewByteBuffer(ssl, context.getBioNonApplicationBufferSize());

                // Set the client auth mode, this needs to be done via setClientAuth(...) method so we actually call the
                // needed JNI methods.
                setClientAuth(clientMode ? ClientAuth.NONE : context.clientAuth);

                if (context.protocols != null) {
                    setEnabledProtocols(context.protocols);
                }

                // Use SNI if peerHost was specified and a valid hostname
                // See https://github.com/netty/netty/issues/4746
                if (clientMode && SslUtils.isValidHostNameForSNI(peerHost)) {
                    SSL.setTlsExtHostName(ssl, peerHost);
                    sniHostNames = Collections.singletonList(peerHost);
                }

                if (enableOcsp) {
                    SSL.enableOcsp(ssl);
                }

                if (!jdkCompatibilityMode) {
                    SSL.setMode(ssl, SSL.getMode(ssl) | SSL.SSL_MODE_ENABLE_PARTIAL_WRITE);
                }

                // setMode may impact the overhead.
                calculateMaxWrapOverhead();
            } catch (Throwable cause) {
                // Call shutdown so we are sure we correctly release all native memory and also guard against the
                // case when shutdown() will be called by the finalizer again.
                shutdown();

                PlatformDependent.throwException(cause);
            }
        }

        // Now that everything looks good and we're going to successfully return the
        // object so we need to retain a reference to the parent context.
        parentContext = context;
        parentContext.retain();

        // Only create the leak after everything else was executed and so ensure we don't produce a false-positive for
        // the ResourceLeakDetector.
        leak = leakDetection ? leakDetector.track(this) : null;
    }

    final synchronized String[] authMethods() {
        if (isDestroyed()) {
            return EmptyArrays.EMPTY_STRINGS;
        }
        return SSL.authenticationMethods(ssl);
    }

    final boolean setKeyMaterial(OpenSslKeyMaterial keyMaterial) throws  Exception {
        synchronized (this) {
            if (isDestroyed()) {
                return false;
            }
            SSL.setKeyMaterial(ssl, keyMaterial.certificateChainAddress(), keyMaterial.privateKeyAddress());
        }
        localCertificateChain = keyMaterial.certificateChain();
        return true;
    }

    final synchronized SecretKeySpec masterKey() {
        if (isDestroyed()) {
            return null;
        }
        return new SecretKeySpec(SSL.getMasterKey(ssl), "AES");
    }

    /**
     * Sets the OCSP response.
     */
    @UnstableApi
    public void setOcspResponse(byte[] response) {
        if (!enableOcsp) {
            throw new IllegalStateException("OCSP stapling is not enabled");
        }

        if (clientMode) {
            throw new IllegalStateException("Not a server SSLEngine");
        }

        synchronized (this) {
            if (!isDestroyed()) {
                SSL.setOcspResponse(ssl, response);
            }
        }
    }

    /**
     * Returns the OCSP response or {@code null} if the server didn't provide a stapled OCSP response.
     */
    @UnstableApi
    public byte[] getOcspResponse() {
        if (!enableOcsp) {
            throw new IllegalStateException("OCSP stapling is not enabled");
        }

        if (!clientMode) {
            throw new IllegalStateException("Not a client SSLEngine");
        }

        synchronized (this) {
            if (isDestroyed()) {
                return EmptyArrays.EMPTY_BYTES;
            }
            return SSL.getOcspResponse(ssl);
        }
    }

    @Override
    public final int refCnt() {
        return refCnt.refCnt();
    }

    @Override
    public final ReferenceCounted retain() {
        refCnt.retain();
        return this;
    }

    @Override
    public final ReferenceCounted retain(int increment) {
        refCnt.retain(increment);
        return this;
    }

    @Override
    public final ReferenceCounted touch() {
        refCnt.touch();
        return this;
    }

    @Override
    public final ReferenceCounted touch(Object hint) {
        refCnt.touch(hint);
        return this;
    }

    @Override
    public final boolean release() {
        return refCnt.release();
    }

    @Override
    public final boolean release(int decrement) {
        return refCnt.release(decrement);
    }

    @Override
    public final synchronized SSLSession getHandshakeSession() {
        // Javadocs state return value should be:
        // null if this instance is not currently handshaking, or if the current handshake has not
        // progressed far enough to create a basic SSLSession. Otherwise, this method returns the
        // SSLSession currently being negotiated.
        switch(handshakeState) {
            case NOT_STARTED:
            case FINISHED:
                return null;
            default:
                return session;
        }
    }

    /**
     * Returns the pointer to the {@code SSL} object for this {@link ReferenceCountedOpenSslEngine}.
     * Be aware that it is freed as soon as the {@link #release()} or {@link #shutdown()} methods are called.
     * At this point {@code 0} will be returned.
     */
    public final synchronized long sslPointer() {
        return ssl;
    }

    /**
     * Destroys this engine.
     */
    public final synchronized void shutdown() {
        if (!destroyed) {
            destroyed = true;
            engineMap.remove(ssl);
            SSL.freeSSL(ssl);
            ssl = networkBIO = 0;

            isInboundDone = outboundClosed = true;
        }

        // On shutdown clear all errors
        SSL.clearError();
    }

    /**
     * Write plaintext data to the OpenSSL internal BIO
     *
     * Calling this function with src.remaining == 0 is undefined.
     */
    private int writePlaintextData(final ByteBuffer src, int len) {
        final int pos = src.position();
        final int limit = src.limit();
        final int sslWrote;

        if (src.isDirect()) {
            sslWrote = SSL.writeToSSL(ssl, bufferAddress(src) + pos, len);
            if (sslWrote > 0) {
                src.position(pos + sslWrote);
            }
        } else {
            ByteBuf buf = alloc.directBuffer(len);
            try {
                src.limit(pos + len);

                buf.setBytes(0, src);
                src.limit(limit);

                sslWrote = SSL.writeToSSL(ssl, memoryAddress(buf), len);
                if (sslWrote > 0) {
                    src.position(pos + sslWrote);
                } else {
                    src.position(pos);
                }
            } finally {
                buf.release();
            }
        }
        return sslWrote;
    }

    /**
     * Write encrypted data to the OpenSSL network BIO.
     */
    private ByteBuf writeEncryptedData(final ByteBuffer src, int len) {
        final int pos = src.position();
        if (src.isDirect()) {
            SSL.bioSetByteBuffer(networkBIO, bufferAddress(src) + pos, len, false);
        } else {
            final ByteBuf buf = alloc.directBuffer(len);
            try {
                final int limit = src.limit();
                src.limit(pos + len);
                buf.writeBytes(src);
                // Restore the original position and limit because we don't want to consume from `src`.
                src.position(pos);
                src.limit(limit);

                SSL.bioSetByteBuffer(networkBIO, memoryAddress(buf), len, false);
                return buf;
            } catch (Throwable cause) {
                buf.release();
                PlatformDependent.throwException(cause);
            }
        }
        return null;
    }

    /**
     * Read plaintext data from the OpenSSL internal BIO
     */
    private int readPlaintextData(final ByteBuffer dst) {
        final int sslRead;
        final int pos = dst.position();
        if (dst.isDirect()) {
            sslRead = SSL.readFromSSL(ssl, bufferAddress(dst) + pos, dst.limit() - pos);
            if (sslRead > 0) {
                dst.position(pos + sslRead);
            }
        } else {
            final int limit = dst.limit();
            final int len = min(maxEncryptedPacketLength0(), limit - pos);
            final ByteBuf buf = alloc.directBuffer(len);
            try {
                sslRead = SSL.readFromSSL(ssl, memoryAddress(buf), len);
                if (sslRead > 0) {
                    dst.limit(pos + sslRead);
                    buf.getBytes(buf.readerIndex(), dst);
                    dst.limit(limit);
                }
            } finally {
                buf.release();
            }
        }

        return sslRead;
    }

    /**
     * Visible only for testing!
     */
    final synchronized int maxWrapOverhead() {
        return maxWrapOverhead;
    }

    /**
     * Visible only for testing!
     */
    final synchronized int maxEncryptedPacketLength() {
        return maxEncryptedPacketLength0();
    }

    /**
     * This method is intentionally not synchronized, only use if you know you are in the EventLoop
     * thread and visibility on {@link #maxWrapOverhead} is achieved via other synchronized blocks.
     */
    final int maxEncryptedPacketLength0() {
        return maxWrapOverhead + MAX_PLAINTEXT_LENGTH;
    }

    /**
     * This method is intentionally not synchronized, only use if you know you are in the EventLoop
     * thread and visibility on {@link #maxWrapBufferSize} and {@link #maxWrapOverhead} is achieved
     * via other synchronized blocks.
     */
    final int calculateMaxLengthForWrap(int plaintextLength, int numComponents) {
        return (int) min(maxWrapBufferSize, plaintextLength + (long) maxWrapOverhead * numComponents);
    }

    final synchronized int sslPending() {
        return sslPending0();
    }

    /**
     * It is assumed this method is called in a synchronized block (or the constructor)!
     */
    private void calculateMaxWrapOverhead() {
        maxWrapOverhead = SSL.getMaxWrapOverhead(ssl);

        // maxWrapBufferSize must be set after maxWrapOverhead because there is a dependency on this value.
        // If jdkCompatibility mode is off we allow enough space to encrypt 16 buffers at a time. This could be
        // configurable in the future if necessary.
        maxWrapBufferSize = jdkCompatibilityMode ? maxEncryptedPacketLength0() : maxEncryptedPacketLength0() << 4;
    }

    private int sslPending0() {
        // OpenSSL has a limitation where if you call SSL_pending before the handshake is complete OpenSSL will throw a
        // "called a function you should not call" error. Using the TLS_method instead of SSLv23_method may solve this
        // issue but this API is only available in 1.1.0+ [1].
        // [1] https://www.openssl.org/docs/man1.1.0/ssl/SSL_CTX_new.html
        return handshakeState != HandshakeState.FINISHED ? 0 : SSL.sslPending(ssl);
    }

    private boolean isBytesAvailableEnoughForWrap(int bytesAvailable, int plaintextLength, int numComponents) {
        return bytesAvailable - (long) maxWrapOverhead * numComponents >= plaintextLength;
    }

    @Override
    public final SSLEngineResult wrap(
            final ByteBuffer[] srcs, int offset, final int length, final ByteBuffer dst) throws SSLException {
        // Throw required runtime exceptions
        if (srcs == null) {
            throw new IllegalArgumentException("srcs is null");
        }
        if (dst == null) {
            throw new IllegalArgumentException("dst is null");
        }

        if (offset >= srcs.length || offset + length > srcs.length) {
            throw new IndexOutOfBoundsException(
                    "offset: " + offset + ", length: " + length +
                            " (expected: offset <= offset + length <= srcs.length (" + srcs.length + "))");
        }

        if (dst.isReadOnly()) {
            throw new ReadOnlyBufferException();
        }

        synchronized (this) {
            if (isOutboundDone()) {
                // All drained in the outbound buffer
                return isInboundDone() || isDestroyed() ? CLOSED_NOT_HANDSHAKING : NEED_UNWRAP_CLOSED;
            }

            int bytesProduced = 0;
            ByteBuf bioReadCopyBuf = null;
            try {
                // Setup the BIO buffer so that we directly write the encryption results into dst.
                if (dst.isDirect()) {
                    SSL.bioSetByteBuffer(networkBIO, bufferAddress(dst) + dst.position(), dst.remaining(),
                            true);
                } else {
                    bioReadCopyBuf = alloc.directBuffer(dst.remaining());
                    SSL.bioSetByteBuffer(networkBIO, memoryAddress(bioReadCopyBuf), bioReadCopyBuf.writableBytes(),
                            true);
                }

                int bioLengthBefore = SSL.bioLengthByteBuffer(networkBIO);

                // Explicitly use outboundClosed as we want to drain any bytes that are still present.
                if (outboundClosed) {
                    // If the outbound was closed we want to ensure we can produce the alert to the destination buffer.
                    // This is true even if we not using jdkCompatibilityMode.
                    //
                    // We use a plaintextLength of 2 as we at least want to have an alert fit into it.
                    // https://tools.ietf.org/html/rfc5246#section-7.2
                    if (!isBytesAvailableEnoughForWrap(dst.remaining(), 2, 1)) {
                        return new SSLEngineResult(BUFFER_OVERFLOW, getHandshakeStatus(), 0, 0);
                    }

                    // There is something left to drain.
                    // See https://github.com/netty/netty/issues/6260
                    bytesProduced = SSL.bioFlushByteBuffer(networkBIO);
                    if (bytesProduced <= 0) {
                        return newResultMayFinishHandshake(NOT_HANDSHAKING, 0, 0);
                    }
                    // It is possible when the outbound was closed there was not enough room in the non-application
                    // buffers to hold the close_notify. We should keep trying to close until we consume all the data
                    // OpenSSL can give us.
                    if (!doSSLShutdown()) {
                        return newResultMayFinishHandshake(NOT_HANDSHAKING, 0, bytesProduced);
                    }
                    bytesProduced = bioLengthBefore - SSL.bioLengthByteBuffer(networkBIO);
                    return newResultMayFinishHandshake(NEED_WRAP, 0, bytesProduced);
                }

                // Flush any data that may be implicitly generated by OpenSSL (handshake, close, etc..).
                SSLEngineResult.HandshakeStatus status = NOT_HANDSHAKING;
                // Prepare OpenSSL to work in server mode and receive handshake
                if (handshakeState != HandshakeState.FINISHED) {
                    if (handshakeState != HandshakeState.STARTED_EXPLICITLY) {
                        // Update accepted so we know we triggered the handshake via wrap
                        handshakeState = HandshakeState.STARTED_IMPLICITLY;
                    }

                    // Flush any data that may have been written implicitly during the handshake by OpenSSL.
                    bytesProduced = SSL.bioFlushByteBuffer(networkBIO);

                    if (handshakeException != null) {
                        // TODO(scott): It is possible that when the handshake failed there was not enough room in the
                        // non-application buffers to hold the alert. We should get all the data before progressing on.
                        // However I'm not aware of a way to do this with the OpenSSL APIs.
                        // See https://github.com/netty/netty/issues/6385.

                        // We produced / consumed some data during the handshake, signal back to the caller.
                        // If there is a handshake exception and we have produced data, we should send the data before
                        // we allow handshake() to throw the handshake exception.
                        //
                        // When the user calls wrap() again we will propagate the handshake error back to the user as
                        // soon as there is no more data to was produced (as part of an alert etc).
                        if (bytesProduced > 0) {
                            return newResult(NEED_WRAP, 0, bytesProduced);
                        }
                        // Nothing was produced see if there is a handshakeException that needs to be propagated
                        // to the caller by calling handshakeException() which will return the right HandshakeStatus
                        // if it can "recover" from the exception for now.
                        return newResult(handshakeException(), 0, 0);
                    }

                    status = handshake();

                    // Handshake may have generated more data, for example if the internal SSL buffer is small
                    // we may have freed up space by flushing above.
                    bytesProduced = bioLengthBefore - SSL.bioLengthByteBuffer(networkBIO);

                    if (status == NEED_TASK) {
                        return newResult(status, 0, bytesProduced);
                    }

                    if (bytesProduced > 0) {
                        // If we have filled up the dst buffer and we have not finished the handshake we should try to
                        // wrap again. Otherwise we should only try to wrap again if there is still data pending in
                        // SSL buffers.
                        return newResult(mayFinishHandshake(status != FINISHED ?
                                         bytesProduced == bioLengthBefore ? NEED_WRAP :
                                         getHandshakeStatus(SSL.bioLengthNonApplication(networkBIO)) : FINISHED),
                                         0, bytesProduced);
                    }

                    if (status == NEED_UNWRAP) {
                        // Signal if the outbound is done or not.
                        return isOutboundDone() ? NEED_UNWRAP_CLOSED : NEED_UNWRAP_OK;
                    }

                    // Explicit use outboundClosed and not outboundClosed() as we want to drain any bytes that are
                    // still present.
                    if (outboundClosed) {
                        bytesProduced = SSL.bioFlushByteBuffer(networkBIO);
                        return newResultMayFinishHandshake(status, 0, bytesProduced);
                    }
                }

                final int endOffset = offset + length;
                if (jdkCompatibilityMode) {
                    int srcsLen = 0;
                    for (int i = offset; i < endOffset; ++i) {
                        final ByteBuffer src = srcs[i];
                        if (src == null) {
                            throw new IllegalArgumentException("srcs[" + i + "] is null");
                        }
                        if (srcsLen == MAX_PLAINTEXT_LENGTH) {
                            continue;
                        }

                        srcsLen += src.remaining();
                        if (srcsLen > MAX_PLAINTEXT_LENGTH || srcsLen < 0) {
                            // If srcLen > MAX_PLAINTEXT_LENGTH or secLen < 0 just set it to MAX_PLAINTEXT_LENGTH.
                            // This also help us to guard against overflow.
                            // We not break out here as we still need to check for null entries in srcs[].
                            srcsLen = MAX_PLAINTEXT_LENGTH;
                        }
                    }

                    // jdkCompatibilityMode will only produce a single TLS packet, and we don't aggregate src buffers,
                    // so we always fix the number of buffers to 1 when checking if the dst buffer is large enough.
                    if (!isBytesAvailableEnoughForWrap(dst.remaining(), srcsLen, 1)) {
                        return new SSLEngineResult(BUFFER_OVERFLOW, getHandshakeStatus(), 0, 0);
                    }
                }

                // There was no pending data in the network BIO -- encrypt any application data
                int bytesConsumed = 0;
                // Flush any data that may have been written implicitly by OpenSSL in case a shutdown/alert occurs.
                bytesProduced = SSL.bioFlushByteBuffer(networkBIO);
                for (; offset < endOffset; ++offset) {
                    final ByteBuffer src = srcs[offset];
                    final int remaining = src.remaining();
                    if (remaining == 0) {
                        continue;
                    }

                    final int bytesWritten;
                    if (jdkCompatibilityMode) {
                        // Write plaintext application data to the SSL engine. We don't have to worry about checking
                        // if there is enough space if jdkCompatibilityMode because we only wrap at most
                        // MAX_PLAINTEXT_LENGTH and we loop over the input before hand and check if there is space.
                        bytesWritten = writePlaintextData(src, min(remaining, MAX_PLAINTEXT_LENGTH - bytesConsumed));
                    } else {
                        // OpenSSL's SSL_write keeps state between calls. We should make sure the amount we attempt to
                        // write is guaranteed to succeed so we don't have to worry about keeping state consistent
                        // between calls.
                        final int availableCapacityForWrap = dst.remaining() - bytesProduced - maxWrapOverhead;
                        if (availableCapacityForWrap <= 0) {
                            return new SSLEngineResult(BUFFER_OVERFLOW, getHandshakeStatus(), bytesConsumed,
                                    bytesProduced);
                        }
                        bytesWritten = writePlaintextData(src, min(remaining, availableCapacityForWrap));
                    }

                    if (bytesWritten > 0) {
                        bytesConsumed += bytesWritten;

                        // Determine how much encrypted data was generated:
                        final int pendingNow = SSL.bioLengthByteBuffer(networkBIO);
                        bytesProduced += bioLengthBefore - pendingNow;
                        bioLengthBefore = pendingNow;

                        if (jdkCompatibilityMode || bytesProduced == dst.remaining()) {
                            return newResultMayFinishHandshake(status, bytesConsumed, bytesProduced);
                        }
                    } else {
                        int sslError = SSL.getError(ssl, bytesWritten);
                        if (sslError == SSL.SSL_ERROR_ZERO_RETURN) {
                            // This means the connection was shutdown correctly, close inbound and outbound
                            if (!receivedShutdown) {
                                closeAll();

                                bytesProduced += bioLengthBefore - SSL.bioLengthByteBuffer(networkBIO);

                                // If we have filled up the dst buffer and we have not finished the handshake we should
                                // try to wrap again. Otherwise we should only try to wrap again if there is still data
                                // pending in SSL buffers.
                                SSLEngineResult.HandshakeStatus hs = mayFinishHandshake(
                                        status != FINISHED ? bytesProduced == dst.remaining() ? NEED_WRAP
                                                : getHandshakeStatus(SSL.bioLengthNonApplication(networkBIO))
                                                : FINISHED);
                                return newResult(hs, bytesConsumed, bytesProduced);
                            }

                            return newResult(NOT_HANDSHAKING, bytesConsumed, bytesProduced);
                        } else if (sslError == SSL.SSL_ERROR_WANT_READ) {
                            // If there is no pending data to read from BIO we should go back to event loop and try
                            // to read more data [1]. It is also possible that event loop will detect the socket has
                            // been closed. [1] https://www.openssl.org/docs/manmaster/ssl/SSL_write.html
                            return newResult(NEED_UNWRAP, bytesConsumed, bytesProduced);
                        } else if (sslError == SSL.SSL_ERROR_WANT_WRITE) {
                            // SSL_ERROR_WANT_WRITE typically means that the underlying transport is not writable
                            // and we should set the "want write" flag on the selector and try again when the
                            // underlying transport is writable [1]. However we are not directly writing to the
                            // underlying transport and instead writing to a BIO buffer. The OpenSsl documentation
                            // says we should do the following [1]:
                            //
                            // "When using a buffering BIO, like a BIO pair, data must be written into or retrieved
                            // out of the BIO before being able to continue."
                            //
                            // In practice this means the destination buffer doesn't have enough space for OpenSSL
                            // to write encrypted data to. This is an OVERFLOW condition.
                            // [1] https://www.openssl.org/docs/manmaster/ssl/SSL_write.html
                            return newResult(BUFFER_OVERFLOW, status, bytesConsumed, bytesProduced);
                        } else if (sslError == SSL.SSL_ERROR_WANT_X509_LOOKUP ||
                                sslError == SSL.SSL_ERROR_WANT_CERTIFICATE_VERIFY ||
                                sslError == SSL.SSL_ERROR_WANT_PRIVATE_KEY_OPERATION) {

                            return newResult(NEED_TASK, bytesConsumed, bytesProduced);
                        } else {
                            // Everything else is considered as error
                            throw shutdownWithError("SSL_write", sslError);
                        }
                    }
                }
                return newResultMayFinishHandshake(status, bytesConsumed, bytesProduced);
            } finally {
                SSL.bioClearByteBuffer(networkBIO);
                if (bioReadCopyBuf == null) {
                    dst.position(dst.position() + bytesProduced);
                } else {
                    assert bioReadCopyBuf.readableBytes() <= dst.remaining() : "The destination buffer " + dst +
                            " didn't have enough remaining space to hold the encrypted content in " + bioReadCopyBuf;
                    dst.put(bioReadCopyBuf.internalNioBuffer(bioReadCopyBuf.readerIndex(), bytesProduced));
                    bioReadCopyBuf.release();
                }
            }
        }
    }

    private SSLEngineResult newResult(SSLEngineResult.HandshakeStatus hs, int bytesConsumed, int bytesProduced) {
        return newResult(OK, hs, bytesConsumed, bytesProduced);
    }

    private SSLEngineResult newResult(SSLEngineResult.Status status, SSLEngineResult.HandshakeStatus hs,
                                      int bytesConsumed, int bytesProduced) {
        // If isOutboundDone, then the data from the network BIO
        // was the close_notify message and all was consumed we are not required to wait
        // for the receipt the peer's close_notify message -- shutdown.
        if (isOutboundDone()) {
            if (isInboundDone()) {
                // If the inbound was done as well, we need to ensure we return NOT_HANDSHAKING to signal we are done.
                hs = NOT_HANDSHAKING;

                // As the inbound and the outbound is done we can shutdown the engine now.
                shutdown();
            }
            return new SSLEngineResult(CLOSED, hs, bytesConsumed, bytesProduced);
        }
        if (hs == NEED_TASK) {
            // Set needTask to true so getHandshakeStatus() will return the correct value.
            needTask = true;
        }
        return new SSLEngineResult(status, hs, bytesConsumed, bytesProduced);
    }

    private SSLEngineResult newResultMayFinishHandshake(SSLEngineResult.HandshakeStatus hs,
                                                        int bytesConsumed, int bytesProduced) throws SSLException {
        return newResult(mayFinishHandshake(hs != FINISHED ? getHandshakeStatus() : FINISHED),
                         bytesConsumed, bytesProduced);
    }

    private SSLEngineResult newResultMayFinishHandshake(SSLEngineResult.Status status,
                                                        SSLEngineResult.HandshakeStatus hs,
                                                        int bytesConsumed, int bytesProduced) throws SSLException {
        return newResult(status, mayFinishHandshake(hs != FINISHED ? getHandshakeStatus() : FINISHED),
                         bytesConsumed, bytesProduced);
    }

    /**
     * Log the error, shutdown the engine and throw an exception.
     */
    private SSLException shutdownWithError(String operations, int sslError) {
        return shutdownWithError(operations, sslError, SSL.getLastErrorNumber());
    }

    private SSLException shutdownWithError(String operation, int sslError, int error) {
        String errorString = SSL.getErrorString(error);
        if (logger.isDebugEnabled()) {
            logger.debug("{} failed with {}: OpenSSL error: {} {}",
                         operation, sslError, error, errorString);
        }

        // There was an internal error -- shutdown
        shutdown();
        if (handshakeState == HandshakeState.FINISHED) {
            return new SSLException(errorString);
        }

        SSLHandshakeException exception = new SSLHandshakeException(errorString);
        // If we have a handshakeException stored already we should include it as well to help the user debug things.
        if (handshakeException != null) {
            exception.initCause(handshakeException);
            handshakeException = null;
        }
        return exception;
    }

    public final SSLEngineResult unwrap(
            final ByteBuffer[] srcs, int srcsOffset, final int srcsLength,
            final ByteBuffer[] dsts, int dstsOffset, final int dstsLength) throws SSLException {

        // Throw required runtime exceptions
        requireNonNull(srcs, "srcs");
        if (srcsOffset >= srcs.length
                || srcsOffset + srcsLength > srcs.length) {
            throw new IndexOutOfBoundsException(
                    "offset: " + srcsOffset + ", length: " + srcsLength +
                            " (expected: offset <= offset + length <= srcs.length (" + srcs.length + "))");
        }
        if (dsts == null) {
            throw new IllegalArgumentException("dsts is null");
        }
        if (dstsOffset >= dsts.length || dstsOffset + dstsLength > dsts.length) {
            throw new IndexOutOfBoundsException(
                    "offset: " + dstsOffset + ", length: " + dstsLength +
                            " (expected: offset <= offset + length <= dsts.length (" + dsts.length + "))");
        }
        long capacity = 0;
        final int dstsEndOffset = dstsOffset + dstsLength;
        for (int i = dstsOffset; i < dstsEndOffset; i ++) {
            ByteBuffer dst = dsts[i];
            if (dst == null) {
                throw new IllegalArgumentException("dsts[" + i + "] is null");
            }
            if (dst.isReadOnly()) {
                throw new ReadOnlyBufferException();
            }
            capacity += dst.remaining();
        }

        final int srcsEndOffset = srcsOffset + srcsLength;
        long len = 0;
        for (int i = srcsOffset; i < srcsEndOffset; i++) {
            ByteBuffer src = srcs[i];
            if (src == null) {
                throw new IllegalArgumentException("srcs[" + i + "] is null");
            }
            len += src.remaining();
        }

        synchronized (this) {
            if (isInboundDone()) {
                return isOutboundDone() || isDestroyed() ? CLOSED_NOT_HANDSHAKING : NEED_WRAP_CLOSED;
            }

            SSLEngineResult.HandshakeStatus status = NOT_HANDSHAKING;
            // Prepare OpenSSL to work in server mode and receive handshake
            if (handshakeState != HandshakeState.FINISHED) {
                if (handshakeState != HandshakeState.STARTED_EXPLICITLY) {
                    // Update accepted so we know we triggered the handshake via wrap
                    handshakeState = HandshakeState.STARTED_IMPLICITLY;
                }

                status = handshake();

                if (status == NEED_TASK) {
                    return newResult(status, 0, 0);
                }

                if (status == NEED_WRAP) {
                    return NEED_WRAP_OK;
                }
                // Check if the inbound is considered to be closed if so let us try to wrap again.
                if (isInboundDone) {
                    return NEED_WRAP_CLOSED;
                }
            }

            int sslPending = sslPending0();
            int packetLength;
            // The JDK implies that only a single SSL packet should be processed per unwrap call [1]. If we are in
            // JDK compatibility mode then we should honor this, but if not we just wrap as much as possible. If there
            // are multiple records or partial records this may reduce thrashing events through the pipeline.
            // [1] https://docs.oracle.com/javase/7/docs/api/javax/net/ssl/SSLEngine.html
            if (jdkCompatibilityMode) {
                if (len < SSL_RECORD_HEADER_LENGTH) {
                    return newResultMayFinishHandshake(BUFFER_UNDERFLOW, status, 0, 0);
                }

                packetLength = SslUtils.getEncryptedPacketLength(srcs, srcsOffset);
                if (packetLength == SslUtils.NOT_ENCRYPTED) {
                    throw new NotSslRecordException("not an SSL/TLS record");
                }

                final int packetLengthDataOnly = packetLength - SSL_RECORD_HEADER_LENGTH;
                if (packetLengthDataOnly > capacity) {
                    // Not enough space in the destination buffer so signal the caller that the buffer needs to be
                    // increased.
                    if (packetLengthDataOnly > MAX_RECORD_SIZE) {
                        // The packet length MUST NOT exceed 2^14 [1]. However we do accommodate more data to support
                        // legacy use cases which may violate this condition (e.g. OpenJDK's SslEngineImpl). If the max
                        // length is exceeded we fail fast here to avoid an infinite loop due to the fact that we
                        // won't allocate a buffer large enough.
                        // [1] https://tools.ietf.org/html/rfc5246#section-6.2.1
                        throw new SSLException("Illegal packet length: " + packetLengthDataOnly + " > " +
                                                session.getApplicationBufferSize());
                    } else {
                        session.tryExpandApplicationBufferSize(packetLengthDataOnly);
                    }
                    return newResultMayFinishHandshake(BUFFER_OVERFLOW, status, 0, 0);
                }

                if (len < packetLength) {
                    // We either don't have enough data to read the packet length or not enough for reading the whole
                    // packet.
                    return newResultMayFinishHandshake(BUFFER_UNDERFLOW, status, 0, 0);
                }
            } else if (len == 0 && sslPending <= 0) {
                return newResultMayFinishHandshake(BUFFER_UNDERFLOW, status, 0, 0);
            } else if (capacity == 0) {
                return newResultMayFinishHandshake(BUFFER_OVERFLOW, status, 0, 0);
            } else {
                packetLength = (int) min(MAX_VALUE, len);
            }

            // This must always be the case when we reached here as if not we returned BUFFER_UNDERFLOW.
            assert srcsOffset < srcsEndOffset;

            // This must always be the case if we reached here.
            assert capacity > 0;

            // Number of produced bytes
            int bytesProduced = 0;
            int bytesConsumed = 0;
            try {
                srcLoop:
                for (;;) {
                    ByteBuffer src = srcs[srcsOffset];
                    int remaining = src.remaining();
                    final ByteBuf bioWriteCopyBuf;
                    int pendingEncryptedBytes;
                    if (remaining == 0) {
                        if (sslPending <= 0) {
                            // We must skip empty buffers as BIO_write will return 0 if asked to write something
                            // with length 0.
                            if (++srcsOffset >= srcsEndOffset) {
                                break;
                            }
                            continue;
                        } else {
                            bioWriteCopyBuf = null;
                            pendingEncryptedBytes = SSL.bioLengthByteBuffer(networkBIO);
                        }
                    } else {
                        // Write more encrypted data into the BIO. Ensure we only read one packet at a time as
                        // stated in the SSLEngine javadocs.
                        pendingEncryptedBytes = min(packetLength, remaining);
                        bioWriteCopyBuf = writeEncryptedData(src, pendingEncryptedBytes);
                    }
                    try {
                        for (;;) {
                            ByteBuffer dst = dsts[dstsOffset];
                            if (!dst.hasRemaining()) {
                                // No space left in the destination buffer, skip it.
                                if (++dstsOffset >= dstsEndOffset) {
                                    break srcLoop;
                                }
                                continue;
                            }

                            int bytesRead = readPlaintextData(dst);
                            // We are directly using the ByteBuffer memory for the write, and so we only know what has
                            // been consumed after we let SSL decrypt the data. At this point we should update the
                            // number of bytes consumed, update the ByteBuffer position, and release temp ByteBuf.
                            int localBytesConsumed = pendingEncryptedBytes - SSL.bioLengthByteBuffer(networkBIO);
                            bytesConsumed += localBytesConsumed;
                            packetLength -= localBytesConsumed;
                            pendingEncryptedBytes -= localBytesConsumed;
                            src.position(src.position() + localBytesConsumed);

                            if (bytesRead > 0) {
                                bytesProduced += bytesRead;

                                if (!dst.hasRemaining()) {
                                    sslPending = sslPending0();
                                    // Move to the next dst buffer as this one is full.
                                    if (++dstsOffset >= dstsEndOffset) {
                                        return sslPending > 0 ?
                                                newResult(BUFFER_OVERFLOW, status, bytesConsumed, bytesProduced) :
                                                newResultMayFinishHandshake(isInboundDone() ? CLOSED : OK, status,
                                                                            bytesConsumed, bytesProduced);
                                    }
                                } else if (packetLength == 0 || jdkCompatibilityMode) {
                                    // We either consumed all data or we are in jdkCompatibilityMode and have consumed
                                    // a single TLS packet and should stop consuming until this method is called again.
                                    break srcLoop;
                                }
                            } else {
                                int sslError = SSL.getError(ssl, bytesRead);
                                if (sslError == SSL.SSL_ERROR_WANT_READ || sslError == SSL.SSL_ERROR_WANT_WRITE) {
                                    // break to the outer loop as we want to read more data which means we need to
                                    // write more to the BIO.
                                    break;
                                } else if (sslError == SSL.SSL_ERROR_ZERO_RETURN) {
                                    // This means the connection was shutdown correctly, close inbound and outbound
                                    if (!receivedShutdown) {
                                        closeAll();
                                    }
                                    return newResultMayFinishHandshake(isInboundDone() ? CLOSED : OK, status,
                                            bytesConsumed, bytesProduced);
                                } else if (sslError == SSL.SSL_ERROR_WANT_X509_LOOKUP ||
                                        sslError == SSL.SSL_ERROR_WANT_CERTIFICATE_VERIFY ||
                                        sslError == SSL.SSL_ERROR_WANT_PRIVATE_KEY_OPERATION) {
                                    return newResult(isInboundDone() ? CLOSED : OK,
                                            NEED_TASK, bytesConsumed, bytesProduced);
                                } else {
                                    return sslReadErrorResult(sslError, SSL.getLastErrorNumber(), bytesConsumed,
                                                              bytesProduced);
                                }
                            }
                        }

                        if (++srcsOffset >= srcsEndOffset) {
                            break;
                        }
                    } finally {
                        if (bioWriteCopyBuf != null) {
                            bioWriteCopyBuf.release();
                        }
                    }
                }
            } finally {
                SSL.bioClearByteBuffer(networkBIO);
                rejectRemoteInitiatedRenegotiation();
            }

            // Check to see if we received a close_notify message from the peer.
            if (!receivedShutdown && (SSL.getShutdown(ssl) & SSL.SSL_RECEIVED_SHUTDOWN) == SSL.SSL_RECEIVED_SHUTDOWN) {
                closeAll();
            }

            return newResultMayFinishHandshake(isInboundDone() ? CLOSED : OK, status, bytesConsumed, bytesProduced);
        }
    }

    private SSLEngineResult sslReadErrorResult(int error, int stackError, int bytesConsumed, int bytesProduced)
            throws SSLException {
        // Check if we have a pending handshakeException and if so see if we need to consume all pending data from the
        // BIO first or can just shutdown and throw it now.
        // This is needed so we ensure close_notify etc is correctly send to the remote peer.
        // See https://github.com/netty/netty/issues/3900
        if (SSL.bioLengthNonApplication(networkBIO) > 0) {
            if (handshakeException == null && handshakeState != HandshakeState.FINISHED) {
                // we seems to have data left that needs to be transferred and so the user needs
                // call wrap(...). Store the error so we can pick it up later.
                handshakeException = new SSLHandshakeException(SSL.getErrorString(stackError));
            }
            // We need to clear all errors so we not pick up anything that was left on the stack on the next
            // operation. Note that shutdownWithError(...) will cleanup the stack as well so its only needed here.
            SSL.clearError();
            return new SSLEngineResult(OK, NEED_WRAP, bytesConsumed, bytesProduced);
        }
        throw shutdownWithError("SSL_read", error, stackError);
    }

    private void closeAll() throws SSLException {
        receivedShutdown = true;
        closeOutbound();
        closeInbound();
    }

    private void rejectRemoteInitiatedRenegotiation() throws SSLHandshakeException {
        // As rejectRemoteInitiatedRenegotiation() is called in a finally block we also need to check if we shutdown
        // the engine before as otherwise SSL.getHandshakeCount(ssl) will throw an NPE if the passed in ssl is 0.
        // See https://github.com/netty/netty/issues/7353
        if (!isDestroyed() && SSL.getHandshakeCount(ssl) > 1 &&
            // As we may count multiple handshakes when TLSv1.3 is used we should just ignore this here as
            // renegotiation is not supported in TLSv1.3 as per spec.
            !SslUtils.PROTOCOL_TLS_V1_3.equals(session.getProtocol()) && handshakeState == HandshakeState.FINISHED) {
            // TODO: In future versions me may also want to send a fatal_alert to the client and so notify it
            // that the renegotiation failed.
            shutdown();
            throw new SSLHandshakeException("remote-initiated renegotiation not allowed");
        }
    }

    public final SSLEngineResult unwrap(final ByteBuffer[] srcs, final ByteBuffer[] dsts) throws SSLException {
        return unwrap(srcs, 0, srcs.length, dsts, 0, dsts.length);
    }

    private ByteBuffer[] singleSrcBuffer(ByteBuffer src) {
        singleSrcBuffer[0] = src;
        return singleSrcBuffer;
    }

    private void resetSingleSrcBuffer() {
        singleSrcBuffer[0] = null;
    }

    private ByteBuffer[] singleDstBuffer(ByteBuffer src) {
        singleDstBuffer[0] = src;
        return singleDstBuffer;
    }

    private void resetSingleDstBuffer() {
        singleDstBuffer[0] = null;
    }

    @Override
    public final synchronized SSLEngineResult unwrap(
            final ByteBuffer src, final ByteBuffer[] dsts, final int offset, final int length) throws SSLException {
        try {
            return unwrap(singleSrcBuffer(src), 0, 1, dsts, offset, length);
        } finally {
            resetSingleSrcBuffer();
        }
    }

    @Override
    public final synchronized SSLEngineResult wrap(ByteBuffer src, ByteBuffer dst) throws SSLException {
        try {
            return wrap(singleSrcBuffer(src), dst);
        } finally {
            resetSingleSrcBuffer();
        }
    }

    @Override
    public final synchronized SSLEngineResult unwrap(ByteBuffer src, ByteBuffer dst) throws SSLException {
        try {
            return unwrap(singleSrcBuffer(src), singleDstBuffer(dst));
        } finally {
            resetSingleSrcBuffer();
            resetSingleDstBuffer();
        }
    }

    @Override
    public final synchronized SSLEngineResult unwrap(ByteBuffer src, ByteBuffer[] dsts) throws SSLException {
        try {
            return unwrap(singleSrcBuffer(src), dsts);
        } finally {
            resetSingleSrcBuffer();
        }
    }

    @Override
    public final synchronized Runnable getDelegatedTask() {
        if (isDestroyed()) {
            return null;
        }
        final Runnable task = SSL.getTask(ssl);
        if (task == null) {
            return null;
        }
        return new Runnable() {
            @Override
            public void run() {
                if (isDestroyed()) {
                    // The engine was destroyed in the meantime, just return.
                    return;
                }
                try {
                    task.run();
                } finally {
                    // The task was run, reset needTask to false so getHandshakeStatus() returns the correct value.
                    needTask = false;
                }
            }
        };
    }

    @Override
    public final synchronized void closeInbound() throws SSLException {
        if (isInboundDone) {
            return;
        }

        isInboundDone = true;

        if (isOutboundDone()) {
            // Only call shutdown if there is no outbound data pending.
            // See https://github.com/netty/netty/issues/6167
            shutdown();
        }

        if (handshakeState != HandshakeState.NOT_STARTED && !receivedShutdown) {
            throw new SSLException(
                    "Inbound closed before receiving peer's close_notify: possible truncation attack?");
        }
    }

    @Override
    public final synchronized boolean isInboundDone() {
        return isInboundDone;
    }

    @Override
    public final synchronized void closeOutbound() {
        if (outboundClosed) {
            return;
        }

        outboundClosed = true;

        if (handshakeState != HandshakeState.NOT_STARTED && !isDestroyed()) {
            int mode = SSL.getShutdown(ssl);
            if ((mode & SSL.SSL_SENT_SHUTDOWN) != SSL.SSL_SENT_SHUTDOWN) {
                doSSLShutdown();
            }
        } else {
            // engine closing before initial handshake
            shutdown();
        }
    }

    /**
     * Attempt to call {@link SSL#shutdownSSL(long)}.
     * @return {@code false} if the call to {@link SSL#shutdownSSL(long)} was not attempted or returned an error.
     */
    private boolean doSSLShutdown() {
        if (SSL.isInInit(ssl) != 0) {
            // Only try to call SSL_shutdown if we are not in the init state anymore.
            // Otherwise we will see 'error:140E0197:SSL routines:SSL_shutdown:shutdown while in init' in our logs.
            //
            // See also http://hg.nginx.org/nginx/rev/062c189fee20
            return false;
        }
        int err = SSL.shutdownSSL(ssl);
        if (err < 0) {
            int sslErr = SSL.getError(ssl, err);
            if (sslErr == SSL.SSL_ERROR_SYSCALL || sslErr == SSL.SSL_ERROR_SSL) {
                if (logger.isDebugEnabled()) {
                    int error = SSL.getLastErrorNumber();
                    logger.debug("SSL_shutdown failed: OpenSSL error: {} {}", error, SSL.getErrorString(error));
                }
                // There was an internal error -- shutdown
                shutdown();
                return false;
            }
            SSL.clearError();
        }
        return true;
    }

    @Override
    public final synchronized boolean isOutboundDone() {
        // Check if there is anything left in the outbound buffer.
        // We need to ensure we only call SSL.pendingWrittenBytesInBIO(...) if the engine was not destroyed yet.
        return outboundClosed && (networkBIO == 0 || SSL.bioLengthNonApplication(networkBIO) == 0);
    }

    @Override
    public final String[] getSupportedCipherSuites() {
        return OpenSsl.AVAILABLE_CIPHER_SUITES.toArray(new String[0]);
    }

    @Override
    public final String[] getEnabledCipherSuites() {
        final String[] enabled;
        synchronized (this) {
            if (!isDestroyed()) {
                enabled = SSL.getCiphers(ssl);
            } else {
                return EmptyArrays.EMPTY_STRINGS;
            }
        }
        if (enabled == null) {
            return EmptyArrays.EMPTY_STRINGS;
        } else {
            List<String> enabledList = new ArrayList<>();
            synchronized (this) {
                for (int i = 0; i < enabled.length; i++) {
                    String mapped = toJavaCipherSuite(enabled[i]);
                    final String cipher = mapped == null ? enabled[i] : mapped;
                    if (!OpenSsl.isTlsv13Supported() && SslUtils.isTLSv13Cipher(cipher)) {
                        continue;
                    }
                    enabledList.add(cipher);
                }
            }
            return enabledList.toArray(new String[0]);
        }
    }

    @Override
    public final void setEnabledCipherSuites(String[] cipherSuites) {
        requireNonNull(cipherSuites, "cipherSuites");

        final StringBuilder buf = new StringBuilder();
        final StringBuilder bufTLSv13 = new StringBuilder();

        CipherSuiteConverter.convertToCipherStrings(Arrays.asList(cipherSuites), buf, bufTLSv13, OpenSsl.isBoringSSL());
        final String cipherSuiteSpec = buf.toString();
        final String cipherSuiteSpecTLSv13 = bufTLSv13.toString();

        if (!OpenSsl.isTlsv13Supported() && !cipherSuiteSpecTLSv13.isEmpty()) {
            throw new IllegalArgumentException("TLSv1.3 is not supported by this java version.");
        }
        synchronized (this) {
            if (!isDestroyed()) {
                // TODO: Should we also adjust the protocols based on if there are any ciphers left that can be used
                //       for TLSv1.3 or for previor SSL/TLS versions ?
                try {
                    // Set non TLSv1.3 ciphers.
                    SSL.setCipherSuites(ssl, cipherSuiteSpec, false);

                    if (OpenSsl.isTlsv13Supported()) {
                        // Set TLSv1.3 ciphers.
                        SSL.setCipherSuites(ssl, cipherSuiteSpecTLSv13, true);
                    }

                } catch (Exception e) {
                    throw new IllegalStateException("failed to enable cipher suites: " + cipherSuiteSpec, e);
                }
            } else {
                throw new IllegalStateException("failed to enable cipher suites: " + cipherSuiteSpec);
            }
        }
    }

    @Override
    public final String[] getSupportedProtocols() {
        return OpenSsl.SUPPORTED_PROTOCOLS_SET.toArray(new String[0]);
    }

    @Override
    public final String[] getEnabledProtocols() {
        List<String> enabled = new ArrayList<>(6);
        // Seems like there is no way to explicit disable SSLv2Hello in openssl so it is always enabled
        enabled.add(PROTOCOL_SSL_V2_HELLO);

        int opts;
        synchronized (this) {
            if (!isDestroyed()) {
                opts = SSL.getOptions(ssl);
            } else {
                return enabled.toArray(new String[0]);
            }
        }
        if (isProtocolEnabled(opts, SSL.SSL_OP_NO_TLSv1, PROTOCOL_TLS_V1)) {
            enabled.add(PROTOCOL_TLS_V1);
        }
        if (isProtocolEnabled(opts, SSL.SSL_OP_NO_TLSv1_1, PROTOCOL_TLS_V1_1)) {
            enabled.add(PROTOCOL_TLS_V1_1);
        }
        if (isProtocolEnabled(opts, SSL.SSL_OP_NO_TLSv1_2, PROTOCOL_TLS_V1_2)) {
            enabled.add(PROTOCOL_TLS_V1_2);
        }
        if (isProtocolEnabled(opts, SSL.SSL_OP_NO_TLSv1_3, PROTOCOL_TLS_V1_3)) {
            enabled.add(PROTOCOL_TLS_V1_3);
        }
        if (isProtocolEnabled(opts, SSL.SSL_OP_NO_SSLv2, PROTOCOL_SSL_V2)) {
            enabled.add(PROTOCOL_SSL_V2);
        }
        if (isProtocolEnabled(opts, SSL.SSL_OP_NO_SSLv3, PROTOCOL_SSL_V3)) {
            enabled.add(PROTOCOL_SSL_V3);
        }
        return enabled.toArray(new String[0]);
    }

    private static boolean isProtocolEnabled(int opts, int disableMask, String protocolString) {
        // We also need to check if the actual protocolString is supported as depending on the openssl API
        // implementations it may use a disableMask of 0 (BoringSSL is doing this for example).
        return (opts & disableMask) == 0 && OpenSsl.SUPPORTED_PROTOCOLS_SET.contains(protocolString);
    }

    /**
     * {@inheritDoc}
     * TLS doesn't support a way to advertise non-contiguous versions from the client's perspective, and the client
     * just advertises the max supported version. The TLS protocol also doesn't support all different combinations of
     * discrete protocols, and instead assumes contiguous ranges. OpenSSL has some unexpected behavior
     * (e.g. handshake failures) if non-contiguous protocols are used even where there is a compatible set of protocols
     * and ciphers. For these reasons this method will determine the minimum protocol and the maximum protocol and
     * enabled a contiguous range from [min protocol, max protocol] in OpenSSL.
     */
    @Override
    public final void setEnabledProtocols(String[] protocols) {
        if (protocols == null) {
            // This is correct from the API docs
            throw new IllegalArgumentException();
        }
        int minProtocolIndex = OPENSSL_OP_NO_PROTOCOLS.length;
        int maxProtocolIndex = 0;
        for (String p: protocols) {
            if (!OpenSsl.SUPPORTED_PROTOCOLS_SET.contains(p)) {
                throw new IllegalArgumentException("Protocol " + p + " is not supported.");
            }
            switch (p) {
                case PROTOCOL_SSL_V2:
                    if (minProtocolIndex > OPENSSL_OP_NO_PROTOCOL_INDEX_SSLV2) {
                        minProtocolIndex = OPENSSL_OP_NO_PROTOCOL_INDEX_SSLV2;
                    }
                    if (maxProtocolIndex < OPENSSL_OP_NO_PROTOCOL_INDEX_SSLV2) {
                        maxProtocolIndex = OPENSSL_OP_NO_PROTOCOL_INDEX_SSLV2;
                    }
                    break;
                case PROTOCOL_SSL_V3:
                    if (minProtocolIndex > OPENSSL_OP_NO_PROTOCOL_INDEX_SSLV3) {
                        minProtocolIndex = OPENSSL_OP_NO_PROTOCOL_INDEX_SSLV3;
                    }
                    if (maxProtocolIndex < OPENSSL_OP_NO_PROTOCOL_INDEX_SSLV3) {
                        maxProtocolIndex = OPENSSL_OP_NO_PROTOCOL_INDEX_SSLV3;
                    }
                    break;
                case PROTOCOL_TLS_V1:
                    if (minProtocolIndex > OPENSSL_OP_NO_PROTOCOL_INDEX_TLSv1) {
                        minProtocolIndex = OPENSSL_OP_NO_PROTOCOL_INDEX_TLSv1;
                    }
                    if (maxProtocolIndex < OPENSSL_OP_NO_PROTOCOL_INDEX_TLSv1) {
                        maxProtocolIndex = OPENSSL_OP_NO_PROTOCOL_INDEX_TLSv1;
                    }
                    break;
                case PROTOCOL_TLS_V1_1:
                    if (minProtocolIndex > OPENSSL_OP_NO_PROTOCOL_INDEX_TLSv1_1) {
                        minProtocolIndex = OPENSSL_OP_NO_PROTOCOL_INDEX_TLSv1_1;
                    }
                    if (maxProtocolIndex < OPENSSL_OP_NO_PROTOCOL_INDEX_TLSv1_1) {
                        maxProtocolIndex = OPENSSL_OP_NO_PROTOCOL_INDEX_TLSv1_1;
                    }
                    break;
                case PROTOCOL_TLS_V1_2:
                    if (minProtocolIndex > OPENSSL_OP_NO_PROTOCOL_INDEX_TLSv1_2) {
                        minProtocolIndex = OPENSSL_OP_NO_PROTOCOL_INDEX_TLSv1_2;
                    }
                    if (maxProtocolIndex < OPENSSL_OP_NO_PROTOCOL_INDEX_TLSv1_2) {
                        maxProtocolIndex = OPENSSL_OP_NO_PROTOCOL_INDEX_TLSv1_2;
                    }
                    break;
                case PROTOCOL_TLS_V1_3:
                    if (minProtocolIndex > OPENSSL_OP_NO_PROTOCOL_INDEX_TLSv1_3) {
                        minProtocolIndex = OPENSSL_OP_NO_PROTOCOL_INDEX_TLSv1_3;
                    }
                    if (maxProtocolIndex < OPENSSL_OP_NO_PROTOCOL_INDEX_TLSv1_3) {
                        maxProtocolIndex = OPENSSL_OP_NO_PROTOCOL_INDEX_TLSv1_3;
                    }
                    break;
            }
        }
        synchronized (this) {
            if (!isDestroyed()) {
                // Clear out options which disable protocols
                SSL.clearOptions(ssl, SSL.SSL_OP_NO_SSLv2 | SSL.SSL_OP_NO_SSLv3 | SSL.SSL_OP_NO_TLSv1 |
                                      SSL.SSL_OP_NO_TLSv1_1 | SSL.SSL_OP_NO_TLSv1_2 | SSL.SSL_OP_NO_TLSv1_3);

                int opts = 0;
                for (int i = 0; i < minProtocolIndex; ++i) {
                    opts |= OPENSSL_OP_NO_PROTOCOLS[i];
                }
                assert maxProtocolIndex != MAX_VALUE;
                for (int i = maxProtocolIndex + 1; i < OPENSSL_OP_NO_PROTOCOLS.length; ++i) {
                    opts |= OPENSSL_OP_NO_PROTOCOLS[i];
                }

                // Disable protocols we do not want
                SSL.setOptions(ssl, opts);
            } else {
                throw new IllegalStateException("failed to enable protocols: " + Arrays.asList(protocols));
            }
        }
    }

    @Override
    public final SSLSession getSession() {
        return session;
    }

    @Override
    public final synchronized void beginHandshake() throws SSLException {
        switch (handshakeState) {
            case STARTED_IMPLICITLY:
                checkEngineClosed();

                // A user did not start handshake by calling this method by him/herself,
                // but handshake has been started already by wrap() or unwrap() implicitly.
                // Because it's the user's first time to call this method, it is unfair to
                // raise an exception.  From the user's standpoint, he or she never asked
                // for renegotiation.

                handshakeState = HandshakeState.STARTED_EXPLICITLY; // Next time this method is invoked by the user,
                calculateMaxWrapOverhead();
                // we should raise an exception.
                break;
            case STARTED_EXPLICITLY:
                // Nothing to do as the handshake is not done yet.
                break;
            case FINISHED:
                throw new SSLException("renegotiation unsupported");
            case NOT_STARTED:
                handshakeState = HandshakeState.STARTED_EXPLICITLY;
                if (handshake() == NEED_TASK) {
                    // Set needTask to true so getHandshakeStatus() will return the correct value.
                    needTask = true;
                }
                calculateMaxWrapOverhead();
                break;
            default:
                throw new Error();
        }
    }

    private void checkEngineClosed() throws SSLException {
        if (isDestroyed()) {
            throw new SSLException("engine closed");
        }
    }

    private static SSLEngineResult.HandshakeStatus pendingStatus(int pendingStatus) {
        // Depending on if there is something left in the BIO we need to WRAP or UNWRAP
        return pendingStatus > 0 ? NEED_WRAP : NEED_UNWRAP;
    }

    private static boolean isEmpty(Object[] arr) {
        return arr == null || arr.length == 0;
    }

    private static boolean isEmpty(byte[] cert) {
        return cert == null || cert.length == 0;
    }

    private SSLEngineResult.HandshakeStatus handshakeException() throws SSLException {
        if (SSL.bioLengthNonApplication(networkBIO) > 0) {
            // There is something pending, we need to consume it first via a WRAP so we don't loose anything.
            return NEED_WRAP;
        }

        Throwable exception = handshakeException;
        assert exception != null;
        handshakeException = null;
        shutdown();
        if (exception instanceof SSLHandshakeException) {
            throw (SSLHandshakeException) exception;
        }
        SSLHandshakeException e = new SSLHandshakeException("General OpenSslEngine problem");
        e.initCause(exception);
        throw e;
    }

    /**
     * Should be called if the handshake will be failed due a callback that throws an exception.
     * This cause will then be used to give more details as part of the {@link SSLHandshakeException}.
     */
    final void initHandshakeException(Throwable cause) {
        assert handshakeException == null;
        handshakeException = cause;
    }

    private SSLEngineResult.HandshakeStatus handshake() throws SSLException {
        if (needTask) {
            return NEED_TASK;
        }
        if (handshakeState == HandshakeState.FINISHED) {
            return FINISHED;
        }

        checkEngineClosed();

        if (handshakeException != null) {
            // Let's call SSL.doHandshake(...) again in case there is some async operation pending that would fill the
            // outbound buffer.
            if (SSL.doHandshake(ssl) <= 0) {
                // Clear any error that was put on the stack by the handshake
                SSL.clearError();
            }
            return handshakeException();
        }

        // Adding the OpenSslEngine to the OpenSslEngineMap so it can be used in the AbstractCertificateVerifier.
        engineMap.add(this);
        if (lastAccessed == -1) {
            lastAccessed = System.currentTimeMillis();
        }

        int code = SSL.doHandshake(ssl);
        if (code <= 0) {
            int sslError = SSL.getError(ssl, code);
            if (sslError == SSL.SSL_ERROR_WANT_READ || sslError == SSL.SSL_ERROR_WANT_WRITE) {
                return pendingStatus(SSL.bioLengthNonApplication(networkBIO));
            }

            if (sslError == SSL.SSL_ERROR_WANT_X509_LOOKUP ||
                    sslError == SSL.SSL_ERROR_WANT_CERTIFICATE_VERIFY ||
                    sslError == SSL.SSL_ERROR_WANT_PRIVATE_KEY_OPERATION) {
                return NEED_TASK;
            }

            // Check if we have a pending exception that was created during the handshake and if so throw it after
            // shutdown the connection.
            if (handshakeException != null) {
                return handshakeException();
            }

            // Everything else is considered as error
            throw shutdownWithError("SSL_do_handshake", sslError);
        }
        // We have produced more data as part of the handshake if this is the case the user should call wrap(...)
        if (SSL.bioLengthNonApplication(networkBIO) > 0) {
            return NEED_WRAP;
        }
        // if SSL_do_handshake returns > 0 or sslError == SSL.SSL_ERROR_NAME it means the handshake was finished.
        session.handshakeFinished();
        return FINISHED;
    }

    private SSLEngineResult.HandshakeStatus mayFinishHandshake(SSLEngineResult.HandshakeStatus status)
            throws SSLException {
        if (status == NOT_HANDSHAKING && handshakeState != HandshakeState.FINISHED) {
            // If the status was NOT_HANDSHAKING and we not finished the handshake we need to call
            // SSL_do_handshake() again
            return handshake();
        }
        return status;
    }

    @Override
    public final synchronized SSLEngineResult.HandshakeStatus getHandshakeStatus() {
        // Check if we are in the initial handshake phase or shutdown phase
        if (needPendingStatus()) {
            if (needTask) {
                // There is a task outstanding
                return NEED_TASK;
            }
            return pendingStatus(SSL.bioLengthNonApplication(networkBIO));
        }
        return NOT_HANDSHAKING;
    }

    private SSLEngineResult.HandshakeStatus getHandshakeStatus(int pending) {
        // Check if we are in the initial handshake phase or shutdown phase
        if (needPendingStatus()) {
            if (needTask) {
                // There is a task outstanding
                return NEED_TASK;
            }
            return pendingStatus(pending);
        }
        return NOT_HANDSHAKING;
    }

    private boolean needPendingStatus() {
        return handshakeState != HandshakeState.NOT_STARTED && !isDestroyed()
                && (handshakeState != HandshakeState.FINISHED || isInboundDone() || isOutboundDone());
    }

    /**
     * Converts the specified OpenSSL cipher suite to the Java cipher suite.
     */
    private String toJavaCipherSuite(String openSslCipherSuite) {
        if (openSslCipherSuite == null) {
            return null;
        }

        String version = SSL.getVersion(ssl);
        String prefix = toJavaCipherSuitePrefix(version);
        return CipherSuiteConverter.toJava(openSslCipherSuite, prefix);
    }

    /**
     * Converts the protocol version string returned by {@link SSL#getVersion(long)} to protocol family string.
     */
    private static String toJavaCipherSuitePrefix(String protocolVersion) {
        final char c;
        if (protocolVersion == null || protocolVersion.isEmpty()) {
            c = 0;
        } else {
            c = protocolVersion.charAt(0);
        }

        switch (c) {
            case 'T':
                return "TLS";
            case 'S':
                return "SSL";
            default:
                return "UNKNOWN";
        }
    }

    @Override
    public final void setUseClientMode(boolean clientMode) {
        if (clientMode != this.clientMode) {
            throw new UnsupportedOperationException();
        }
    }

    @Override
    public final boolean getUseClientMode() {
        return clientMode;
    }

    @Override
    public final void setNeedClientAuth(boolean b) {
        setClientAuth(b ? ClientAuth.REQUIRE : ClientAuth.NONE);
    }

    @Override
    public final boolean getNeedClientAuth() {
        return clientAuth == ClientAuth.REQUIRE;
    }

    @Override
    public final void setWantClientAuth(boolean b) {
        setClientAuth(b ? ClientAuth.OPTIONAL : ClientAuth.NONE);
    }

    @Override
    public final boolean getWantClientAuth() {
        return clientAuth == ClientAuth.OPTIONAL;
    }

    /**
     * See <a href="https://www.openssl.org/docs/man1.0.2/ssl/SSL_set_verify.html">SSL_set_verify</a> and
     * {@link SSL#setVerify(long, int, int)}.
     */
    @UnstableApi
    public final synchronized void setVerify(int verifyMode, int depth) {
        SSL.setVerify(ssl, verifyMode, depth);
    }

    private void setClientAuth(ClientAuth mode) {
        if (clientMode) {
            return;
        }
        synchronized (this) {
            if (clientAuth == mode) {
                // No need to issue any JNI calls if the mode is the same
                return;
            }
            switch (mode) {
                case NONE:
                    SSL.setVerify(ssl, SSL.SSL_CVERIFY_NONE, ReferenceCountedOpenSslContext.VERIFY_DEPTH);
                    break;
                case REQUIRE:
                    SSL.setVerify(ssl, SSL.SSL_CVERIFY_REQUIRED, ReferenceCountedOpenSslContext.VERIFY_DEPTH);
                    break;
                case OPTIONAL:
                    SSL.setVerify(ssl, SSL.SSL_CVERIFY_OPTIONAL, ReferenceCountedOpenSslContext.VERIFY_DEPTH);
                    break;
                default:
                    throw new Error(mode.toString());
            }
            clientAuth = mode;
        }
    }

    @Override
    public final void setEnableSessionCreation(boolean b) {
        if (b) {
            throw new UnsupportedOperationException();
        }
    }

    @Override
    public final boolean getEnableSessionCreation() {
        return false;
    }

    @SuppressJava6Requirement(reason = "Usage guarded by java version check")
    @Override
    public final synchronized SSLParameters getSSLParameters() {
        SSLParameters sslParameters = super.getSSLParameters();

        int version = PlatformDependent.javaVersion();
        if (version >= 7) {
            sslParameters.setEndpointIdentificationAlgorithm(endPointIdentificationAlgorithm);
            Java7SslParametersUtils.setAlgorithmConstraints(sslParameters, algorithmConstraints);
            if (version >= 8) {
                if (sniHostNames != null) {
                    Java8SslUtils.setSniHostNames(sslParameters, sniHostNames);
                }
                if (!isDestroyed()) {
                    Java8SslUtils.setUseCipherSuitesOrder(
                            sslParameters, (SSL.getOptions(ssl) & SSL.SSL_OP_CIPHER_SERVER_PREFERENCE) != 0);
                }

                Java8SslUtils.setSNIMatchers(sslParameters, matchers);
            }
        }
        return sslParameters;
    }

    @SuppressJava6Requirement(reason = "Usage guarded by java version check")
    @Override
    public final synchronized void setSSLParameters(SSLParameters sslParameters) {
        int version = PlatformDependent.javaVersion();
        if (version >= 7) {
            if (sslParameters.getAlgorithmConstraints() != null) {
                throw new IllegalArgumentException("AlgorithmConstraints are not supported.");
            }

            if (version >= 8) {
                if (!isDestroyed()) {
                    if (clientMode) {
                        final List<String> sniHostNames = Java8SslUtils.getSniHostNames(sslParameters);
                        for (String name: sniHostNames) {
                            SSL.setTlsExtHostName(ssl, name);
                        }
                        this.sniHostNames = sniHostNames;
                    }
                    if (Java8SslUtils.getUseCipherSuitesOrder(sslParameters)) {
                        SSL.setOptions(ssl, SSL.SSL_OP_CIPHER_SERVER_PREFERENCE);
                    } else {
                        SSL.clearOptions(ssl, SSL.SSL_OP_CIPHER_SERVER_PREFERENCE);
                    }
                }
                matchers = sslParameters.getSNIMatchers();
            }

            final String endPointIdentificationAlgorithm = sslParameters.getEndpointIdentificationAlgorithm();
            final boolean endPointVerificationEnabled = isEndPointVerificationEnabled(endPointIdentificationAlgorithm);

            // If the user asks for hostname verification we must ensure we verify the peer.
            // If the user disables hostname verification we leave it up to the user to change the mode manually.
            if (clientMode && endPointVerificationEnabled) {
                SSL.setVerify(ssl, SSL.SSL_CVERIFY_REQUIRED, -1);
            }

            this.endPointIdentificationAlgorithm = endPointIdentificationAlgorithm;
            algorithmConstraints = sslParameters.getAlgorithmConstraints();
        }
        super.setSSLParameters(sslParameters);
    }

    private static boolean isEndPointVerificationEnabled(String endPointIdentificationAlgorithm) {
        return endPointIdentificationAlgorithm != null && !endPointIdentificationAlgorithm.isEmpty();
    }

    private boolean isDestroyed() {
        return destroyed;
    }

    final boolean checkSniHostnameMatch(byte[] hostname) {
        return Java8SslUtils.checkSniHostnameMatch(matchers, hostname);
    }

    @Override
    public String getNegotiatedApplicationProtocol() {
        return applicationProtocol;
    }

    private static long bufferAddress(ByteBuffer b) {
        assert b.isDirect();
        if (PlatformDependent.hasUnsafe()) {
            return PlatformDependent.directBufferAddress(b);
        }
        return Buffer.address(b);
    }

    private final class DefaultOpenSslSession implements OpenSslSession  {
        private final OpenSslSessionContext sessionContext;

        // These are guarded by synchronized(OpenSslEngine.this) as handshakeFinished() may be triggered by any
        // thread.
        private X509Certificate[] x509PeerCerts;
        private Certificate[] peerCerts;

        private String protocol;
        private String cipher;
        private byte[] id;
        private long creationTime;
        private volatile int applicationBufferSize = MAX_PLAINTEXT_LENGTH;

        // lazy init for memory reasons
        private Map<String, Object> values;

        DefaultOpenSslSession(OpenSslSessionContext sessionContext) {
            this.sessionContext = sessionContext;
        }

        private SSLSessionBindingEvent newSSLSessionBindingEvent(String name) {
            return new SSLSessionBindingEvent(session, name);
        }

        @Override
        public byte[] getId() {
            synchronized (ReferenceCountedOpenSslEngine.this) {
                if (id == null) {
                    return EmptyArrays.EMPTY_BYTES;
                }
                return id.clone();
            }
        }

        @Override
        public SSLSessionContext getSessionContext() {
            return sessionContext;
        }

        @Override
        public long getCreationTime() {
            synchronized (ReferenceCountedOpenSslEngine.this) {
                if (creationTime == 0 && !isDestroyed()) {
                    creationTime = SSL.getTime(ssl) * 1000L;
                }
            }
            return creationTime;
        }

        @Override
        public long getLastAccessedTime() {
            long lastAccessed = ReferenceCountedOpenSslEngine.this.lastAccessed;
            // if lastAccessed is -1 we will just return the creation time as the handshake was not started yet.
            return lastAccessed == -1 ? getCreationTime() : lastAccessed;
        }

        @Override
        public void invalidate() {
            synchronized (ReferenceCountedOpenSslEngine.this) {
                if (!isDestroyed()) {
                    SSL.setTimeout(ssl, 0);
                }
            }
        }

        @Override
        public boolean isValid() {
            synchronized (ReferenceCountedOpenSslEngine.this) {
                if (!isDestroyed()) {
                    return System.currentTimeMillis() - (SSL.getTimeout(ssl) * 1000L) < (SSL.getTime(ssl) * 1000L);
                }
            }
            return false;
        }

        @Override
        public void putValue(String name, Object value) {
<<<<<<< HEAD
            requireNonNull(name, "name");
            requireNonNull(value, "value");
=======
            if (name == null) {
                throw new NullPointerException("name");
            }
            if (value == null) {
                throw new NullPointerException("value");
            }
>>>>>>> 71860e5b
            final Object old;
            synchronized (this) {
                Map<String, Object> values = this.values;
                if (values == null) {
                    // Use size of 2 to keep the memory overhead small
<<<<<<< HEAD
                    values = this.values = new HashMap<>(2);
=======
                    values = this.values = new HashMap<String, Object>(2);
>>>>>>> 71860e5b
                }
                old = values.put(name, value);
            }

            if (value instanceof SSLSessionBindingListener) {
                // Use newSSLSessionBindingEvent so we alway use the wrapper if needed.
                ((SSLSessionBindingListener) value).valueBound(newSSLSessionBindingEvent(name));
            }
            notifyUnbound(old, name);
        }

        @Override
        public Object getValue(String name) {
<<<<<<< HEAD
            requireNonNull(name, "name");
=======
            if (name == null) {
                throw new NullPointerException("name");
            }
>>>>>>> 71860e5b
            synchronized (this) {
                if (values == null) {
                    return null;
                }
                return values.get(name);
            }
        }

        @Override
        public void removeValue(String name) {
<<<<<<< HEAD
            requireNonNull(name, "name");
=======
            if (name == null) {
                throw new NullPointerException("name");
            }
>>>>>>> 71860e5b

            final Object old;
            synchronized (this) {
                Map<String, Object> values = this.values;
                if (values == null) {
                    return;
                }
                old = values.remove(name);
            }

            notifyUnbound(old, name);
        }

        @Override
        public String[] getValueNames() {
            synchronized (this) {
                Map<String, Object> values = this.values;
                if (values == null || values.isEmpty()) {
                    return EmptyArrays.EMPTY_STRINGS;
                }
                return values.keySet().toArray(new String[0]);
            }
        }

        private void notifyUnbound(Object value, String name) {
            if (value instanceof SSLSessionBindingListener) {
                // Use newSSLSessionBindingEvent so we alway use the wrapper if needed.
                ((SSLSessionBindingListener) value).valueUnbound(newSSLSessionBindingEvent(name));
            }
        }

        /**
         * Finish the handshake and so init everything in the {@link OpenSslSession} that should be accessible by
         * the user.
         */
        @Override
        public void handshakeFinished() throws SSLException {
            synchronized (ReferenceCountedOpenSslEngine.this) {
                if (!isDestroyed()) {
                    id = SSL.getSessionId(ssl);
                    cipher = toJavaCipherSuite(SSL.getCipherForSSL(ssl));
                    protocol = SSL.getVersion(ssl);

                    initPeerCerts();
                    selectApplicationProtocol();
                    calculateMaxWrapOverhead();

                    handshakeState = HandshakeState.FINISHED;
                } else {
                    throw new SSLException("Already closed");
                }
            }
        }

        /**
         * Init peer certificates that can be obtained via {@link #getPeerCertificateChain()}
         * and {@link #getPeerCertificates()}.
         */
        private void initPeerCerts() {
            // Return the full chain from the JNI layer.
            byte[][] chain = SSL.getPeerCertChain(ssl);
            if (clientMode) {
                if (isEmpty(chain)) {
                    peerCerts = EMPTY_CERTIFICATES;
                    x509PeerCerts = EMPTY_JAVAX_X509_CERTIFICATES;
                } else {
                    peerCerts = new Certificate[chain.length];
                    x509PeerCerts = new X509Certificate[chain.length];
                    initCerts(chain, 0);
                }
            } else {
                // if used on the server side SSL_get_peer_cert_chain(...) will not include the remote peer
                // certificate. We use SSL_get_peer_certificate to get it in this case and add it to our
                // array later.
                //
                // See https://www.openssl.org/docs/ssl/SSL_get_peer_cert_chain.html
                byte[] clientCert = SSL.getPeerCertificate(ssl);
                if (isEmpty(clientCert)) {
                    peerCerts = EMPTY_CERTIFICATES;
                    x509PeerCerts = EMPTY_JAVAX_X509_CERTIFICATES;
                } else {
                    if (isEmpty(chain)) {
                        peerCerts = new Certificate[] {new OpenSslX509Certificate(clientCert)};
                        x509PeerCerts = new X509Certificate[] {new OpenSslJavaxX509Certificate(clientCert)};
                    } else {
                        peerCerts = new Certificate[chain.length + 1];
                        x509PeerCerts = new X509Certificate[chain.length + 1];
                        peerCerts[0] = new OpenSslX509Certificate(clientCert);
                        x509PeerCerts[0] = new OpenSslJavaxX509Certificate(clientCert);
                        initCerts(chain, 1);
                    }
                }
            }
        }

        private void initCerts(byte[][] chain, int startPos) {
            for (int i = 0; i < chain.length; i++) {
                int certPos = startPos + i;
                peerCerts[certPos] = new OpenSslX509Certificate(chain[i]);
                x509PeerCerts[certPos] = new OpenSslJavaxX509Certificate(chain[i]);
            }
        }

        /**
         * Select the application protocol used.
         */
        private void selectApplicationProtocol() throws SSLException {
            ApplicationProtocolConfig.SelectedListenerFailureBehavior behavior = apn.selectedListenerFailureBehavior();
            List<String> protocols = apn.protocols();
            String applicationProtocol;
            switch (apn.protocol()) {
                case NONE:
                    break;
                // We always need to check for applicationProtocol == null as the remote peer may not support
                // the TLS extension or may have returned an empty selection.
                case ALPN:
                    applicationProtocol = SSL.getAlpnSelected(ssl);
                    if (applicationProtocol != null) {
                        ReferenceCountedOpenSslEngine.this.applicationProtocol = selectApplicationProtocol(
                                protocols, behavior, applicationProtocol);
                    }
                    break;
                case NPN:
                    applicationProtocol = SSL.getNextProtoNegotiated(ssl);
                    if (applicationProtocol != null) {
                        ReferenceCountedOpenSslEngine.this.applicationProtocol = selectApplicationProtocol(
                                protocols, behavior, applicationProtocol);
                    }
                    break;
                case NPN_AND_ALPN:
                    applicationProtocol = SSL.getAlpnSelected(ssl);
                    if (applicationProtocol == null) {
                        applicationProtocol = SSL.getNextProtoNegotiated(ssl);
                    }
                    if (applicationProtocol != null) {
                        ReferenceCountedOpenSslEngine.this.applicationProtocol = selectApplicationProtocol(
                                protocols, behavior, applicationProtocol);
                    }
                    break;
                default:
                    throw new Error();
            }
        }

        private String selectApplicationProtocol(List<String> protocols,
                                                 ApplicationProtocolConfig.SelectedListenerFailureBehavior behavior,
                                                 String applicationProtocol) throws SSLException {
            if (behavior == ApplicationProtocolConfig.SelectedListenerFailureBehavior.ACCEPT) {
                return applicationProtocol;
            } else {
                int size = protocols.size();
                assert size > 0;
                if (protocols.contains(applicationProtocol)) {
                    return applicationProtocol;
                } else {
                    if (behavior == ApplicationProtocolConfig.SelectedListenerFailureBehavior.CHOOSE_MY_LAST_PROTOCOL) {
                        return protocols.get(size - 1);
                    } else {
                        throw new SSLException("unknown protocol " + applicationProtocol);
                    }
                }
            }
        }

        @Override
        public Certificate[] getPeerCertificates() throws SSLPeerUnverifiedException {
            synchronized (ReferenceCountedOpenSslEngine.this) {
                if (isEmpty(peerCerts)) {
                    throw new SSLPeerUnverifiedException("peer not verified");
                }
                return peerCerts.clone();
            }
        }

        @Override
        public Certificate[] getLocalCertificates() {
            Certificate[] localCerts = ReferenceCountedOpenSslEngine.this.localCertificateChain;
            if (localCerts == null) {
                return null;
            }
            return localCerts.clone();
        }

        @Override
        public X509Certificate[] getPeerCertificateChain() throws SSLPeerUnverifiedException {
            synchronized (ReferenceCountedOpenSslEngine.this) {
                if (isEmpty(x509PeerCerts)) {
                    throw new SSLPeerUnverifiedException("peer not verified");
                }
                return x509PeerCerts.clone();
            }
        }

        @Override
        public Principal getPeerPrincipal() throws SSLPeerUnverifiedException {
            Certificate[] peer = getPeerCertificates();
            // No need for null or length > 0 is needed as this is done in getPeerCertificates()
            // already.
            return ((java.security.cert.X509Certificate) peer[0]).getSubjectX500Principal();
        }

        @Override
        public Principal getLocalPrincipal() {
            Certificate[] local = ReferenceCountedOpenSslEngine.this.localCertificateChain;
            if (local == null || local.length == 0) {
                return null;
            }
            return ((java.security.cert.X509Certificate) local[0]).getIssuerX500Principal();
        }

        @Override
        public String getCipherSuite() {
            synchronized (ReferenceCountedOpenSslEngine.this) {
                if (cipher == null) {
                    return SslUtils.INVALID_CIPHER;
                }
                return cipher;
            }
        }

        @Override
        public String getProtocol() {
            String protocol = this.protocol;
            if (protocol == null) {
                synchronized (ReferenceCountedOpenSslEngine.this) {
                    if (!isDestroyed()) {
                        protocol = SSL.getVersion(ssl);
                    } else {
                        protocol = StringUtil.EMPTY_STRING;
                    }
                }
            }
            return protocol;
        }

        @Override
        public String getPeerHost() {
            return ReferenceCountedOpenSslEngine.this.getPeerHost();
        }

        @Override
        public int getPeerPort() {
            return ReferenceCountedOpenSslEngine.this.getPeerPort();
        }

        @Override
        public int getPacketBufferSize() {
            return maxEncryptedPacketLength();
        }

        @Override
        public int getApplicationBufferSize() {
            return applicationBufferSize;
        }

        @Override
        public void tryExpandApplicationBufferSize(int packetLengthDataOnly) {
            if (packetLengthDataOnly > MAX_PLAINTEXT_LENGTH && applicationBufferSize != MAX_RECORD_SIZE) {
                applicationBufferSize = MAX_RECORD_SIZE;
            }
        }
    }
}<|MERGE_RESOLUTION|>--- conflicted
+++ resolved
@@ -28,10 +28,7 @@
 import io.netty.util.internal.EmptyArrays;
 import io.netty.util.internal.PlatformDependent;
 import io.netty.util.internal.StringUtil;
-<<<<<<< HEAD
-=======
 import io.netty.util.internal.SuppressJava6Requirement;
->>>>>>> 71860e5b
 import io.netty.util.internal.UnstableApi;
 import io.netty.util.internal.logging.InternalLogger;
 import io.netty.util.internal.logging.InternalLoggerFactory;
@@ -75,9 +72,9 @@
 import static io.netty.handler.ssl.SslUtils.SSL_RECORD_HEADER_LENGTH;
 import static io.netty.util.internal.EmptyArrays.EMPTY_CERTIFICATES;
 import static io.netty.util.internal.EmptyArrays.EMPTY_JAVAX_X509_CERTIFICATES;
+import static io.netty.util.internal.ObjectUtil.checkNotNull;
 import static java.lang.Integer.MAX_VALUE;
 import static java.lang.Math.min;
-import static java.util.Objects.requireNonNull;
 import static javax.net.ssl.SSLEngineResult.HandshakeStatus.FINISHED;
 import static javax.net.ssl.SSLEngineResult.HandshakeStatus.NEED_TASK;
 import static javax.net.ssl.SSLEngineResult.HandshakeStatus.NEED_UNWRAP;
@@ -234,81 +231,85 @@
                                   int peerPort, boolean jdkCompatibilityMode, boolean leakDetection) {
         super(peerHost, peerPort);
         OpenSsl.ensureAvailability();
-        this.alloc = requireNonNull(alloc, "alloc");
+        this.alloc = checkNotNull(alloc, "alloc");
         apn = (OpenSslApplicationProtocolNegotiator) context.applicationProtocolNegotiator();
         clientMode = context.isClient();
-        session = new ExtendedOpenSslSession(new DefaultOpenSslSession(context.sessionContext())) {
-            private String[] peerSupportedSignatureAlgorithms;
-            private List requestedServerNames;
-
-            @Override
-            public List getRequestedServerNames() {
-                if (clientMode) {
-                    return Java8SslUtils.getSniHostNames(sniHostNames);
-                } else {
-                    synchronized (ReferenceCountedOpenSslEngine.this) {
-                        if (requestedServerNames == null) {
-                            if (isDestroyed()) {
-                                requestedServerNames = Collections.emptyList();
-                            } else {
-                                String name = SSL.getSniHostname(ssl);
-                                if (name == null) {
+        if (PlatformDependent.javaVersion() >= 7) {
+            session = new ExtendedOpenSslSession(new DefaultOpenSslSession(context.sessionContext())) {
+                private String[] peerSupportedSignatureAlgorithms;
+                private List requestedServerNames;
+
+                @Override
+                public List getRequestedServerNames() {
+                    if (clientMode) {
+                        return Java8SslUtils.getSniHostNames(sniHostNames);
+                    } else {
+                        synchronized (ReferenceCountedOpenSslEngine.this) {
+                            if (requestedServerNames == null) {
+                                if (isDestroyed()) {
                                     requestedServerNames = Collections.emptyList();
                                 } else {
-                                    // Convert to bytes as we do not want to do any strict validation of the
-                                    // SNIHostName while creating it.
-                                    requestedServerNames =
-                                            Java8SslUtils.getSniHostName(
-                                                    SSL.getSniHostname(ssl).getBytes(CharsetUtil.UTF_8));
+                                    String name = SSL.getSniHostname(ssl);
+                                    if (name == null) {
+                                        requestedServerNames = Collections.emptyList();
+                                    } else {
+                                        // Convert to bytes as we do not want to do any strict validation of the
+                                        // SNIHostName while creating it.
+                                        requestedServerNames =
+                                                Java8SslUtils.getSniHostName(
+                                                        SSL.getSniHostname(ssl).getBytes(CharsetUtil.UTF_8));
+                                    }
+                                }
+                            }
+                            return requestedServerNames;
+                        }
+                    }
+                }
+
+                @Override
+                public String[] getPeerSupportedSignatureAlgorithms() {
+                    synchronized (ReferenceCountedOpenSslEngine.this) {
+                        if (peerSupportedSignatureAlgorithms == null) {
+                            if (isDestroyed()) {
+                                peerSupportedSignatureAlgorithms = EmptyArrays.EMPTY_STRINGS;
+                            } else {
+                                String[] algs = SSL.getSigAlgs(ssl);
+                                if (algs == null) {
+                                    peerSupportedSignatureAlgorithms = EmptyArrays.EMPTY_STRINGS;
+                                } else {
+                                    Set<String> algorithmList = new LinkedHashSet<String>(algs.length);
+                                    for (String alg: algs) {
+                                        String converted = SignatureAlgorithmConverter.toJavaName(alg);
+
+                                        if (converted != null) {
+                                            algorithmList.add(converted);
+                                        }
+                                    }
+                                    peerSupportedSignatureAlgorithms = algorithmList.toArray(new String[0]);
                                 }
                             }
                         }
-                        return requestedServerNames;
-                    }
-                }
-            }
-
-            @Override
-            public String[] getPeerSupportedSignatureAlgorithms() {
-                synchronized (ReferenceCountedOpenSslEngine.this) {
-                    if (peerSupportedSignatureAlgorithms == null) {
-                        if (isDestroyed()) {
-                            peerSupportedSignatureAlgorithms = EmptyArrays.EMPTY_STRINGS;
-                        } else {
-                            String[] algs = SSL.getSigAlgs(ssl);
-                            if (algs == null) {
-                                peerSupportedSignatureAlgorithms = EmptyArrays.EMPTY_STRINGS;
-                            } else {
-                                Set<String> algorithmList = new LinkedHashSet<>(algs.length);
-                                for (String alg: algs) {
-                                    String converted = SignatureAlgorithmConverter.toJavaName(alg);
-
-                                    if (converted != null) {
-                                        algorithmList.add(converted);
-                                    }
-                                }
-                                peerSupportedSignatureAlgorithms = algorithmList.toArray(new String[0]);
+                        return peerSupportedSignatureAlgorithms.clone();
+                    }
+                }
+
+                @Override
+                public List<byte[]> getStatusResponses() {
+                    byte[] ocspResponse = null;
+                    if (enableOcsp && clientMode) {
+                        synchronized (ReferenceCountedOpenSslEngine.this) {
+                            if (!isDestroyed()) {
+                                ocspResponse = SSL.getOcspResponse(ssl);
                             }
                         }
                     }
-                    return peerSupportedSignatureAlgorithms.clone();
-                }
-            }
-
-            @Override
-            public List<byte[]> getStatusResponses() {
-                byte[] ocspResponse = null;
-                if (enableOcsp && clientMode) {
-                    synchronized (ReferenceCountedOpenSslEngine.this) {
-                        if (!isDestroyed()) {
-                            ocspResponse = SSL.getOcspResponse(ssl);
-                        }
-                    }
-                }
-                return ocspResponse == null ?
-                        Collections.emptyList() : Collections.singletonList(ocspResponse);
-            }
-        };
+                    return ocspResponse == null ?
+                            Collections.<byte[]>emptyList() : Collections.singletonList(ocspResponse);
+                }
+            };
+        } else {
+            session = new DefaultOpenSslSession(context.sessionContext());
+        }
         engineMap = context.engineMap;
         enableOcsp = context.enableOcsp;
         // context.keyCertChain will only be non-null if we do not use the KeyManagerFactory. In this case
@@ -1012,7 +1013,9 @@
             final ByteBuffer[] dsts, int dstsOffset, final int dstsLength) throws SSLException {
 
         // Throw required runtime exceptions
-        requireNonNull(srcs, "srcs");
+        if (srcs == null) {
+            throw new NullPointerException("srcs");
+        }
         if (srcsOffset >= srcs.length
                 || srcsOffset + srcsLength > srcs.length) {
             throw new IndexOutOfBoundsException(
@@ -1470,7 +1473,7 @@
         if (enabled == null) {
             return EmptyArrays.EMPTY_STRINGS;
         } else {
-            List<String> enabledList = new ArrayList<>();
+            List<String> enabledList = new ArrayList<String>();
             synchronized (this) {
                 for (int i = 0; i < enabled.length; i++) {
                     String mapped = toJavaCipherSuite(enabled[i]);
@@ -1487,7 +1490,7 @@
 
     @Override
     public final void setEnabledCipherSuites(String[] cipherSuites) {
-        requireNonNull(cipherSuites, "cipherSuites");
+        checkNotNull(cipherSuites, "cipherSuites");
 
         final StringBuilder buf = new StringBuilder();
         final StringBuilder bufTLSv13 = new StringBuilder();
@@ -1528,7 +1531,7 @@
 
     @Override
     public final String[] getEnabledProtocols() {
-        List<String> enabled = new ArrayList<>(6);
+        List<String> enabled = new ArrayList<String>(6);
         // Seems like there is no way to explicit disable SSLv2Hello in openssl so it is always enabled
         enabled.add(PROTOCOL_SSL_V2_HELLO);
 
@@ -1588,55 +1591,48 @@
             if (!OpenSsl.SUPPORTED_PROTOCOLS_SET.contains(p)) {
                 throw new IllegalArgumentException("Protocol " + p + " is not supported.");
             }
-            switch (p) {
-                case PROTOCOL_SSL_V2:
-                    if (minProtocolIndex > OPENSSL_OP_NO_PROTOCOL_INDEX_SSLV2) {
-                        minProtocolIndex = OPENSSL_OP_NO_PROTOCOL_INDEX_SSLV2;
-                    }
-                    if (maxProtocolIndex < OPENSSL_OP_NO_PROTOCOL_INDEX_SSLV2) {
-                        maxProtocolIndex = OPENSSL_OP_NO_PROTOCOL_INDEX_SSLV2;
-                    }
-                    break;
-                case PROTOCOL_SSL_V3:
-                    if (minProtocolIndex > OPENSSL_OP_NO_PROTOCOL_INDEX_SSLV3) {
-                        minProtocolIndex = OPENSSL_OP_NO_PROTOCOL_INDEX_SSLV3;
-                    }
-                    if (maxProtocolIndex < OPENSSL_OP_NO_PROTOCOL_INDEX_SSLV3) {
-                        maxProtocolIndex = OPENSSL_OP_NO_PROTOCOL_INDEX_SSLV3;
-                    }
-                    break;
-                case PROTOCOL_TLS_V1:
-                    if (minProtocolIndex > OPENSSL_OP_NO_PROTOCOL_INDEX_TLSv1) {
-                        minProtocolIndex = OPENSSL_OP_NO_PROTOCOL_INDEX_TLSv1;
-                    }
-                    if (maxProtocolIndex < OPENSSL_OP_NO_PROTOCOL_INDEX_TLSv1) {
-                        maxProtocolIndex = OPENSSL_OP_NO_PROTOCOL_INDEX_TLSv1;
-                    }
-                    break;
-                case PROTOCOL_TLS_V1_1:
-                    if (minProtocolIndex > OPENSSL_OP_NO_PROTOCOL_INDEX_TLSv1_1) {
-                        minProtocolIndex = OPENSSL_OP_NO_PROTOCOL_INDEX_TLSv1_1;
-                    }
-                    if (maxProtocolIndex < OPENSSL_OP_NO_PROTOCOL_INDEX_TLSv1_1) {
-                        maxProtocolIndex = OPENSSL_OP_NO_PROTOCOL_INDEX_TLSv1_1;
-                    }
-                    break;
-                case PROTOCOL_TLS_V1_2:
-                    if (minProtocolIndex > OPENSSL_OP_NO_PROTOCOL_INDEX_TLSv1_2) {
-                        minProtocolIndex = OPENSSL_OP_NO_PROTOCOL_INDEX_TLSv1_2;
-                    }
-                    if (maxProtocolIndex < OPENSSL_OP_NO_PROTOCOL_INDEX_TLSv1_2) {
-                        maxProtocolIndex = OPENSSL_OP_NO_PROTOCOL_INDEX_TLSv1_2;
-                    }
-                    break;
-                case PROTOCOL_TLS_V1_3:
-                    if (minProtocolIndex > OPENSSL_OP_NO_PROTOCOL_INDEX_TLSv1_3) {
-                        minProtocolIndex = OPENSSL_OP_NO_PROTOCOL_INDEX_TLSv1_3;
-                    }
-                    if (maxProtocolIndex < OPENSSL_OP_NO_PROTOCOL_INDEX_TLSv1_3) {
-                        maxProtocolIndex = OPENSSL_OP_NO_PROTOCOL_INDEX_TLSv1_3;
-                    }
-                    break;
+            if (p.equals(PROTOCOL_SSL_V2)) {
+                if (minProtocolIndex > OPENSSL_OP_NO_PROTOCOL_INDEX_SSLV2) {
+                    minProtocolIndex = OPENSSL_OP_NO_PROTOCOL_INDEX_SSLV2;
+                }
+                if (maxProtocolIndex < OPENSSL_OP_NO_PROTOCOL_INDEX_SSLV2) {
+                    maxProtocolIndex = OPENSSL_OP_NO_PROTOCOL_INDEX_SSLV2;
+                }
+            } else if (p.equals(PROTOCOL_SSL_V3)) {
+                if (minProtocolIndex > OPENSSL_OP_NO_PROTOCOL_INDEX_SSLV3) {
+                    minProtocolIndex = OPENSSL_OP_NO_PROTOCOL_INDEX_SSLV3;
+                }
+                if (maxProtocolIndex < OPENSSL_OP_NO_PROTOCOL_INDEX_SSLV3) {
+                    maxProtocolIndex = OPENSSL_OP_NO_PROTOCOL_INDEX_SSLV3;
+                }
+            } else if (p.equals(PROTOCOL_TLS_V1)) {
+                if (minProtocolIndex > OPENSSL_OP_NO_PROTOCOL_INDEX_TLSv1) {
+                    minProtocolIndex = OPENSSL_OP_NO_PROTOCOL_INDEX_TLSv1;
+                }
+                if (maxProtocolIndex < OPENSSL_OP_NO_PROTOCOL_INDEX_TLSv1) {
+                    maxProtocolIndex = OPENSSL_OP_NO_PROTOCOL_INDEX_TLSv1;
+                }
+            } else if (p.equals(PROTOCOL_TLS_V1_1)) {
+                if (minProtocolIndex > OPENSSL_OP_NO_PROTOCOL_INDEX_TLSv1_1) {
+                    minProtocolIndex = OPENSSL_OP_NO_PROTOCOL_INDEX_TLSv1_1;
+                }
+                if (maxProtocolIndex < OPENSSL_OP_NO_PROTOCOL_INDEX_TLSv1_1) {
+                    maxProtocolIndex = OPENSSL_OP_NO_PROTOCOL_INDEX_TLSv1_1;
+                }
+            } else if (p.equals(PROTOCOL_TLS_V1_2)) {
+                if (minProtocolIndex > OPENSSL_OP_NO_PROTOCOL_INDEX_TLSv1_2) {
+                    minProtocolIndex = OPENSSL_OP_NO_PROTOCOL_INDEX_TLSv1_2;
+                }
+                if (maxProtocolIndex < OPENSSL_OP_NO_PROTOCOL_INDEX_TLSv1_2) {
+                    maxProtocolIndex = OPENSSL_OP_NO_PROTOCOL_INDEX_TLSv1_2;
+                }
+            } else if (p.equals(PROTOCOL_TLS_V1_3)) {
+                if (minProtocolIndex > OPENSSL_OP_NO_PROTOCOL_INDEX_TLSv1_3) {
+                    minProtocolIndex = OPENSSL_OP_NO_PROTOCOL_INDEX_TLSv1_3;
+                }
+                if (maxProtocolIndex < OPENSSL_OP_NO_PROTOCOL_INDEX_TLSv1_3) {
+                    maxProtocolIndex = OPENSSL_OP_NO_PROTOCOL_INDEX_TLSv1_3;
+                }
             }
         }
         synchronized (this) {
@@ -2126,27 +2122,18 @@
 
         @Override
         public void putValue(String name, Object value) {
-<<<<<<< HEAD
-            requireNonNull(name, "name");
-            requireNonNull(value, "value");
-=======
             if (name == null) {
                 throw new NullPointerException("name");
             }
             if (value == null) {
                 throw new NullPointerException("value");
             }
->>>>>>> 71860e5b
             final Object old;
             synchronized (this) {
                 Map<String, Object> values = this.values;
                 if (values == null) {
                     // Use size of 2 to keep the memory overhead small
-<<<<<<< HEAD
-                    values = this.values = new HashMap<>(2);
-=======
                     values = this.values = new HashMap<String, Object>(2);
->>>>>>> 71860e5b
                 }
                 old = values.put(name, value);
             }
@@ -2160,13 +2147,9 @@
 
         @Override
         public Object getValue(String name) {
-<<<<<<< HEAD
-            requireNonNull(name, "name");
-=======
             if (name == null) {
                 throw new NullPointerException("name");
             }
->>>>>>> 71860e5b
             synchronized (this) {
                 if (values == null) {
                     return null;
@@ -2177,13 +2160,9 @@
 
         @Override
         public void removeValue(String name) {
-<<<<<<< HEAD
-            requireNonNull(name, "name");
-=======
             if (name == null) {
                 throw new NullPointerException("name");
             }
->>>>>>> 71860e5b
 
             final Object old;
             synchronized (this) {
