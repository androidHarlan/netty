--- conflicted
+++ resolved
@@ -288,19 +288,9 @@
                             if (algs == null) {
                                 peerSupportedSignatureAlgorithms = EmptyArrays.EMPTY_STRINGS;
                             } else {
-<<<<<<< HEAD
-                                Set<String> algorithmList = new LinkedHashSet<String>(algs.length);
+                                Set<String> algorithmList = new LinkedHashSet<>(algs.length);
                                 for (String alg: algs) {
                                     String converted = SignatureAlgorithmConverter.toJavaName(alg);
-=======
-                                String[] algs = SSL.getSigAlgs(ssl);
-                                if (algs == null) {
-                                    peerSupportedSignatureAlgorithms = EmptyArrays.EMPTY_STRINGS;
-                                } else {
-                                    Set<String> algorithmList = new LinkedHashSet<>(algs.length);
-                                    for (String alg: algs) {
-                                        String converted = SignatureAlgorithmConverter.toJavaName(alg);
->>>>>>> 4a10357f
 
                                     if (converted != null) {
                                         algorithmList.add(converted);
