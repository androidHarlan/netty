--- conflicted
+++ resolved
@@ -15,12 +15,11 @@
  */
 package io.netty.handler.ssl;
 
-import static java.util.Objects.requireNonNull;
-
 import io.netty.buffer.ByteBuf;
 import io.netty.buffer.ByteBufAllocator;
 import io.netty.util.AbstractReferenceCounted;
 import io.netty.util.IllegalReferenceCountException;
+import io.netty.util.internal.ObjectUtil;
 
 /**
  * A PEM encoded value.
@@ -36,11 +35,7 @@
     private final boolean sensitive;
 
     PemValue(ByteBuf content, boolean sensitive) {
-<<<<<<< HEAD
-        this.content = requireNonNull(content, "content");
-=======
         this.content = ObjectUtil.checkNotNull(content, "content");
->>>>>>> 71860e5b
         this.sensitive = sensitive;
     }
 
