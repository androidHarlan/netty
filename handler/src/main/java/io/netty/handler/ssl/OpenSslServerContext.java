--- conflicted
+++ resolved
@@ -17,16 +17,15 @@
 
 import io.netty.internal.tcnative.SSL;
 
-<<<<<<< HEAD
-=======
 import java.io.File;
 import java.security.KeyStore;
->>>>>>> 71860e5b
 import java.security.PrivateKey;
 import java.security.cert.X509Certificate;
 
+import javax.net.ssl.KeyManager;
 import javax.net.ssl.KeyManagerFactory;
 import javax.net.ssl.SSLException;
+import javax.net.ssl.TrustManager;
 import javax.net.ssl.TrustManagerFactory;
 
 import static io.netty.handler.ssl.ReferenceCountedOpenSslServerContext.newSessionContext;
@@ -36,30 +35,9 @@
  * <p>This class will use a finalizer to ensure native resources are automatically cleaned up. To avoid finalizers
  * and manually release the native memory see {@link ReferenceCountedOpenSslServerContext}.
  */
-final class OpenSslServerContext extends OpenSslContext {
+public final class OpenSslServerContext extends OpenSslContext {
     private final OpenSslServerSessionContext sessionContext;
 
-<<<<<<< HEAD
-    OpenSslServerContext(X509Certificate[] trustCertCollection,
-                         TrustManagerFactory trustManagerFactory,
-                         X509Certificate[] keyCertChain,
-                         PrivateKey key,
-                         String keyPassword,
-                         KeyManagerFactory keyManagerFactory,
-                         Iterable<String> ciphers,
-                         CipherSuiteFilter cipherFilter,
-                         ApplicationProtocolConfig apn,
-                         long sessionCacheSize,
-                         long sessionTimeout,
-                         ClientAuth clientAuth,
-                         String[] protocols,
-                         boolean startTls,
-                         boolean enableOcsp,
-                         String keyStore)
-      throws SSLException {
-        super(ciphers, cipherFilter, toNegotiator(apn), sessionCacheSize, sessionTimeout, SSL.SSL_MODE_SERVER,
-          keyCertChain, clientAuth, protocols, startTls, enableOcsp);
-=======
     /**
      * Creates a new instance.
      *
@@ -368,7 +346,6 @@
         super(ciphers, cipherFilter, apn, sessionCacheSize, sessionTimeout, SSL.SSL_MODE_SERVER, keyCertChain,
                 clientAuth, protocols, startTls, enableOcsp);
 
->>>>>>> 71860e5b
         // Create a new SSL_CTX and configure it.
         boolean success = false;
         try {
