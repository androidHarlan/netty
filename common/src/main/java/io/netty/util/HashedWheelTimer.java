/*
 * Copyright 2012 The Netty Project
 *
 * The Netty Project licenses this file to you under the Apache License,
 * version 2.0 (the "License"); you may not use this file except in compliance
 * with the License. You may obtain a copy of the License at:
 *
 *   http://www.apache.org/licenses/LICENSE-2.0
 *
 * Unless required by applicable law or agreed to in writing, software
 * distributed under the License is distributed on an "AS IS" BASIS, WITHOUT
 * WARRANTIES OR CONDITIONS OF ANY KIND, either express or implied. See the
 * License for the specific language governing permissions and limitations
 * under the License.
 */
package io.netty.util;

import io.netty.util.internal.PlatformDependent;
import io.netty.util.internal.logging.InternalLogger;
import io.netty.util.internal.logging.InternalLoggerFactory;

import java.util.Collections;
import java.util.HashSet;
import java.util.Queue;
import java.util.Set;
import java.util.concurrent.CountDownLatch;
import java.util.concurrent.Executors;
import java.util.concurrent.RejectedExecutionException;
import java.util.concurrent.ThreadFactory;
import java.util.concurrent.TimeUnit;
import java.util.concurrent.atomic.AtomicBoolean;
import java.util.concurrent.atomic.AtomicInteger;
import java.util.concurrent.atomic.AtomicIntegerFieldUpdater;
import java.util.concurrent.atomic.AtomicLong;

import static io.netty.util.internal.ObjectUtil.checkClosedInterval;
import static io.netty.util.internal.ObjectUtil.checkPositive;
import static io.netty.util.internal.StringUtil.simpleClassName;
import static java.util.Objects.requireNonNull;

/**
 * A {@link Timer} optimized for approximated I/O timeout scheduling.
 *
 * <h3>Tick Duration</h3>
 *
 * As described with 'approximated', this timer does not execute the scheduled
 * {@link TimerTask} on time.  {@link HashedWheelTimer}, on every tick, will
 * check if there are any {@link TimerTask}s behind the schedule and execute
 * them.
 * <p>
 * You can increase or decrease the accuracy of the execution timing by
 * specifying smaller or larger tick duration in the constructor.  In most
 * network applications, I/O timeout does not need to be accurate.  Therefore,
 * the default tick duration is 100 milliseconds and you will not need to try
 * different configurations in most cases.
 *
 * <h3>Ticks per Wheel (Wheel Size)</h3>
 *
 * {@link HashedWheelTimer} maintains a data structure called 'wheel'.
 * To put simply, a wheel is a hash table of {@link TimerTask}s whose hash
 * function is 'dead line of the task'.  The default number of ticks per wheel
 * (i.e. the size of the wheel) is 512.  You could specify a larger value
 * if you are going to schedule a lot of timeouts.
 *
 * <h3>Do not create many instances.</h3>
 *
 * {@link HashedWheelTimer} creates a new thread whenever it is instantiated and
 * started.  Therefore, you should make sure to create only one instance and
 * share it across your application.  One of the common mistakes, that makes
 * your application unresponsive, is to create a new instance for every connection.
 *
 * <h3>Implementation Details</h3>
 *
 * {@link HashedWheelTimer} is based on
 * <a href="http://cseweb.ucsd.edu/users/varghese/">George Varghese</a> and
 * Tony Lauck's paper,
 * <a href="http://cseweb.ucsd.edu/users/varghese/PAPERS/twheel.ps.Z">'Hashed
 * and Hierarchical Timing Wheels: data structures to efficiently implement a
 * timer facility'</a>.  More comprehensive slides are located
 * <a href="http://www.cse.wustl.edu/~cdgill/courses/cs6874/TimingWheels.ppt">here</a>.
 */
public class HashedWheelTimer implements Timer {

    static final InternalLogger logger =
            InternalLoggerFactory.getInstance(HashedWheelTimer.class);

    private static final AtomicInteger INSTANCE_COUNTER = new AtomicInteger();
    private static final AtomicBoolean WARNED_TOO_MANY_INSTANCES = new AtomicBoolean();
    private static final int INSTANCE_COUNT_LIMIT = 64;
    private static final long MILLISECOND_NANOS = TimeUnit.MILLISECONDS.toNanos(1);
    private static final ResourceLeakDetector<HashedWheelTimer> leakDetector = ResourceLeakDetectorFactory.instance()
            .newResourceLeakDetector(HashedWheelTimer.class, 1);

    private static final AtomicIntegerFieldUpdater<HashedWheelTimer> WORKER_STATE_UPDATER =
            AtomicIntegerFieldUpdater.newUpdater(HashedWheelTimer.class, "workerState");

    private final ResourceLeakTracker<HashedWheelTimer> leak;
    private final Worker worker = new Worker();
    private final Thread workerThread;

    public static final int WORKER_STATE_INIT = 0;
    public static final int WORKER_STATE_STARTED = 1;
    public static final int WORKER_STATE_SHUTDOWN = 2;
    @SuppressWarnings({ "unused", "FieldMayBeFinal" })
    private volatile int workerState; // 0 - init, 1 - started, 2 - shut down

    private final long tickDuration;
    private final HashedWheelBucket[] wheel;
    private final int mask;
    private final CountDownLatch startTimeInitialized = new CountDownLatch(1);
    private final Queue<HashedWheelTimeout> timeouts = PlatformDependent.newMpscQueue();
    private final Queue<HashedWheelTimeout> cancelledTimeouts = PlatformDependent.newMpscQueue();
    private final AtomicLong pendingTimeouts = new AtomicLong(0);
    private final long maxPendingTimeouts;

    private volatile long startTime;

    /**
     * Creates a new timer with the default thread factory
     * ({@link Executors#defaultThreadFactory()}), default tick duration, and
     * default number of ticks per wheel.
     */
    public HashedWheelTimer() {
        this(Executors.defaultThreadFactory());
    }

    /**
     * Creates a new timer with the default thread factory
     * ({@link Executors#defaultThreadFactory()}) and default number of ticks
     * per wheel.
     *
     * @param tickDuration   the duration between tick
     * @param unit           the time unit of the {@code tickDuration}
     * @throws NullPointerException     if {@code unit} is {@code null}
     * @throws IllegalArgumentException if {@code tickDuration} is &lt;= 0
     */
    public HashedWheelTimer(long tickDuration, TimeUnit unit) {
        this(Executors.defaultThreadFactory(), tickDuration, unit);
    }

    /**
     * Creates a new timer with the default thread factory
     * ({@link Executors#defaultThreadFactory()}).
     *
     * @param tickDuration   the duration between tick
     * @param unit           the time unit of the {@code tickDuration}
     * @param ticksPerWheel  the size of the wheel
     * @throws NullPointerException     if {@code unit} is {@code null}
     * @throws IllegalArgumentException if either of {@code tickDuration} and {@code ticksPerWheel} is &lt;= 0
     */
    public HashedWheelTimer(long tickDuration, TimeUnit unit, int ticksPerWheel) {
        this(Executors.defaultThreadFactory(), tickDuration, unit, ticksPerWheel);
    }

    /**
     * Creates a new timer with the default tick duration and default number of
     * ticks per wheel.
     *
     * @param threadFactory  a {@link ThreadFactory} that creates a
     *                       background {@link Thread} which is dedicated to
     *                       {@link TimerTask} execution.
     * @throws NullPointerException if {@code threadFactory} is {@code null}
     */
    public HashedWheelTimer(ThreadFactory threadFactory) {
        this(threadFactory, 100, TimeUnit.MILLISECONDS);
    }

    /**
     * Creates a new timer with the default number of ticks per wheel.
     *
     * @param threadFactory  a {@link ThreadFactory} that creates a
     *                       background {@link Thread} which is dedicated to
     *                       {@link TimerTask} execution.
     * @param tickDuration   the duration between tick
     * @param unit           the time unit of the {@code tickDuration}
     * @throws NullPointerException     if either of {@code threadFactory} and {@code unit} is {@code null}
     * @throws IllegalArgumentException if {@code tickDuration} is &lt;= 0
     */
    public HashedWheelTimer(
            ThreadFactory threadFactory, long tickDuration, TimeUnit unit) {
        this(threadFactory, tickDuration, unit, 512);
    }

    /**
     * Creates a new timer.
     *
     * @param threadFactory  a {@link ThreadFactory} that creates a
     *                       background {@link Thread} which is dedicated to
     *                       {@link TimerTask} execution.
     * @param tickDuration   the duration between tick
     * @param unit           the time unit of the {@code tickDuration}
     * @param ticksPerWheel  the size of the wheel
     * @throws NullPointerException     if either of {@code threadFactory} and {@code unit} is {@code null}
     * @throws IllegalArgumentException if either of {@code tickDuration} and {@code ticksPerWheel} is &lt;= 0
     */
    public HashedWheelTimer(
            ThreadFactory threadFactory,
            long tickDuration, TimeUnit unit, int ticksPerWheel) {
        this(threadFactory, tickDuration, unit, ticksPerWheel, true);
    }

    /**
     * Creates a new timer.
     *
     * @param threadFactory        a {@link ThreadFactory} that creates a
     *                             background {@link Thread} which is dedicated to
     *                             {@link TimerTask} execution.
     * @param tickDuration         the duration between tick
     * @param unit                 the time unit of the {@code tickDuration}
     * @param ticksPerWheel        the size of the wheel
     * @param leakDetection        {@code true} if leak detection should be enabled always,
     *                             if false it will only be enabled if the worker thread is not
     *                             a daemon thread.
     * @throws NullPointerException     if either of {@code threadFactory} and {@code unit} is {@code null}
     * @throws IllegalArgumentException if either of {@code tickDuration} and {@code ticksPerWheel} is &lt;= 0
     */
    public HashedWheelTimer(
        ThreadFactory threadFactory,
        long tickDuration, TimeUnit unit, int ticksPerWheel, boolean leakDetection) {
        this(threadFactory, tickDuration, unit, ticksPerWheel, leakDetection, -1);
    }

    /**
     * Creates a new timer.
     *
     * @param threadFactory        a {@link ThreadFactory} that creates a
     *                             background {@link Thread} which is dedicated to
     *                             {@link TimerTask} execution.
     * @param tickDuration         the duration between tick
     * @param unit                 the time unit of the {@code tickDuration}
     * @param ticksPerWheel        the size of the wheel
     * @param leakDetection        {@code true} if leak detection should be enabled always,
     *                             if false it will only be enabled if the worker thread is not
     *                             a daemon thread.
     * @param  maxPendingTimeouts  The maximum number of pending timeouts after which call to
     *                             {@code newTimeout} will result in
     *                             {@link java.util.concurrent.RejectedExecutionException}
     *                             being thrown. No maximum pending timeouts limit is assumed if
     *                             this value is 0 or negative.
     * @throws NullPointerException     if either of {@code threadFactory} and {@code unit} is {@code null}
     * @throws IllegalArgumentException if either of {@code tickDuration} and {@code ticksPerWheel} is &lt;= 0
     */
    public HashedWheelTimer(
            ThreadFactory threadFactory,
            long tickDuration, TimeUnit unit, int ticksPerWheel, boolean leakDetection,
            long maxPendingTimeouts) {
<<<<<<< HEAD

        if (threadFactory == null) {
            throw new NullPointerException("threadFactory");
        }
        if (unit == null) {
            throw new NullPointerException("unit");
        }
        checkPositive(tickDuration, "tickDuration");
        checkPositive(ticksPerWheel, "ticksPerWheel");
=======
        requireNonNull(threadFactory, "threadFactory");
        requireNonNull(unit, "unit");
        if (tickDuration <= 0) {
            throw new IllegalArgumentException("tickDuration must be greater than 0: " + tickDuration);
        }
        if (ticksPerWheel <= 0) {
            throw new IllegalArgumentException("ticksPerWheel must be greater than 0: " + ticksPerWheel);
        }
>>>>>>> f6f75646

        // Normalize ticksPerWheel to power of two and initialize the wheel.
        wheel = createWheel(ticksPerWheel);
        mask = wheel.length - 1;

        // Convert tickDuration to nanos.
        long duration = unit.toNanos(tickDuration);

        // Prevent overflow.
        checkClosedInterval(duration, 1, Long.MAX_VALUE / wheel.length - 1, "tickDuration");

        if (duration < MILLISECOND_NANOS) {
            if (logger.isWarnEnabled()) {
                logger.warn("Configured tickDuration %d smaller then %d, using 1ms.",
                            tickDuration, MILLISECOND_NANOS);
            }
            this.tickDuration = MILLISECOND_NANOS;
        } else {
            this.tickDuration = duration;
        }

        workerThread = threadFactory.newThread(worker);

        leak = leakDetection || !workerThread.isDaemon() ? leakDetector.track(this) : null;

        this.maxPendingTimeouts = maxPendingTimeouts;

        if (INSTANCE_COUNTER.incrementAndGet() > INSTANCE_COUNT_LIMIT &&
            WARNED_TOO_MANY_INSTANCES.compareAndSet(false, true)) {
            reportTooManyInstances();
        }
    }

    @Override
    protected void finalize() throws Throwable {
        try {
            super.finalize();
        } finally {
            // This object is going to be GCed and it is assumed the ship has sailed to do a proper shutdown. If
            // we have not yet shutdown then we want to make sure we decrement the active instance count.
            if (WORKER_STATE_UPDATER.getAndSet(this, WORKER_STATE_SHUTDOWN) != WORKER_STATE_SHUTDOWN) {
                INSTANCE_COUNTER.decrementAndGet();
            }
        }
    }

    private static HashedWheelBucket[] createWheel(int ticksPerWheel) {
        checkClosedInterval(ticksPerWheel, 1, 1073741824, "ticksPerWheel");

        ticksPerWheel = normalizeTicksPerWheel(ticksPerWheel);
        HashedWheelBucket[] wheel = new HashedWheelBucket[ticksPerWheel];
        for (int i = 0; i < wheel.length; i ++) {
            wheel[i] = new HashedWheelBucket();
        }
        return wheel;
    }

    private static int normalizeTicksPerWheel(int ticksPerWheel) {
        int normalizedTicksPerWheel = 1;
        while (normalizedTicksPerWheel < ticksPerWheel) {
            normalizedTicksPerWheel <<= 1;
        }
        return normalizedTicksPerWheel;
    }

    /**
     * Starts the background thread explicitly.  The background thread will
     * start automatically on demand even if you did not call this method.
     *
     * @throws IllegalStateException if this timer has been
     *                               {@linkplain #stop() stopped} already
     */
    public void start() {
        switch (WORKER_STATE_UPDATER.get(this)) {
            case WORKER_STATE_INIT:
                if (WORKER_STATE_UPDATER.compareAndSet(this, WORKER_STATE_INIT, WORKER_STATE_STARTED)) {
                    workerThread.start();
                }
                break;
            case WORKER_STATE_STARTED:
                break;
            case WORKER_STATE_SHUTDOWN:
                throw new IllegalStateException("cannot be started once stopped");
            default:
                throw new Error("Invalid WorkerState");
        }

        // Wait until the startTime is initialized by the worker.
        while (startTime == 0) {
            try {
                startTimeInitialized.await();
            } catch (InterruptedException ignore) {
                // Ignore - it will be ready very soon.
            }
        }
    }

    @Override
    public Set<Timeout> stop() {
        if (Thread.currentThread() == workerThread) {
            throw new IllegalStateException(
                    HashedWheelTimer.class.getSimpleName() +
                            ".stop() cannot be called from " +
                            TimerTask.class.getSimpleName());
        }

        if (!WORKER_STATE_UPDATER.compareAndSet(this, WORKER_STATE_STARTED, WORKER_STATE_SHUTDOWN)) {
            // workerState can be 0 or 2 at this moment - let it always be 2.
            if (WORKER_STATE_UPDATER.getAndSet(this, WORKER_STATE_SHUTDOWN) != WORKER_STATE_SHUTDOWN) {
                INSTANCE_COUNTER.decrementAndGet();
                if (leak != null) {
                    boolean closed = leak.close(this);
                    assert closed;
                }
            }

            return Collections.emptySet();
        }

        try {
            boolean interrupted = false;
            while (workerThread.isAlive()) {
                workerThread.interrupt();
                try {
                    workerThread.join(100);
                } catch (InterruptedException ignored) {
                    interrupted = true;
                }
            }

            if (interrupted) {
                Thread.currentThread().interrupt();
            }
        } finally {
            INSTANCE_COUNTER.decrementAndGet();
            if (leak != null) {
                boolean closed = leak.close(this);
                assert closed;
            }
        }
        return worker.unprocessedTimeouts();
    }

    @Override
    public Timeout newTimeout(TimerTask task, long delay, TimeUnit unit) {
        requireNonNull(task, "taks");
        requireNonNull(unit, "unit");

        long pendingTimeoutsCount = pendingTimeouts.incrementAndGet();

        if (maxPendingTimeouts > 0 && pendingTimeoutsCount > maxPendingTimeouts) {
            pendingTimeouts.decrementAndGet();
            throw new RejectedExecutionException("Number of pending timeouts ("
                + pendingTimeoutsCount + ") is greater than or equal to maximum allowed pending "
                + "timeouts (" + maxPendingTimeouts + ")");
        }

        start();

        // Add the timeout to the timeout queue which will be processed on the next tick.
        // During processing all the queued HashedWheelTimeouts will be added to the correct HashedWheelBucket.
        long deadline = System.nanoTime() + unit.toNanos(delay) - startTime;

        // Guard against overflow.
        if (delay > 0 && deadline < 0) {
            deadline = Long.MAX_VALUE;
        }
        HashedWheelTimeout timeout = new HashedWheelTimeout(this, task, deadline);
        timeouts.add(timeout);
        return timeout;
    }

    /**
     * Returns the number of pending timeouts of this {@link Timer}.
     */
    public long pendingTimeouts() {
        return pendingTimeouts.get();
    }

    private static void reportTooManyInstances() {
        if (logger.isErrorEnabled()) {
            String resourceType = simpleClassName(HashedWheelTimer.class);
            logger.error("You are creating too many " + resourceType + " instances. " +
                    resourceType + " is a shared resource that must be reused across the JVM," +
                    "so that only a few instances are created.");
        }
    }

    private final class Worker implements Runnable {
        private final Set<Timeout> unprocessedTimeouts = new HashSet<>();

        private long tick;

        @Override
        public void run() {
            // Initialize the startTime.
            startTime = System.nanoTime();
            if (startTime == 0) {
                // We use 0 as an indicator for the uninitialized value here, so make sure it's not 0 when initialized.
                startTime = 1;
            }

            // Notify the other threads waiting for the initialization at start().
            startTimeInitialized.countDown();

            do {
                final long deadline = waitForNextTick();
                if (deadline > 0) {
                    int idx = (int) (tick & mask);
                    processCancelledTasks();
                    HashedWheelBucket bucket =
                            wheel[idx];
                    transferTimeoutsToBuckets();
                    bucket.expireTimeouts(deadline);
                    tick++;
                }
            } while (WORKER_STATE_UPDATER.get(HashedWheelTimer.this) == WORKER_STATE_STARTED);

            // Fill the unprocessedTimeouts so we can return them from stop() method.
            for (HashedWheelBucket bucket: wheel) {
                bucket.clearTimeouts(unprocessedTimeouts);
            }
            for (;;) {
                HashedWheelTimeout timeout = timeouts.poll();
                if (timeout == null) {
                    break;
                }
                if (!timeout.isCancelled()) {
                    unprocessedTimeouts.add(timeout);
                }
            }
            processCancelledTasks();
        }

        private void transferTimeoutsToBuckets() {
            // transfer only max. 100000 timeouts per tick to prevent a thread to stale the workerThread when it just
            // adds new timeouts in a loop.
            for (int i = 0; i < 100000; i++) {
                HashedWheelTimeout timeout = timeouts.poll();
                if (timeout == null) {
                    // all processed
                    break;
                }
                if (timeout.state() == HashedWheelTimeout.ST_CANCELLED) {
                    // Was cancelled in the meantime.
                    continue;
                }

                long calculated = timeout.deadline / tickDuration;
                timeout.remainingRounds = (calculated - tick) / wheel.length;

                final long ticks = Math.max(calculated, tick); // Ensure we don't schedule for past.
                int stopIndex = (int) (ticks & mask);

                HashedWheelBucket bucket = wheel[stopIndex];
                bucket.addTimeout(timeout);
            }
        }

        private void processCancelledTasks() {
            for (;;) {
                HashedWheelTimeout timeout = cancelledTimeouts.poll();
                if (timeout == null) {
                    // all processed
                    break;
                }
                try {
                    timeout.remove();
                } catch (Throwable t) {
                    if (logger.isWarnEnabled()) {
                        logger.warn("An exception was thrown while process a cancellation task", t);
                    }
                }
            }
        }

        /**
         * calculate goal nanoTime from startTime and current tick number,
         * then wait until that goal has been reached.
         * @return Long.MIN_VALUE if received a shutdown request,
         * current time otherwise (with Long.MIN_VALUE changed by +1)
         */
        private long waitForNextTick() {
            long deadline = tickDuration * (tick + 1);

            for (;;) {
                final long currentTime = System.nanoTime() - startTime;
                long sleepTimeMs = (deadline - currentTime + 999999) / 1000000;

                if (sleepTimeMs <= 0) {
                    if (currentTime == Long.MIN_VALUE) {
                        return -Long.MAX_VALUE;
                    } else {
                        return currentTime;
                    }
                }

                // Check if we run on windows, as if thats the case we will need
                // to round the sleepTime as workaround for a bug that only affect
                // the JVM if it runs on windows.
                //
                // See https://github.com/netty/netty/issues/356
                if (PlatformDependent.isWindows()) {
                    sleepTimeMs = sleepTimeMs / 10 * 10;
                }

                try {
                    Thread.sleep(sleepTimeMs);
                } catch (InterruptedException ignored) {
                    if (WORKER_STATE_UPDATER.get(HashedWheelTimer.this) == WORKER_STATE_SHUTDOWN) {
                        return Long.MIN_VALUE;
                    }
                }
            }
        }

        public Set<Timeout> unprocessedTimeouts() {
            return Collections.unmodifiableSet(unprocessedTimeouts);
        }
    }

    private static final class HashedWheelTimeout implements Timeout {

        private static final int ST_INIT = 0;
        private static final int ST_CANCELLED = 1;
        private static final int ST_EXPIRED = 2;
        private static final AtomicIntegerFieldUpdater<HashedWheelTimeout> STATE_UPDATER =
                AtomicIntegerFieldUpdater.newUpdater(HashedWheelTimeout.class, "state");

        private final HashedWheelTimer timer;
        private final TimerTask task;
        private final long deadline;

        @SuppressWarnings({"unused", "FieldMayBeFinal", "RedundantFieldInitialization" })
        private volatile int state = ST_INIT;

        // remainingRounds will be calculated and set by Worker.transferTimeoutsToBuckets() before the
        // HashedWheelTimeout will be added to the correct HashedWheelBucket.
        long remainingRounds;

        // This will be used to chain timeouts in HashedWheelTimerBucket via a double-linked-list.
        // As only the workerThread will act on it there is no need for synchronization / volatile.
        HashedWheelTimeout next;
        HashedWheelTimeout prev;

        // The bucket to which the timeout was added
        HashedWheelBucket bucket;

        HashedWheelTimeout(HashedWheelTimer timer, TimerTask task, long deadline) {
            this.timer = timer;
            this.task = task;
            this.deadline = deadline;
        }

        @Override
        public Timer timer() {
            return timer;
        }

        @Override
        public TimerTask task() {
            return task;
        }

        @Override
        public boolean cancel() {
            // only update the state it will be removed from HashedWheelBucket on next tick.
            if (!compareAndSetState(ST_INIT, ST_CANCELLED)) {
                return false;
            }
            // If a task should be canceled we put this to another queue which will be processed on each tick.
            // So this means that we will have a GC latency of max. 1 tick duration which is good enough. This way
            // we can make again use of our MpscLinkedQueue and so minimize the locking / overhead as much as possible.
            timer.cancelledTimeouts.add(this);
            return true;
        }

        void remove() {
            HashedWheelBucket bucket = this.bucket;
            if (bucket != null) {
                bucket.remove(this);
            } else {
                timer.pendingTimeouts.decrementAndGet();
            }
        }

        public boolean compareAndSetState(int expected, int state) {
            return STATE_UPDATER.compareAndSet(this, expected, state);
        }

        public int state() {
            return state;
        }

        @Override
        public boolean isCancelled() {
            return state() == ST_CANCELLED;
        }

        @Override
        public boolean isExpired() {
            return state() == ST_EXPIRED;
        }

        public void expire() {
            if (!compareAndSetState(ST_INIT, ST_EXPIRED)) {
                return;
            }

            try {
                task.run(this);
            } catch (Throwable t) {
                if (logger.isWarnEnabled()) {
                    logger.warn("An exception was thrown by " + TimerTask.class.getSimpleName() + '.', t);
                }
            }
        }

        @Override
        public String toString() {
            final long currentTime = System.nanoTime();
            long remaining = deadline - currentTime + timer.startTime;

            StringBuilder buf = new StringBuilder(192)
               .append(simpleClassName(this))
               .append('(')
               .append("deadline: ");
            if (remaining > 0) {
                buf.append(remaining)
                   .append(" ns later");
            } else if (remaining < 0) {
                buf.append(-remaining)
                   .append(" ns ago");
            } else {
                buf.append("now");
            }

            if (isCancelled()) {
                buf.append(", cancelled");
            }

            return buf.append(", task: ")
                      .append(task())
                      .append(')')
                      .toString();
        }
    }

    /**
     * Bucket that stores HashedWheelTimeouts. These are stored in a linked-list like datastructure to allow easy
     * removal of HashedWheelTimeouts in the middle. Also the HashedWheelTimeout act as nodes themself and so no
     * extra object creation is needed.
     */
    private static final class HashedWheelBucket {
        // Used for the linked-list datastructure
        private HashedWheelTimeout head;
        private HashedWheelTimeout tail;

        /**
         * Add {@link HashedWheelTimeout} to this bucket.
         */
        public void addTimeout(HashedWheelTimeout timeout) {
            assert timeout.bucket == null;
            timeout.bucket = this;
            if (head == null) {
                head = tail = timeout;
            } else {
                tail.next = timeout;
                timeout.prev = tail;
                tail = timeout;
            }
        }

        /**
         * Expire all {@link HashedWheelTimeout}s for the given {@code deadline}.
         */
        public void expireTimeouts(long deadline) {
            HashedWheelTimeout timeout = head;

            // process all timeouts
            while (timeout != null) {
                HashedWheelTimeout next = timeout.next;
                if (timeout.remainingRounds <= 0) {
                    next = remove(timeout);
                    if (timeout.deadline <= deadline) {
                        timeout.expire();
                    } else {
                        // The timeout was placed into a wrong slot. This should never happen.
                        throw new IllegalStateException(String.format(
                                "timeout.deadline (%d) > deadline (%d)", timeout.deadline, deadline));
                    }
                } else if (timeout.isCancelled()) {
                    next = remove(timeout);
                } else {
                    timeout.remainingRounds --;
                }
                timeout = next;
            }
        }

        public HashedWheelTimeout remove(HashedWheelTimeout timeout) {
            HashedWheelTimeout next = timeout.next;
            // remove timeout that was either processed or cancelled by updating the linked-list
            if (timeout.prev != null) {
                timeout.prev.next = next;
            }
            if (timeout.next != null) {
                timeout.next.prev = timeout.prev;
            }

            if (timeout == head) {
                // if timeout is also the tail we need to adjust the entry too
                if (timeout == tail) {
                    tail = null;
                    head = null;
                } else {
                    head = next;
                }
            } else if (timeout == tail) {
                // if the timeout is the tail modify the tail to be the prev node.
                tail = timeout.prev;
            }
            // null out prev, next and bucket to allow for GC.
            timeout.prev = null;
            timeout.next = null;
            timeout.bucket = null;
            timeout.timer.pendingTimeouts.decrementAndGet();
            return next;
        }

        /**
         * Clear this bucket and return all not expired / cancelled {@link Timeout}s.
         */
        public void clearTimeouts(Set<Timeout> set) {
            for (;;) {
                HashedWheelTimeout timeout = pollTimeout();
                if (timeout == null) {
                    return;
                }
                if (timeout.isExpired() || timeout.isCancelled()) {
                    continue;
                }
                set.add(timeout);
            }
        }

        private HashedWheelTimeout pollTimeout() {
            HashedWheelTimeout head = this.head;
            if (head == null) {
                return null;
            }
            HashedWheelTimeout next = head.next;
            if (next == null) {
                tail = this.head =  null;
            } else {
                this.head = next;
                next.prev = null;
            }

            // null out prev and next to allow for GC.
            head.next = null;
            head.prev = null;
            head.bucket = null;
            return head;
        }
    }
}<|MERGE_RESOLUTION|>--- conflicted
+++ resolved
@@ -244,26 +244,10 @@
             ThreadFactory threadFactory,
             long tickDuration, TimeUnit unit, int ticksPerWheel, boolean leakDetection,
             long maxPendingTimeouts) {
-<<<<<<< HEAD
-
-        if (threadFactory == null) {
-            throw new NullPointerException("threadFactory");
-        }
-        if (unit == null) {
-            throw new NullPointerException("unit");
-        }
+        requireNonNull(threadFactory, "threadFactory");
+        requireNonNull(unit, "unit");
         checkPositive(tickDuration, "tickDuration");
         checkPositive(ticksPerWheel, "ticksPerWheel");
-=======
-        requireNonNull(threadFactory, "threadFactory");
-        requireNonNull(unit, "unit");
-        if (tickDuration <= 0) {
-            throw new IllegalArgumentException("tickDuration must be greater than 0: " + tickDuration);
-        }
-        if (ticksPerWheel <= 0) {
-            throw new IllegalArgumentException("ticksPerWheel must be greater than 0: " + ticksPerWheel);
-        }
->>>>>>> f6f75646
 
         // Normalize ticksPerWheel to power of two and initialize the wheel.
         wheel = createWheel(ticksPerWheel);
