--- conflicted
+++ resolved
@@ -158,7 +158,7 @@
 
         // We should always prefer direct buffers by default if we can use a Cleaner to release direct buffers.
         DIRECT_BUFFER_PREFERRED = CLEANER != NOOP
-                                  && !SystemPropertyUtil.getBoolean("io.netty.noPreferDirect", false);
+                && !SystemPropertyUtil.getBoolean("io.netty.noPreferDirect", false);
         if (logger.isDebugEnabled()) {
             logger.debug("-Dio.netty.noPreferDirect: {}", !DIRECT_BUFFER_PREFERRED);
         }
@@ -170,8 +170,8 @@
         if (CLEANER == NOOP && !PlatformDependent0.isExplicitNoUnsafe()) {
             logger.info(
                     "Your platform does not provide complete low-level API for accessing direct buffers reliably. " +
-                    "Unless explicitly requested, heap buffer will always be preferred to avoid potential system " +
-                    "instability.");
+                            "Unless explicitly requested, heap buffer will always be preferred to avoid potential system " +
+                            "instability.");
         }
     }
 
@@ -317,52 +317,6 @@
     }
 
     /**
-<<<<<<< HEAD
-     * Creates a new fastest {@link ConcurrentMap} implementation for the current platform.
-     */
-    public static <K, V> ConcurrentMap<K, V> newConcurrentHashMap() {
-        return new ConcurrentHashMap<K, V>();
-    }
-
-    /**
-     * Creates a new fastest {@link LongCounter} implementation for the current platform.
-     */
-    public static LongCounter newLongCounter() {
-        return new LongAdderCounter();
-    }
-
-    /**
-     * Creates a new fastest {@link ConcurrentMap} implementation for the current platform.
-     */
-    public static <K, V> ConcurrentMap<K, V> newConcurrentHashMap(int initialCapacity) {
-        return new ConcurrentHashMap<K, V>(initialCapacity);
-    }
-
-    /**
-     * Creates a new fastest {@link ConcurrentMap} implementation for the current platform.
-     */
-    public static <K, V> ConcurrentMap<K, V> newConcurrentHashMap(int initialCapacity, float loadFactor) {
-        return new ConcurrentHashMap<K, V>(initialCapacity, loadFactor);
-    }
-
-    /**
-     * Creates a new fastest {@link ConcurrentMap} implementation for the current platform.
-     */
-    public static <K, V> ConcurrentMap<K, V> newConcurrentHashMap(
-            int initialCapacity, float loadFactor, int concurrencyLevel) {
-        return new ConcurrentHashMap<K, V>(initialCapacity, loadFactor, concurrencyLevel);
-    }
-
-    /**
-     * Creates a new fastest {@link ConcurrentMap} implementation for the current platform.
-     */
-    public static <K, V> ConcurrentMap<K, V> newConcurrentHashMap(Map<? extends K, ? extends V> map) {
-        return new ConcurrentHashMap<K, V>(map);
-    }
-
-    /**
-=======
->>>>>>> 4a10357f
      * Try to deallocate the specified direct {@link ByteBuffer}. Please note this method does nothing if
      * the current platform does not support this operation or the specified buffer is not a direct buffer.
      */
@@ -488,14 +442,14 @@
         if (BIG_ENDIAN_NATIVE_ORDER) {
             // mimic a unsafe.getInt call on a big endian machine
             return (value.charAt(offset + 3) & 0x1f) |
-                   (value.charAt(offset + 2) & 0x1f) << 8 |
-                   (value.charAt(offset + 1) & 0x1f) << 16 |
-                   (value.charAt(offset) & 0x1f) << 24;
+                    (value.charAt(offset + 2) & 0x1f) << 8 |
+                    (value.charAt(offset + 1) & 0x1f) << 16 |
+                    (value.charAt(offset) & 0x1f) << 24;
         }
         return (value.charAt(offset + 3) & 0x1f) << 24 |
-               (value.charAt(offset + 2) & 0x1f) << 16 |
-               (value.charAt(offset + 1) & 0x1f) << 8 |
-               (value.charAt(offset) & 0x1f);
+                (value.charAt(offset + 2) & 0x1f) << 16 |
+                (value.charAt(offset + 1) & 0x1f) << 8 |
+                (value.charAt(offset) & 0x1f);
     }
 
     /**
@@ -661,8 +615,8 @@
      */
     public static boolean equals(byte[] bytes1, int startPos1, byte[] bytes2, int startPos2, int length) {
         return !hasUnsafe() || !unalignedAccess() ?
-                  equalsSafe(bytes1, startPos1, bytes2, startPos2, length) :
-                  PlatformDependent0.equals(bytes1, startPos1, bytes2, startPos2, length);
+                equalsSafe(bytes1, startPos1, bytes2, startPos2, length) :
+                PlatformDependent0.equals(bytes1, startPos1, bytes2, startPos2, length);
     }
 
     /**
@@ -701,8 +655,8 @@
      */
     public static int equalsConstantTime(byte[] bytes1, int startPos1, byte[] bytes2, int startPos2, int length) {
         return !hasUnsafe() || !unalignedAccess() ?
-                  ConstantTimeUtils.equalsConstantTime(bytes1, startPos1, bytes2, startPos2, length) :
-                  PlatformDependent0.equalsConstantTime(bytes1, startPos1, bytes2, startPos2, length);
+                ConstantTimeUtils.equalsConstantTime(bytes1, startPos1, bytes2, startPos2, length) :
+                PlatformDependent0.equalsConstantTime(bytes1, startPos1, bytes2, startPos2, length);
     }
 
     /**
@@ -747,7 +701,7 @@
             case 24:
                 hash = hashCodeAsciiCompute(bytes, bytes.length() - 24,
                         hashCodeAsciiCompute(bytes, bytes.length() - 16,
-                          hashCodeAsciiCompute(bytes, bytes.length() - 8, hash)));
+                                hashCodeAsciiCompute(bytes, bytes.length() - 8, hash)));
                 break;
             case 23:
             case 22:
@@ -758,7 +712,7 @@
             case 17:
             case 16:
                 hash = hashCodeAsciiCompute(bytes, bytes.length() - 16,
-                         hashCodeAsciiCompute(bytes, bytes.length() - 8, hash));
+                        hashCodeAsciiCompute(bytes, bytes.length() - 8, hash));
                 break;
             case 15:
             case 14:
@@ -788,19 +742,19 @@
         switch(remainingBytes) {
             case 7:
                 return ((hash * HASH_CODE_C1 + hashCodeAsciiSanitizeByte(bytes.charAt(0)))
-                              * HASH_CODE_C2 + hashCodeAsciiSanitizeShort(bytes, 1))
-                              * HASH_CODE_C1 + hashCodeAsciiSanitizeInt(bytes, 3);
+                        * HASH_CODE_C2 + hashCodeAsciiSanitizeShort(bytes, 1))
+                        * HASH_CODE_C1 + hashCodeAsciiSanitizeInt(bytes, 3);
             case 6:
                 return (hash * HASH_CODE_C1 + hashCodeAsciiSanitizeShort(bytes, 0))
-                             * HASH_CODE_C2 + hashCodeAsciiSanitizeInt(bytes, 2);
+                        * HASH_CODE_C2 + hashCodeAsciiSanitizeInt(bytes, 2);
             case 5:
                 return (hash * HASH_CODE_C1 + hashCodeAsciiSanitizeByte(bytes.charAt(0)))
-                             * HASH_CODE_C2 + hashCodeAsciiSanitizeInt(bytes, 1);
+                        * HASH_CODE_C2 + hashCodeAsciiSanitizeInt(bytes, 1);
             case 4:
                 return hash * HASH_CODE_C1 + hashCodeAsciiSanitizeInt(bytes, 0);
             case 3:
                 return (hash * HASH_CODE_C1 + hashCodeAsciiSanitizeByte(bytes.charAt(0)))
-                             * HASH_CODE_C2 + hashCodeAsciiSanitizeShort(bytes, 1);
+                        * HASH_CODE_C2 + hashCodeAsciiSanitizeShort(bytes, 1);
             case 2:
                 return hash * HASH_CODE_C1 + hashCodeAsciiSanitizeShort(bytes, 0);
             case 1:
@@ -846,12 +800,12 @@
             // up to the next power of two and so will overflow otherwise.
             final int capacity = max(min(maxCapacity, MAX_ALLOWED_MPSC_CAPACITY), MIN_MAX_MPSC_CAPACITY);
             return USE_MPSC_CHUNKED_ARRAY_QUEUE ? new MpscChunkedArrayQueue<>(MPSC_CHUNK_SIZE, capacity)
-                                                : new MpscGrowableAtomicArrayQueue<>(MPSC_CHUNK_SIZE, capacity);
+                    : new MpscGrowableAtomicArrayQueue<>(MPSC_CHUNK_SIZE, capacity);
         }
 
         static <T> Queue<T> newMpscQueue() {
             return USE_MPSC_CHUNKED_ARRAY_QUEUE ? new MpscUnboundedArrayQueue<>(MPSC_CHUNK_SIZE)
-                                                : new MpscUnboundedAtomicArrayQueue<>(MPSC_CHUNK_SIZE);
+                    : new MpscUnboundedAtomicArrayQueue<>(MPSC_CHUNK_SIZE);
         }
     }
 
@@ -913,15 +867,7 @@
      * Returns a new concurrent {@link Deque}.
      */
     public static <C> Deque<C> newConcurrentDeque() {
-<<<<<<< HEAD
-        return new ConcurrentLinkedDeque<C>();
-=======
-        if (javaVersion() < 7) {
-            return new LinkedBlockingDeque<>();
-        } else {
-            return new ConcurrentLinkedDeque<>();
-        }
->>>>>>> 4a10357f
+        return new ConcurrentLinkedDeque<>();
     }
 
     private static boolean isWindows0() {
@@ -1214,27 +1160,27 @@
             hash = PlatformDependent0.hashCodeAsciiCompute(getLongSafe(bytes, i), hash);
         }
         switch(remainingBytes) {
-        case 7:
-            return ((hash * HASH_CODE_C1 + hashCodeAsciiSanitize(bytes[startPos]))
-                          * HASH_CODE_C2 + hashCodeAsciiSanitize(getShortSafe(bytes, startPos + 1)))
-                          * HASH_CODE_C1 + hashCodeAsciiSanitize(getIntSafe(bytes, startPos + 3));
-        case 6:
-            return (hash * HASH_CODE_C1 + hashCodeAsciiSanitize(getShortSafe(bytes, startPos)))
-                         * HASH_CODE_C2 + hashCodeAsciiSanitize(getIntSafe(bytes, startPos + 2));
-        case 5:
-            return (hash * HASH_CODE_C1 + hashCodeAsciiSanitize(bytes[startPos]))
-                         * HASH_CODE_C2 + hashCodeAsciiSanitize(getIntSafe(bytes, startPos + 1));
-        case 4:
-            return hash * HASH_CODE_C1 + hashCodeAsciiSanitize(getIntSafe(bytes, startPos));
-        case 3:
-            return (hash * HASH_CODE_C1 + hashCodeAsciiSanitize(bytes[startPos]))
-                         * HASH_CODE_C2 + hashCodeAsciiSanitize(getShortSafe(bytes, startPos + 1));
-        case 2:
-            return hash * HASH_CODE_C1 + hashCodeAsciiSanitize(getShortSafe(bytes, startPos));
-        case 1:
-            return hash * HASH_CODE_C1 + hashCodeAsciiSanitize(bytes[startPos]);
-        default:
-            return hash;
+            case 7:
+                return ((hash * HASH_CODE_C1 + hashCodeAsciiSanitize(bytes[startPos]))
+                        * HASH_CODE_C2 + hashCodeAsciiSanitize(getShortSafe(bytes, startPos + 1)))
+                        * HASH_CODE_C1 + hashCodeAsciiSanitize(getIntSafe(bytes, startPos + 3));
+            case 6:
+                return (hash * HASH_CODE_C1 + hashCodeAsciiSanitize(getShortSafe(bytes, startPos)))
+                        * HASH_CODE_C2 + hashCodeAsciiSanitize(getIntSafe(bytes, startPos + 2));
+            case 5:
+                return (hash * HASH_CODE_C1 + hashCodeAsciiSanitize(bytes[startPos]))
+                        * HASH_CODE_C2 + hashCodeAsciiSanitize(getIntSafe(bytes, startPos + 1));
+            case 4:
+                return hash * HASH_CODE_C1 + hashCodeAsciiSanitize(getIntSafe(bytes, startPos));
+            case 3:
+                return (hash * HASH_CODE_C1 + hashCodeAsciiSanitize(bytes[startPos]))
+                        * HASH_CODE_C2 + hashCodeAsciiSanitize(getShortSafe(bytes, startPos + 1));
+            case 2:
+                return hash * HASH_CODE_C1 + hashCodeAsciiSanitize(getShortSafe(bytes, startPos));
+            case 1:
+                return hash * HASH_CODE_C1 + hashCodeAsciiSanitize(bytes[startPos]);
+            default:
+                return hash;
         }
     }
 
