--- conflicted
+++ resolved
@@ -25,11 +25,7 @@
  * Annotation to suppress the Java 6 source code requirement checks for a method.
  */
 @Retention(RetentionPolicy.CLASS)
-<<<<<<< HEAD
-@Target({ ElementType.METHOD, ElementType.CONSTRUCTOR })
-=======
 @Target({ ElementType.METHOD, ElementType.CONSTRUCTOR, ElementType.TYPE })
->>>>>>> 71860e5b
 public @interface SuppressJava6Requirement {
 
     String reason();
