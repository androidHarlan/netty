/*
 * Copyright 2015 The Netty Project
 *
 * The Netty Project licenses this file to you under the Apache License,
 * version 2.0 (the "License"); you may not use this file except in compliance
 * with the License. You may obtain a copy of the License at:
 *
 *   http://www.apache.org/licenses/LICENSE-2.0
 *
 * Unless required by applicable law or agreed to in writing, software
 * distributed under the License is distributed on an "AS IS" BASIS, WITHOUT
 * WARRANTIES OR CONDITIONS OF ANY KIND, either express or implied. See the
 * License for the specific language governing permissions and limitations
 * under the License.
 */
package io.netty.util.concurrent;

<<<<<<< HEAD
import static io.netty.util.internal.ObjectUtil.checkPositive;
import static io.netty.util.internal.ObjectUtil.checkPositiveOrZero;
=======
import static java.util.Objects.requireNonNull;
>>>>>>> f6f75646

import io.netty.util.internal.DefaultPriorityQueue;
import io.netty.util.internal.PriorityQueue;
import io.netty.util.internal.PriorityQueueNode;

import java.util.Comparator;
import java.util.Queue;
import java.util.concurrent.Callable;
import java.util.concurrent.Delayed;
import java.util.concurrent.ExecutionException;
import java.util.concurrent.Executors;
import java.util.concurrent.TimeUnit;
import java.util.concurrent.TimeoutException;

/**
 * Abstract base class for {@link EventExecutor}s that want to support scheduling.
 */
public abstract class AbstractScheduledEventExecutor extends AbstractEventExecutor {
    static final long START_TIME = System.nanoTime();

    private static final Comparator<RunnableScheduledFutureNode<?>> SCHEDULED_FUTURE_TASK_COMPARATOR =
            Comparable::compareTo;

    private PriorityQueue<RunnableScheduledFutureNode<?>> scheduledTaskQueue;

    protected AbstractScheduledEventExecutor() {
    }

    /**
     * The time elapsed since initialization of this class in nanoseconds. This may return a negative number just like
     * {@link System#nanoTime()}.
     */
    public static long nanoTime() {
        return System.nanoTime() - START_TIME;
    }

    /**
     * The deadline (in nanoseconds) for a given delay (in nanoseconds).
     */
    static long deadlineNanos(long delay) {
        long deadlineNanos = nanoTime() + delay;
        // Guard against overflow
        return deadlineNanos < 0 ? Long.MAX_VALUE : deadlineNanos;
    }

    PriorityQueue<RunnableScheduledFutureNode<?>> scheduledTaskQueue() {
        if (scheduledTaskQueue == null) {
            scheduledTaskQueue = new DefaultPriorityQueue<>(
                    SCHEDULED_FUTURE_TASK_COMPARATOR,
                    // Use same initial capacity as java.util.PriorityQueue
                    11);
        }
        return scheduledTaskQueue;
    }

    private static boolean isNullOrEmpty(Queue<RunnableScheduledFutureNode<?>> queue) {
        return queue == null || queue.isEmpty();
    }

    /**
     * Cancel all scheduled tasks.
     *
     * This method MUST be called only when {@link #inEventLoop()} is {@code true}.
     */
    protected final void cancelScheduledTasks() {
        assert inEventLoop();
        PriorityQueue<RunnableScheduledFutureNode<?>> scheduledTaskQueue = this.scheduledTaskQueue;
        if (isNullOrEmpty(scheduledTaskQueue)) {
            return;
        }

        final RunnableScheduledFutureNode<?>[] scheduledTasks =
                scheduledTaskQueue.toArray(new RunnableScheduledFutureNode<?>[0]);

        for (RunnableScheduledFutureNode<?> task: scheduledTasks) {
            task.cancel(false);
        }

        scheduledTaskQueue.clearIgnoringIndexes();
    }

    /**
     * @see #pollScheduledTask(long)
     */
    protected final RunnableScheduledFuture<?> pollScheduledTask() {
        return pollScheduledTask(nanoTime());
    }

    /**
     * Return the {@link Runnable} which is ready to be executed with the given {@code nanoTime}.
     * You should use {@link #nanoTime()} to retrieve the correct {@code nanoTime}.
     *
     * This method MUST be called only when {@link #inEventLoop()} is {@code true}.
     */
    protected final RunnableScheduledFuture<?> pollScheduledTask(long nanoTime) {
        assert inEventLoop();

        Queue<RunnableScheduledFutureNode<?>> scheduledTaskQueue = this.scheduledTaskQueue;
        RunnableScheduledFutureNode<?> scheduledTask = scheduledTaskQueue == null ? null : scheduledTaskQueue.peek();
        if (scheduledTask == null) {
            return null;
        }

        if (scheduledTask.deadlineNanos() <= nanoTime) {
            scheduledTaskQueue.remove();
            return scheduledTask;
        }
        return null;
    }

    /**
     * Return the nanoseconds when the next scheduled task is ready to be run or {@code -1} if no task is scheduled.
     *
     * This method MUST be called only when {@link #inEventLoop()} is {@code true}.
     */
    protected final long nextScheduledTaskNano() {
        Queue<RunnableScheduledFutureNode<?>> scheduledTaskQueue = this.scheduledTaskQueue;
        RunnableScheduledFutureNode<?> scheduledTask = scheduledTaskQueue == null ? null : scheduledTaskQueue.peek();
        if (scheduledTask == null) {
            return -1;
        }
        return Math.max(0, scheduledTask.deadlineNanos() - nanoTime());
    }

    final RunnableScheduledFuture<?> peekScheduledTask() {
        Queue<RunnableScheduledFutureNode<?>> scheduledTaskQueue = this.scheduledTaskQueue;
        if (scheduledTaskQueue == null) {
            return null;
        }
        RunnableScheduledFutureNode<?> node = scheduledTaskQueue.peek();
        if (node == null) {
            return null;
        }
        return node;
    }

    /**
     * Returns {@code true} if a scheduled task is ready for processing.
     *
     * This method MUST be called only when {@link #inEventLoop()} is {@code true}.
     */
    protected final boolean hasScheduledTasks() {
        assert inEventLoop();
        Queue<RunnableScheduledFutureNode<?>> scheduledTaskQueue = this.scheduledTaskQueue;
        RunnableScheduledFutureNode<?> scheduledTask = scheduledTaskQueue == null ? null : scheduledTaskQueue.peek();
        return scheduledTask != null && scheduledTask.deadlineNanos() <= nanoTime();
    }

    @Override
    public ScheduledFuture<?> schedule(Runnable command, long delay, TimeUnit unit) {
        requireNonNull(command, "command");
        requireNonNull(unit, "unit");
        if (delay < 0) {
            delay = 0;
        }
        RunnableScheduledFuture<?> task = newScheduledTaskFor(Executors.callable(command),
                deadlineNanos(unit.toNanos(delay)), 0);
        return schedule(task);
    }

    @Override
    public <V> ScheduledFuture<V> schedule(Callable<V> callable, long delay, TimeUnit unit) {
        requireNonNull(callable, "callable");
        requireNonNull(unit, "unit");
        if (delay < 0) {
            delay = 0;
        }
        RunnableScheduledFuture<V> task = newScheduledTaskFor(callable, deadlineNanos(unit.toNanos(delay)), 0);
        return schedule(task);
    }

    @Override
    public ScheduledFuture<?> scheduleAtFixedRate(Runnable command, long initialDelay, long period, TimeUnit unit) {
<<<<<<< HEAD
        ObjectUtil.checkNotNull(command, "command");
        ObjectUtil.checkNotNull(unit, "unit");
        checkPositiveOrZero(initialDelay, "initialDelay");
        checkPositive(period, "period");
=======
        requireNonNull(command, "command");
        requireNonNull(unit, "unit");
        if (initialDelay < 0) {
            throw new IllegalArgumentException(
                    String.format("initialDelay: %d (expected: >= 0)", initialDelay));
        }
        if (period <= 0) {
            throw new IllegalArgumentException(
                    String.format("period: %d (expected: > 0)", period));
        }
>>>>>>> f6f75646

        RunnableScheduledFuture<?> task = newScheduledTaskFor(Executors.<Void>callable(command, null),
                deadlineNanos(unit.toNanos(initialDelay)), unit.toNanos(period));
        return schedule(task);
    }

    @Override
    public ScheduledFuture<?> scheduleWithFixedDelay(Runnable command, long initialDelay, long delay, TimeUnit unit) {
<<<<<<< HEAD
        ObjectUtil.checkNotNull(command, "command");
        ObjectUtil.checkNotNull(unit, "unit");
        checkPositiveOrZero(initialDelay, "initialDelay");
        checkPositive(delay, "delay");
=======
        requireNonNull(command, "command");
        requireNonNull(unit, "unit");
        if (initialDelay < 0) {
            throw new IllegalArgumentException(
                    String.format("initialDelay: %d (expected: >= 0)", initialDelay));
        }
        if (delay <= 0) {
            throw new IllegalArgumentException(
                    String.format("delay: %d (expected: > 0)", delay));
        }
>>>>>>> f6f75646

        RunnableScheduledFuture<?> task = newScheduledTaskFor(Executors.<Void>callable(command, null),
                deadlineNanos(unit.toNanos(initialDelay)), -unit.toNanos(delay));
        return schedule(task);
    }

    /**
     * Add the {@link RunnableScheduledFuture} for execution.
     */
    protected final <V> ScheduledFuture<V> schedule(final RunnableScheduledFuture<V> task) {
        if (inEventLoop()) {
            add0(task);
        } else {
            execute(() -> add0(task));
        }
        return task;
    }

    private <V> void add0(RunnableScheduledFuture<V> task) {
        final RunnableScheduledFutureNode node;
        if (task instanceof RunnableScheduledFutureNode) {
            node = (RunnableScheduledFutureNode) task;
        } else {
            node = new DefaultRunnableScheduledFutureNode<V>(task);
        }
        scheduledTaskQueue().add(node);
    }

    final void removeScheduled(final RunnableScheduledFutureNode<?> task) {
        if (inEventLoop()) {
            scheduledTaskQueue().removeTyped(task);
        } else {
            execute(() -> removeScheduled(task));
        }
    }

    /**
     * Returns a new {@link RunnableFuture} build on top of the given {@link Promise} and {@link Callable}.
     *
     * This can be used if you want to override {@link #newTaskFor(Callable)} and return a different
     * {@link RunnableFuture}.
     */
    protected static <V> RunnableScheduledFuture<V> newRunnableScheduledFuture(
            AbstractScheduledEventExecutor executor, Promise<V> promise, Callable<V> task,
            long deadlineNanos, long periodNanos) {
        return new RunnableScheduledFutureAdapter<V>(executor, promise, task, deadlineNanos, periodNanos);
    }

    /**
     * Returns a {@code RunnableScheduledFuture} for the given values.
     */
    protected <V> RunnableScheduledFuture<V> newScheduledTaskFor(
            Callable<V> callable, long deadlineNanos, long period) {
        return newRunnableScheduledFuture(this, this.newPromise(), callable, deadlineNanos, period);
    }

    interface RunnableScheduledFutureNode<V> extends PriorityQueueNode, RunnableScheduledFuture<V> { }

    private static final class DefaultRunnableScheduledFutureNode<V> implements RunnableScheduledFutureNode<V> {
        private final RunnableScheduledFuture<V> future;
        private int queueIndex = INDEX_NOT_IN_QUEUE;

        DefaultRunnableScheduledFutureNode(RunnableScheduledFuture<V> future) {
            this.future = future;
        }

        @Override
        public long deadlineNanos() {
            return future.deadlineNanos();
        }

        @Override
        public long delayNanos() {
            return future.delayNanos();
        }

        @Override
        public long delayNanos(long currentTimeNanos) {
            return future.delayNanos(currentTimeNanos);
        }

        @Override
        public RunnableScheduledFuture<V> addListener(
                GenericFutureListener<? extends Future<? super V>> listener) {
            future.addListener(listener);
            return this;
        }

        @Override
        public RunnableScheduledFuture<V> addListeners(
                GenericFutureListener<? extends Future<? super V>>... listeners) {
            future.addListeners(listeners);
            return this;
        }

        @Override
        public RunnableScheduledFuture<V> removeListener(
                GenericFutureListener<? extends Future<? super V>> listener) {
            future.removeListener(listener);
            return this;
        }

        @Override
        public RunnableScheduledFuture<V> removeListeners(
                GenericFutureListener<? extends Future<? super V>>... listeners) {
            future.removeListeners(listeners);
            return this;
        }

        @Override
        public boolean isPeriodic() {
            return future.isPeriodic();
        }

        @Override
        public int priorityQueueIndex(DefaultPriorityQueue<?> queue) {
            return queueIndex;
        }

        @Override
        public void priorityQueueIndex(DefaultPriorityQueue<?> queue, int i) {
            queueIndex = i;
        }

        @Override
        public void run() {
            future.run();
        }

        @Override
        public boolean cancel(boolean mayInterruptIfRunning) {
            return future.cancel(mayInterruptIfRunning);
        }

        @Override
        public boolean isCancelled() {
            return future.isCancelled();
        }

        @Override
        public boolean isDone() {
            return future.isDone();
        }

        @Override
        public V get() throws InterruptedException, ExecutionException {
            return future.get();
        }

        @Override
        public V get(long timeout, TimeUnit unit) throws InterruptedException, ExecutionException, TimeoutException {
            return future.get(timeout, unit);
        }

        @Override
        public long getDelay(TimeUnit unit) {
            return future.getDelay(unit);
        }

        @Override
        public int compareTo(Delayed o) {
            return future.compareTo(o);
        }

        @Override
        public RunnableFuture<V> sync() throws InterruptedException {
            future.sync();
            return this;
        }

        @Override
        public RunnableFuture<V> syncUninterruptibly() {
            future.syncUninterruptibly();
            return this;
        }

        @Override
        public RunnableFuture<V> await() throws InterruptedException {
            future.await();
            return this;
        }

        @Override
        public RunnableFuture<V> awaitUninterruptibly() {
            future.awaitUninterruptibly();
            return this;
        }

        @Override
        public boolean isSuccess() {
            return future.isSuccess();
        }

        @Override
        public boolean isCancellable() {
            return future.isCancellable();
        }

        @Override
        public Throwable cause() {
            return future.cause();
        }

        @Override
        public boolean await(long timeout, TimeUnit unit) throws InterruptedException {
            return future.await(timeout, unit);
        }

        @Override
        public boolean await(long timeoutMillis) throws InterruptedException {
            return future.await(timeoutMillis);
        }

        @Override
        public boolean awaitUninterruptibly(long timeout, TimeUnit unit) {
            return future.awaitUninterruptibly(timeout, unit);
        }

        @Override
        public boolean awaitUninterruptibly(long timeoutMillis) {
            return future.awaitUninterruptibly(timeoutMillis);
        }

        @Override
        public V getNow() {
            return future.getNow();
        }
    }
}<|MERGE_RESOLUTION|>--- conflicted
+++ resolved
@@ -15,12 +15,9 @@
  */
 package io.netty.util.concurrent;
 
-<<<<<<< HEAD
 import static io.netty.util.internal.ObjectUtil.checkPositive;
 import static io.netty.util.internal.ObjectUtil.checkPositiveOrZero;
-=======
 import static java.util.Objects.requireNonNull;
->>>>>>> f6f75646
 
 import io.netty.util.internal.DefaultPriorityQueue;
 import io.netty.util.internal.PriorityQueue;
@@ -194,23 +191,10 @@
 
     @Override
     public ScheduledFuture<?> scheduleAtFixedRate(Runnable command, long initialDelay, long period, TimeUnit unit) {
-<<<<<<< HEAD
-        ObjectUtil.checkNotNull(command, "command");
-        ObjectUtil.checkNotNull(unit, "unit");
+        requireNonNull(command, "command");
+        requireNonNull(unit, "unit");
         checkPositiveOrZero(initialDelay, "initialDelay");
         checkPositive(period, "period");
-=======
-        requireNonNull(command, "command");
-        requireNonNull(unit, "unit");
-        if (initialDelay < 0) {
-            throw new IllegalArgumentException(
-                    String.format("initialDelay: %d (expected: >= 0)", initialDelay));
-        }
-        if (period <= 0) {
-            throw new IllegalArgumentException(
-                    String.format("period: %d (expected: > 0)", period));
-        }
->>>>>>> f6f75646
 
         RunnableScheduledFuture<?> task = newScheduledTaskFor(Executors.<Void>callable(command, null),
                 deadlineNanos(unit.toNanos(initialDelay)), unit.toNanos(period));
@@ -219,23 +203,10 @@
 
     @Override
     public ScheduledFuture<?> scheduleWithFixedDelay(Runnable command, long initialDelay, long delay, TimeUnit unit) {
-<<<<<<< HEAD
-        ObjectUtil.checkNotNull(command, "command");
-        ObjectUtil.checkNotNull(unit, "unit");
+        requireNonNull(command, "command");
+        requireNonNull(unit, "unit");
         checkPositiveOrZero(initialDelay, "initialDelay");
         checkPositive(delay, "delay");
-=======
-        requireNonNull(command, "command");
-        requireNonNull(unit, "unit");
-        if (initialDelay < 0) {
-            throw new IllegalArgumentException(
-                    String.format("initialDelay: %d (expected: >= 0)", initialDelay));
-        }
-        if (delay <= 0) {
-            throw new IllegalArgumentException(
-                    String.format("delay: %d (expected: > 0)", delay));
-        }
->>>>>>> f6f75646
 
         RunnableScheduledFuture<?> task = newScheduledTaskFor(Executors.<Void>callable(command, null),
                 deadlineNanos(unit.toNanos(initialDelay)), -unit.toNanos(delay));
