--- conflicted
+++ resolved
@@ -15,11 +15,6 @@
  */
 package io.netty.util.concurrent;
 
-<<<<<<< HEAD
-import static java.util.Objects.requireNonNull;
-
-=======
->>>>>>> 71860e5b
 import io.netty.util.internal.ThreadExecutorMap;
 import io.netty.util.internal.logging.InternalLogger;
 import io.netty.util.internal.logging.InternalLoggerFactory;
@@ -46,20 +41,16 @@
 
     private static final long SCHEDULE_QUIET_PERIOD_INTERVAL = TimeUnit.SECONDS.toNanos(1);
 
-    private static final RunnableScheduledFutureAdapter<Void> QUIET_PERIOD_TASK;
-    public static final GlobalEventExecutor INSTANCE;
-
-    static {
-        INSTANCE = new GlobalEventExecutor();
-        QUIET_PERIOD_TASK = new RunnableScheduledFutureAdapter<>(
-                INSTANCE, INSTANCE.newPromise(), Executors.callable(() -> {
-                    // NOOP
-                }, null), deadlineNanos(SCHEDULE_QUIET_PERIOD_INTERVAL), -SCHEDULE_QUIET_PERIOD_INTERVAL);
-
-        INSTANCE.scheduledTaskQueue().add(QUIET_PERIOD_TASK);
-    }
-
-    private final BlockingQueue<Runnable> taskQueue = new LinkedBlockingQueue<Runnable>();
+    public static final GlobalEventExecutor INSTANCE = new GlobalEventExecutor();
+
+    final BlockingQueue<Runnable> taskQueue = new LinkedBlockingQueue<Runnable>();
+    final ScheduledFutureTask<Void> quietPeriodTask = new ScheduledFutureTask<Void>(
+            this, Executors.<Void>callable(new Runnable() {
+        @Override
+        public void run() {
+            // NOOP
+        }
+    }, null), ScheduledFutureTask.deadlineNanos(SCHEDULE_QUIET_PERIOD_INTERVAL), -SCHEDULE_QUIET_PERIOD_INTERVAL);
 
     // because the GlobalEventExecutor is a singleton, tasks submitted to it can come from arbitrary threads and this
     // can trigger the creation of a thread from arbitrary thread groups; for this reason, the thread factory must not
@@ -70,13 +61,10 @@
     private final AtomicBoolean started = new AtomicBoolean();
     volatile Thread thread;
 
-    private final Future<?> terminationFuture = new FailedFuture<>(this, new UnsupportedOperationException());
+    private final Future<?> terminationFuture = new FailedFuture<Object>(this, new UnsupportedOperationException());
 
     private GlobalEventExecutor() {
-<<<<<<< HEAD
-=======
         scheduledTaskQueue().add(quietPeriodTask);
->>>>>>> 71860e5b
         threadFactory = ThreadExecutorMap.apply(new DefaultThreadFactory(
                 DefaultThreadFactory.toPoolName(getClass()), false, Thread.NORM_PRIORITY, null), this);
     }
@@ -86,10 +74,10 @@
      *
      * @return {@code null} if the executor thread has been interrupted or waken up.
      */
-    private Runnable takeTask() {
+    Runnable takeTask() {
         BlockingQueue<Runnable> taskQueue = this.taskQueue;
         for (;;) {
-            RunnableScheduledFuture<?> scheduledTask = peekScheduledTask();
+            ScheduledFutureTask<?> scheduledTask = peekScheduledTask();
             if (scheduledTask == null) {
                 Runnable task = null;
                 try {
@@ -148,7 +136,9 @@
      * before.
      */
     private void addTask(Runnable task) {
-        requireNonNull(task, "task");
+        if (task == null) {
+            throw new NullPointerException("task");
+        }
         taskQueue.add(task);
     }
 
@@ -202,7 +192,9 @@
      * @return {@code true} if and only if the worker thread has been terminated
      */
     public boolean awaitInactivity(long timeout, TimeUnit unit) throws InterruptedException {
-        requireNonNull(unit, "unit");
+        if (unit == null) {
+            throw new NullPointerException("unit");
+        }
 
         final Thread thread = this.thread;
         if (thread == null) {
@@ -214,7 +206,9 @@
 
     @Override
     public void execute(Runnable task) {
-        requireNonNull(task, "task");
+        if (task == null) {
+            throw new NullPointerException("task");
+        }
 
         addTask(task);
         if (!inEventLoop()) {
@@ -230,9 +224,12 @@
             // See:
             // - https://github.com/netty/netty/issues/7290
             // - https://bugs.openjdk.java.net/browse/JDK-7008595
-            AccessController.doPrivileged((PrivilegedAction<Void>) () -> {
-                t.setContextClassLoader(null);
-                return null;
+            AccessController.doPrivileged(new PrivilegedAction<Void>() {
+                @Override
+                public Void run() {
+                    t.setContextClassLoader(null);
+                    return null;
+                }
             });
 
             // Set the thread before starting it as otherwise inEventLoop() may return false and so produce
@@ -255,14 +252,14 @@
                         logger.warn("Unexpected exception from the global event executor: ", t);
                     }
 
-                    if (task != QUIET_PERIOD_TASK) {
+                    if (task != quietPeriodTask) {
                         continue;
                     }
                 }
 
-                Queue<RunnableScheduledFutureNode<?>> scheduledTaskQueue = scheduledTaskQueue();
+                Queue<ScheduledFutureTask<?>> scheduledTaskQueue = GlobalEventExecutor.this.scheduledTaskQueue;
                 // Terminate if there is no task in the queue (except the noop task).
-                if (taskQueue.isEmpty() && scheduledTaskQueue.size() <= 1) {
+                if (taskQueue.isEmpty() && (scheduledTaskQueue == null || scheduledTaskQueue.size() == 1)) {
                     // Mark the current thread as stopped.
                     // The following CAS must always success and must be uncontended,
                     // because only one thread should be running at the same time.
@@ -270,7 +267,7 @@
                     assert stopped;
 
                     // Check if there are pending entries added by execute() or schedule*() while we do CAS above.
-                    if (taskQueue.isEmpty() && scheduledTaskQueue.size() <= 1) {
+                    if (taskQueue.isEmpty() && (scheduledTaskQueue == null || scheduledTaskQueue.size() == 1)) {
                         // A) No new task was added and thus there's nothing to handle
                         //    -> safe to terminate because there's nothing left to do
                         // B) A new thread started and handled all the new tasks.
