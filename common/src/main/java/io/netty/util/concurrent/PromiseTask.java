--- conflicted
+++ resolved
@@ -20,13 +20,6 @@
 
 class PromiseTask<V> extends DefaultPromise<V> implements RunnableFuture<V> {
 
-<<<<<<< HEAD
-    static <T> Callable<T> toCallable(Runnable runnable, T result) {
-        return new RunnableAdapter<>(runnable, result);
-    }
-
-=======
->>>>>>> 71860e5b
     private static final class RunnableAdapter<T> implements Callable<T> {
         final Runnable task;
         final T result;
@@ -179,28 +172,8 @@
     }
 
     @Override
-<<<<<<< HEAD
-    public Promise<V> addListener(GenericFutureListener<? extends Future<? super V>> listener) {
-        return super.addListener(listener);
-    }
-
-    @Override
-    public Promise<V> addListeners(GenericFutureListener<? extends Future<? super V>>... listeners) {
-        return super.addListeners(listeners);
-    }
-
-    @Override
-    public Promise<V> removeListener(GenericFutureListener<? extends Future<? super V>> listener) {
-        return super.removeListener(listener);
-    }
-
-    @Override
-    public Promise<V> removeListeners(GenericFutureListener<? extends Future<? super V>>... listeners) {
-        return super.removeListeners(listeners);
-=======
     public boolean cancel(boolean mayInterruptIfRunning) {
         return clearTaskAfterCompletion(super.cancel(mayInterruptIfRunning), CANCELLED);
->>>>>>> 71860e5b
     }
 
     @Override
