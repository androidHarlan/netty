/*
 * Copyright 2015 The Netty Project
 *
 * The Netty Project licenses this file to you under the Apache License,
 * version 2.0 (the "License"); you may not use this file except in compliance
 * with the License. You may obtain a copy of the License at:
 *
 *   http://www.apache.org/licenses/LICENSE-2.0
 *
 * Unless required by applicable law or agreed to in writing, software
 * distributed under the License is distributed on an "AS IS" BASIS, WITHOUT
 * WARRANTIES OR CONDITIONS OF ANY KIND, either express or implied. See the
 * License for the specific language governing permissions and limitations
 * under the License.
 */
package io.netty.util.concurrent;

import org.hamcrest.CoreMatchers;
import org.junit.Assert;
import org.junit.Test;

import io.netty.util.concurrent.AbstractEventExecutor.LazyRunnable;

import static org.junit.Assert.assertEquals;
import static org.junit.Assert.assertFalse;
import static org.junit.Assert.assertTrue;

import java.util.Collections;
import java.util.Set;
import java.util.concurrent.Callable;
<<<<<<< HEAD
import java.util.concurrent.CompletionException;
=======
import java.util.concurrent.CountDownLatch;
>>>>>>> 71860e5b
import java.util.concurrent.Executor;
import java.util.concurrent.ExecutorService;
import java.util.concurrent.Executors;
import java.util.concurrent.RejectedExecutionException;
import java.util.concurrent.TimeUnit;
import java.util.concurrent.atomic.AtomicReference;

public class SingleThreadEventExecutorTest {

    @Test
    public void testWrappedExecutorIsShutdown() {
        ExecutorService executorService = Executors.newSingleThreadExecutor();

        SingleThreadEventExecutor executor = new SingleThreadEventExecutor(executorService) {
            @Override
            protected void run() {
                while (!confirmShutdown()) {
                    Runnable task = takeTask();
                    if (task != null) {
                        task.run();
                    }
                }
            }
        };

        executorService.shutdownNow();
        executeShouldFail(executor);
        executeShouldFail(executor);
        try {
            executor.shutdownGracefully().syncUninterruptibly();
            Assert.fail();
        } catch (CompletionException expected) {
            // expected
            Assert.assertThat(expected.getCause(), CoreMatchers.instanceOf(RejectedExecutionException.class));
        }
        Assert.assertTrue(executor.isShutdown());
    }

    private static void executeShouldFail(Executor executor) {
        try {
            executor.execute(() -> {
                // Noop.
            });
            Assert.fail();
        } catch (RejectedExecutionException expected) {
            // expected
        }
    }

    @Test
    public void testThreadProperties() {
        final AtomicReference<Thread> threadRef = new AtomicReference<Thread>();
        SingleThreadEventExecutor executor = new SingleThreadEventExecutor(new DefaultThreadFactory("test")) {
            @Override
            protected void run() {
                threadRef.set(Thread.currentThread());
                while (!confirmShutdown()) {
                    Runnable task = takeTask();
                    if (task != null) {
                        task.run();
                    }
                }
            }
        };
        ThreadProperties threadProperties = executor.threadProperties();

        Thread thread = threadRef.get();
        Assert.assertEquals(thread.getId(), threadProperties.id());
        Assert.assertEquals(thread.getName(), threadProperties.name());
        Assert.assertEquals(thread.getPriority(), threadProperties.priority());
        Assert.assertEquals(thread.isAlive(), threadProperties.isAlive());
        Assert.assertEquals(thread.isDaemon(), threadProperties.isDaemon());
        Assert.assertTrue(threadProperties.stackTrace().length > 0);
        executor.shutdownGracefully();
    }

    @Test(expected = RejectedExecutionException.class, timeout = 3000)
    public void testInvokeAnyInEventLoop() throws Throwable {
        try {
            testInvokeInEventLoop(true, false);
        } catch (CompletionException e) {
            throw e.getCause();
        }
    }

    @Test(expected = RejectedExecutionException.class, timeout = 3000)
    public void testInvokeAnyInEventLoopWithTimeout() throws Throwable {
        try {
            testInvokeInEventLoop(true, true);
        } catch (CompletionException e) {
            throw e.getCause();
        }
    }

    @Test(expected = RejectedExecutionException.class, timeout = 3000)
    public void testInvokeAllInEventLoop() throws Throwable {
        try {
            testInvokeInEventLoop(false, false);
        } catch (CompletionException e) {
            throw e.getCause();
        }
    }

    @Test(expected = RejectedExecutionException.class, timeout = 3000)
    public void testInvokeAllInEventLoopWithTimeout() throws Throwable {
        try {
            testInvokeInEventLoop(false, true);
        } catch (CompletionException e) {
            throw e.getCause();
        }
    }

    private static void testInvokeInEventLoop(final boolean any, final boolean timeout) {
<<<<<<< HEAD
        final SingleThreadEventExecutor executor = new SingleThreadEventExecutor(Executors.defaultThreadFactory()) {
=======
        final SingleThreadEventExecutor executor = new SingleThreadEventExecutor(null,
                Executors.defaultThreadFactory(), true) {
>>>>>>> 71860e5b
            @Override
            protected void run() {
                while (!confirmShutdown()) {
                    Runnable task = takeTask();
                    if (task != null) {
                        task.run();
                    }
                }
            }
        };
        try {
            final Promise<Void> promise = executor.newPromise();
            executor.execute(() -> {
                try {
                    Set<Callable<Boolean>> set = Collections.singleton(() -> {
                        promise.setFailure(new AssertionError("Should never execute the Callable"));
                        return Boolean.TRUE;
                    });
                    if (any) {
                        if (timeout) {
                            executor.invokeAny(set, 10, TimeUnit.SECONDS);
                        } else {
                            executor.invokeAny(set);
                        }
                    } else {
                        if (timeout) {
                            executor.invokeAll(set, 10, TimeUnit.SECONDS);
                        } else {
                            executor.invokeAll(set);
                        }
                    }
                    promise.setFailure(new AssertionError("Should never reach here"));
                } catch (Throwable cause) {
                    promise.setFailure(cause);
                }
            });
            promise.syncUninterruptibly();
        } finally {
            executor.shutdownGracefully(0, 0, TimeUnit.MILLISECONDS);
        }
    }

    static class LatchTask extends CountDownLatch implements Runnable {
        LatchTask() {
            super(1);
        }

        @Override
        public void run() {
            countDown();
        }
    }

    static class LazyLatchTask extends LatchTask implements LazyRunnable { }

    @Test
    public void testLazyExecution() throws Exception {
        final SingleThreadEventExecutor executor = new SingleThreadEventExecutor(null,
                Executors.defaultThreadFactory(), false) {
            @Override
            protected void run() {
                while (!confirmShutdown()) {
                    try {
                        synchronized (this) {
                            if (!hasTasks()) {
                                wait();
                            }
                        }
                        runAllTasks();
                    } catch (Exception e) {
                        e.printStackTrace();
                        Assert.fail(e.toString());
                    }
                }
            }

            @Override
            protected void wakeup(boolean inEventLoop) {
                if (!inEventLoop) {
                    synchronized (this) {
                        notifyAll();
                    }
                }
            }
        };

        // Ensure event loop is started
        LatchTask latch0 = new LatchTask();
        executor.execute(latch0);
        assertTrue(latch0.await(100, TimeUnit.MILLISECONDS));
        // Pause to ensure it enters waiting state
        Thread.sleep(100L);

        // Submit task via lazyExecute
        LatchTask latch1 = new LatchTask();
        executor.lazyExecute(latch1);
        // Sumbit lazy task via regular execute
        LatchTask latch2 = new LazyLatchTask();
        executor.execute(latch2);

        // Neither should run yet
        assertFalse(latch1.await(100, TimeUnit.MILLISECONDS));
        assertFalse(latch2.await(100, TimeUnit.MILLISECONDS));

        // Submit regular task via regular execute
        LatchTask latch3 = new LatchTask();
        executor.execute(latch3);

        // Should flush latch1 and latch2 and then run latch3 immediately
        assertTrue(latch3.await(100, TimeUnit.MILLISECONDS));
        assertEquals(0, latch1.getCount());
        assertEquals(0, latch2.getCount());
    }
}<|MERGE_RESOLUTION|>--- conflicted
+++ resolved
@@ -15,7 +15,6 @@
  */
 package io.netty.util.concurrent;
 
-import org.hamcrest.CoreMatchers;
 import org.junit.Assert;
 import org.junit.Test;
 
@@ -28,11 +27,7 @@
 import java.util.Collections;
 import java.util.Set;
 import java.util.concurrent.Callable;
-<<<<<<< HEAD
-import java.util.concurrent.CompletionException;
-=======
 import java.util.concurrent.CountDownLatch;
->>>>>>> 71860e5b
 import java.util.concurrent.Executor;
 import java.util.concurrent.ExecutorService;
 import java.util.concurrent.Executors;
@@ -46,7 +41,7 @@
     public void testWrappedExecutorIsShutdown() {
         ExecutorService executorService = Executors.newSingleThreadExecutor();
 
-        SingleThreadEventExecutor executor = new SingleThreadEventExecutor(executorService) {
+        SingleThreadEventExecutor executor = new SingleThreadEventExecutor(null, executorService, false) {
             @Override
             protected void run() {
                 while (!confirmShutdown()) {
@@ -64,17 +59,19 @@
         try {
             executor.shutdownGracefully().syncUninterruptibly();
             Assert.fail();
-        } catch (CompletionException expected) {
+        } catch (RejectedExecutionException expected) {
             // expected
-            Assert.assertThat(expected.getCause(), CoreMatchers.instanceOf(RejectedExecutionException.class));
         }
         Assert.assertTrue(executor.isShutdown());
     }
 
     private static void executeShouldFail(Executor executor) {
         try {
-            executor.execute(() -> {
-                // Noop.
+            executor.execute(new Runnable() {
+                @Override
+                public void run() {
+                    // Noop.
+                }
             });
             Assert.fail();
         } catch (RejectedExecutionException expected) {
@@ -85,7 +82,8 @@
     @Test
     public void testThreadProperties() {
         final AtomicReference<Thread> threadRef = new AtomicReference<Thread>();
-        SingleThreadEventExecutor executor = new SingleThreadEventExecutor(new DefaultThreadFactory("test")) {
+        SingleThreadEventExecutor executor = new SingleThreadEventExecutor(
+                null, new DefaultThreadFactory("test"), false) {
             @Override
             protected void run() {
                 threadRef.set(Thread.currentThread());
@@ -110,48 +108,28 @@
     }
 
     @Test(expected = RejectedExecutionException.class, timeout = 3000)
-    public void testInvokeAnyInEventLoop() throws Throwable {
-        try {
-            testInvokeInEventLoop(true, false);
-        } catch (CompletionException e) {
-            throw e.getCause();
-        }
-    }
-
-    @Test(expected = RejectedExecutionException.class, timeout = 3000)
-    public void testInvokeAnyInEventLoopWithTimeout() throws Throwable {
-        try {
-            testInvokeInEventLoop(true, true);
-        } catch (CompletionException e) {
-            throw e.getCause();
-        }
-    }
-
-    @Test(expected = RejectedExecutionException.class, timeout = 3000)
-    public void testInvokeAllInEventLoop() throws Throwable {
-        try {
-            testInvokeInEventLoop(false, false);
-        } catch (CompletionException e) {
-            throw e.getCause();
-        }
-    }
-
-    @Test(expected = RejectedExecutionException.class, timeout = 3000)
-    public void testInvokeAllInEventLoopWithTimeout() throws Throwable {
-        try {
-            testInvokeInEventLoop(false, true);
-        } catch (CompletionException e) {
-            throw e.getCause();
-        }
+    public void testInvokeAnyInEventLoop() {
+        testInvokeInEventLoop(true, false);
+    }
+
+    @Test(expected = RejectedExecutionException.class, timeout = 3000)
+    public void testInvokeAnyInEventLoopWithTimeout() {
+        testInvokeInEventLoop(true, true);
+    }
+
+    @Test(expected = RejectedExecutionException.class, timeout = 3000)
+    public void testInvokeAllInEventLoop() {
+        testInvokeInEventLoop(false, false);
+    }
+
+    @Test(expected = RejectedExecutionException.class, timeout = 3000)
+    public void testInvokeAllInEventLoopWithTimeout() {
+        testInvokeInEventLoop(false, true);
     }
 
     private static void testInvokeInEventLoop(final boolean any, final boolean timeout) {
-<<<<<<< HEAD
-        final SingleThreadEventExecutor executor = new SingleThreadEventExecutor(Executors.defaultThreadFactory()) {
-=======
         final SingleThreadEventExecutor executor = new SingleThreadEventExecutor(null,
                 Executors.defaultThreadFactory(), true) {
->>>>>>> 71860e5b
             @Override
             protected void run() {
                 while (!confirmShutdown()) {
@@ -164,28 +142,34 @@
         };
         try {
             final Promise<Void> promise = executor.newPromise();
-            executor.execute(() -> {
-                try {
-                    Set<Callable<Boolean>> set = Collections.singleton(() -> {
-                        promise.setFailure(new AssertionError("Should never execute the Callable"));
-                        return Boolean.TRUE;
-                    });
-                    if (any) {
-                        if (timeout) {
-                            executor.invokeAny(set, 10, TimeUnit.SECONDS);
+            executor.execute(new Runnable() {
+                @Override
+                public void run() {
+                    try {
+                        Set<Callable<Boolean>> set = Collections.<Callable<Boolean>>singleton(new Callable<Boolean>() {
+                            @Override
+                            public Boolean call() throws Exception {
+                                promise.setFailure(new AssertionError("Should never execute the Callable"));
+                                return Boolean.TRUE;
+                            }
+                        });
+                        if (any) {
+                            if (timeout) {
+                                executor.invokeAny(set, 10, TimeUnit.SECONDS);
+                            } else {
+                                executor.invokeAny(set);
+                            }
                         } else {
-                            executor.invokeAny(set);
+                            if (timeout) {
+                                executor.invokeAll(set, 10, TimeUnit.SECONDS);
+                            } else {
+                                executor.invokeAll(set);
+                            }
                         }
-                    } else {
-                        if (timeout) {
-                            executor.invokeAll(set, 10, TimeUnit.SECONDS);
-                        } else {
-                            executor.invokeAll(set);
-                        }
-                    }
-                    promise.setFailure(new AssertionError("Should never reach here"));
-                } catch (Throwable cause) {
-                    promise.setFailure(cause);
+                        promise.setFailure(new AssertionError("Should never reach here"));
+                    } catch (Throwable cause) {
+                        promise.setFailure(cause);
+                    }
                 }
             });
             promise.syncUninterruptibly();
