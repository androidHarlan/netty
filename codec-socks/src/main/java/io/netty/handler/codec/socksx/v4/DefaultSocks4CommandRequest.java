--- conflicted
+++ resolved
@@ -15,11 +15,8 @@
  */
 package io.netty.handler.codec.socksx.v4;
 
-<<<<<<< HEAD
 import static io.netty.util.internal.ObjectUtil.checkClosedInterval;
-=======
 import static java.util.Objects.requireNonNull;
->>>>>>> f6f75646
 
 import io.netty.handler.codec.DecoderResult;
 import io.netty.util.internal.StringUtil;
@@ -56,25 +53,10 @@
      * @param userId the {@code USERID} field of the request
      */
     public DefaultSocks4CommandRequest(Socks4CommandType type, String dstAddr, int dstPort, String userId) {
-<<<<<<< HEAD
-        if (type == null) {
-            throw new NullPointerException("type");
-        }
-        if (dstAddr == null) {
-            throw new NullPointerException("dstAddr");
-        }
-        checkClosedInterval(dstPort, 1, 65535, "dstPort");
-        if (userId == null) {
-            throw new NullPointerException("userId");
-        }
-=======
         requireNonNull(type, "type");
         requireNonNull(dstAddr, "dstAddr");
-        if (dstPort <= 0 || dstPort >= 65536) {
-            throw new IllegalArgumentException("dstPort: " + dstPort + " (expected: 1~65535)");
-        }
+        checkClosedInterval(dstPort, 1, 65535, "dstPort");
         requireNonNull(userId, "userId");
->>>>>>> f6f75646
 
         this.userId = userId;
         this.type = type;
