--- conflicted
+++ resolved
@@ -139,12 +139,9 @@
             throw new WebSocketHandshakeException("not a WebSocket request: missing key");
         }
 
-<<<<<<< HEAD
         FullHttpResponse res = new DefaultFullHttpResponse(
                 HTTP_1_1, HttpResponseStatus.SWITCHING_PROTOCOLS, req.content().alloc().buffer(0));
-=======
-        FullHttpResponse res = new DefaultFullHttpResponse(HTTP_1_1, HttpResponseStatus.SWITCHING_PROTOCOLS);
->>>>>>> d07d7e2b
+
         if (headers != null) {
             res.headers().add(headers);
         }
