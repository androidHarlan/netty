/*
 * Copyright 2019 The Netty Project
 *
 * The Netty Project licenses this file to you under the Apache License,
 * version 2.0 (the "License"); you may not use this file except in compliance
 * with the License. You may obtain a copy of the License at:
 *
 *   http://www.apache.org/licenses/LICENSE-2.0
 *
 * Unless required by applicable law or agreed to in writing, software
 * distributed under the License is distributed on an "AS IS" BASIS, WITHOUT
 * WARRANTIES OR CONDITIONS OF ANY KIND, either express or implied. See the
 * License for the specific language governing permissions and limitations
 * under the License.
 */
package io.netty.handler.codec.http.websocketx;

import io.netty.buffer.ByteBuf;
import io.netty.buffer.Unpooled;
import io.netty.channel.Channel;
import io.netty.channel.ChannelFuture;
import io.netty.channel.ChannelPromise;
import io.netty.handler.codec.http.DefaultFullHttpResponse;
import io.netty.handler.codec.http.FullHttpRequest;
import io.netty.handler.codec.http.FullHttpResponse;
import io.netty.handler.codec.http.HttpHeaderNames;
import io.netty.handler.codec.http.HttpHeaderValues;
import io.netty.handler.codec.http.HttpHeaders;
import io.netty.handler.codec.http.HttpResponseStatus;

import java.util.regex.Pattern;

import static io.netty.handler.codec.http.HttpVersion.HTTP_1_1;

/**
 * <p>
 * Performs server side opening and closing handshakes for web socket specification version <a
 * href="http://tools.ietf.org/html/draft-ietf-hybi-thewebsocketprotocol-00" >draft-ietf-hybi-thewebsocketprotocol-
 * 00</a>
 * </p>
 * <p>
 * A very large portion of this code was taken from the Netty 3.2 HTTP example.
 * </p>
 */
public class WebSocketServerHandshaker00 extends WebSocketServerHandshaker {

    private static final Pattern BEGINNING_DIGIT = Pattern.compile("[^0-9]");
    private static final Pattern BEGINNING_SPACE = Pattern.compile("[^ ]");

    /**
     * Constructor specifying the destination web socket location
     *
     * @param webSocketURL
     *            URL for web socket communications. e.g "ws://myhost.com/mypath". Subsequent web socket frames will be
     *            sent to this URL.
     * @param subprotocols
     *            CSV of supported protocols
     * @param maxFramePayloadLength
     *            Maximum allowable frame payload length. Setting this value to your application's requirement may
     *            reduce denial of service attacks using long data frames.
     */
    public WebSocketServerHandshaker00(String webSocketURL, String subprotocols, int maxFramePayloadLength) {
        this(webSocketURL, subprotocols, WebSocketDecoderConfig.newBuilder()
            .maxFramePayloadLength(maxFramePayloadLength)
            .build());
    }

    /**
     * Constructor specifying the destination web socket location
     *
     * @param webSocketURL
     *            URL for web socket communications. e.g "ws://myhost.com/mypath". Subsequent web socket frames will be
     *            sent to this URL.
     * @param subprotocols
     *            CSV of supported protocols
     * @param decoderConfig
     *            Frames decoder configuration.
     */
    public WebSocketServerHandshaker00(String webSocketURL, String subprotocols, WebSocketDecoderConfig decoderConfig) {
        super(WebSocketVersion.V00, webSocketURL, subprotocols, decoderConfig);
    }

    /**
     * <p>
     * Handle the web socket handshake for the web socket specification <a href=
     * "http://tools.ietf.org/html/draft-ietf-hybi-thewebsocketprotocol-00">HyBi version 0</a> and lower. This standard
     * is really a rehash of <a href="http://tools.ietf.org/html/draft-hixie-thewebsocketprotocol-76" >hixie-76</a> and
     * <a href="http://tools.ietf.org/html/draft-hixie-thewebsocketprotocol-75" >hixie-75</a>.
     * </p>
     *
     * <p>
     * Browser request to the server:
     * </p>
     *
     * <pre>
     * GET /demo HTTP/1.1
     * Upgrade: WebSocket
     * Connection: Upgrade
     * Host: example.com
     * Origin: http://example.com
     * Sec-WebSocket-Protocol: chat, sample
     * Sec-WebSocket-Key1: 4 @1  46546xW%0l 1 5
     * Sec-WebSocket-Key2: 12998 5 Y3 1  .P00
     *
     * ^n:ds[4U
     * </pre>
     *
     * <p>
     * Server response:
     * </p>
     *
     * <pre>
     * HTTP/1.1 101 WebSocket Protocol Handshake
     * Upgrade: WebSocket
     * Connection: Upgrade
     * Sec-WebSocket-Origin: http://example.com
     * Sec-WebSocket-Location: ws://example.com/demo
     * Sec-WebSocket-Protocol: sample
     *
     * 8jKS'y:G*Co,Wxa-
     * </pre>
     */
    @Override
    protected FullHttpResponse newHandshakeResponse(FullHttpRequest req, HttpHeaders headers) {

        // Serve the WebSocket handshake request.
        if (!req.headers().containsValue(HttpHeaderNames.CONNECTION, HttpHeaderValues.UPGRADE, true)
                || !HttpHeaderValues.WEBSOCKET.contentEqualsIgnoreCase(req.headers().get(HttpHeaderNames.UPGRADE))) {
            throw new WebSocketHandshakeException("not a WebSocket handshake request: missing upgrade");
        }

        // Hixie 75 does not contain these headers while Hixie 76 does
        boolean isHixie76 = req.headers().contains(HttpHeaderNames.SEC_WEBSOCKET_KEY1) &&
                            req.headers().contains(HttpHeaderNames.SEC_WEBSOCKET_KEY2);

        String origin = req.headers().get(HttpHeaderNames.ORIGIN);
<<<<<<< HEAD

        //throw before DefaultFullHttpResponse allocation
=======
        //throw before allocating FullHttpResponse
>>>>>>> d07d7e2b
        if (origin == null && !isHixie76) {
            throw new WebSocketHandshakeException("Missing origin header, got only " + req.headers().names());
        }

        // Create the WebSocket handshake response.
        FullHttpResponse res = new DefaultFullHttpResponse(HTTP_1_1, new HttpResponseStatus(101,
                isHixie76 ? "WebSocket Protocol Handshake" : "Web Socket Protocol Handshake"),
                req.content().alloc().buffer(0));
        if (headers != null) {
            res.headers().add(headers);
        }

        res.headers().add(HttpHeaderNames.UPGRADE, HttpHeaderValues.WEBSOCKET)
                     .add(HttpHeaderNames.CONNECTION, HttpHeaderValues.UPGRADE);

        // Fill in the headers and contents depending on handshake getMethod.
        if (isHixie76) {
            // New handshake getMethod with a challenge:
<<<<<<< HEAD
            res.headers().add(HttpHeaderNames.SEC_WEBSOCKET_ORIGIN, origin)
                         .add(HttpHeaderNames.SEC_WEBSOCKET_LOCATION, uri());
=======
            res.headers().add(HttpHeaderNames.SEC_WEBSOCKET_ORIGIN, origin);
            res.headers().add(HttpHeaderNames.SEC_WEBSOCKET_LOCATION, uri());
>>>>>>> d07d7e2b

            String subprotocols = req.headers().get(HttpHeaderNames.SEC_WEBSOCKET_PROTOCOL);
            if (subprotocols != null) {
                String selectedSubprotocol = selectSubprotocol(subprotocols);
                if (selectedSubprotocol == null) {
                    if (logger.isDebugEnabled()) {
                        logger.debug("Requested subprotocol(s) not supported: {}", subprotocols);
                    }
                } else {
                    res.headers().add(HttpHeaderNames.SEC_WEBSOCKET_PROTOCOL, selectedSubprotocol);
                }
            }

            // Calculate the answer of the challenge.
            String key1 = req.headers().get(HttpHeaderNames.SEC_WEBSOCKET_KEY1);
            String key2 = req.headers().get(HttpHeaderNames.SEC_WEBSOCKET_KEY2);
            int a = (int) (Long.parseLong(BEGINNING_DIGIT.matcher(key1).replaceAll("")) /
                           BEGINNING_SPACE.matcher(key1).replaceAll("").length());
            int b = (int) (Long.parseLong(BEGINNING_DIGIT.matcher(key2).replaceAll("")) /
                           BEGINNING_SPACE.matcher(key2).replaceAll("").length());
            long c = req.content().readLong();
            ByteBuf input = Unpooled.wrappedBuffer(new byte[16]).setIndex(0, 0);
            input.writeInt(a);
            input.writeInt(b);
            input.writeLong(c);
            res.content().writeBytes(WebSocketUtil.md5(input.array()));
        } else {
            // Old Hixie 75 handshake getMethod with no challenge:
<<<<<<< HEAD
            res.headers().add(HttpHeaderNames.WEBSOCKET_ORIGIN, origin)
                         .add(HttpHeaderNames.WEBSOCKET_LOCATION, uri());
=======
            res.headers().add(HttpHeaderNames.WEBSOCKET_ORIGIN, origin);
            res.headers().add(HttpHeaderNames.WEBSOCKET_LOCATION, uri());
>>>>>>> d07d7e2b

            String protocol = req.headers().get(HttpHeaderNames.WEBSOCKET_PROTOCOL);
            if (protocol != null) {
                res.headers().add(HttpHeaderNames.WEBSOCKET_PROTOCOL, selectSubprotocol(protocol));
            }
        }
        return res;
    }

    /**
     * Echo back the closing frame
     *
     * @param channel
     *            Channel
     * @param frame
     *            Web Socket frame that was received
     */
    @Override
    public ChannelFuture close(Channel channel, CloseWebSocketFrame frame, ChannelPromise promise) {
        return channel.writeAndFlush(frame, promise);
    }

    @Override
    protected WebSocketFrameDecoder newWebsocketDecoder() {
        return new WebSocket00FrameDecoder(decoderConfig());
    }

    @Override
    protected WebSocketFrameEncoder newWebSocketEncoder() {
        return new WebSocket00FrameEncoder();
    }
}<|MERGE_RESOLUTION|>--- conflicted
+++ resolved
@@ -134,12 +134,7 @@
                             req.headers().contains(HttpHeaderNames.SEC_WEBSOCKET_KEY2);
 
         String origin = req.headers().get(HttpHeaderNames.ORIGIN);
-<<<<<<< HEAD
-
-        //throw before DefaultFullHttpResponse allocation
-=======
         //throw before allocating FullHttpResponse
->>>>>>> d07d7e2b
         if (origin == null && !isHixie76) {
             throw new WebSocketHandshakeException("Missing origin header, got only " + req.headers().names());
         }
@@ -158,13 +153,9 @@
         // Fill in the headers and contents depending on handshake getMethod.
         if (isHixie76) {
             // New handshake getMethod with a challenge:
-<<<<<<< HEAD
+
             res.headers().add(HttpHeaderNames.SEC_WEBSOCKET_ORIGIN, origin)
                          .add(HttpHeaderNames.SEC_WEBSOCKET_LOCATION, uri());
-=======
-            res.headers().add(HttpHeaderNames.SEC_WEBSOCKET_ORIGIN, origin);
-            res.headers().add(HttpHeaderNames.SEC_WEBSOCKET_LOCATION, uri());
->>>>>>> d07d7e2b
 
             String subprotocols = req.headers().get(HttpHeaderNames.SEC_WEBSOCKET_PROTOCOL);
             if (subprotocols != null) {
@@ -193,13 +184,8 @@
             res.content().writeBytes(WebSocketUtil.md5(input.array()));
         } else {
             // Old Hixie 75 handshake getMethod with no challenge:
-<<<<<<< HEAD
             res.headers().add(HttpHeaderNames.WEBSOCKET_ORIGIN, origin)
                          .add(HttpHeaderNames.WEBSOCKET_LOCATION, uri());
-=======
-            res.headers().add(HttpHeaderNames.WEBSOCKET_ORIGIN, origin);
-            res.headers().add(HttpHeaderNames.WEBSOCKET_LOCATION, uri());
->>>>>>> d07d7e2b
 
             String protocol = req.headers().get(HttpHeaderNames.WEBSOCKET_PROTOCOL);
             if (protocol != null) {
