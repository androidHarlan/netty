/*
 * Copyright 2012 The Netty Project
 *
 * The Netty Project licenses this file to you under the Apache License,
 * version 2.0 (the "License"); you may not use this file except in compliance
 * with the License. You may obtain a copy of the License at:
 *
 *   http://www.apache.org/licenses/LICENSE-2.0
 *
 * Unless required by applicable law or agreed to in writing, software
 * distributed under the License is distributed on an "AS IS" BASIS, WITHOUT
 * WARRANTIES OR CONDITIONS OF ANY KIND, either express or implied. See the
 * License for the specific language governing permissions and limitations
 * under the License.
 */
package io.netty.handler.codec.http.multipart;

import io.netty.buffer.ByteBuf;
import io.netty.handler.codec.http.HttpConstants;
import io.netty.handler.codec.http.HttpContent;
import io.netty.handler.codec.http.HttpRequest;
import io.netty.handler.codec.http.LastHttpContent;
import io.netty.handler.codec.http.QueryStringDecoder;
import io.netty.handler.codec.http.multipart.HttpPostBodyUtil.SeekAheadOptimize;
import io.netty.handler.codec.http.multipart.HttpPostRequestDecoder.EndOfDataDecoderException;
import io.netty.handler.codec.http.multipart.HttpPostRequestDecoder.ErrorDataDecoderException;
import io.netty.handler.codec.http.multipart.HttpPostRequestDecoder.MultiPartStatus;
import io.netty.handler.codec.http.multipart.HttpPostRequestDecoder.NotEnoughDataDecoderException;

import java.io.IOException;
import java.nio.charset.Charset;
import java.util.ArrayList;
import java.util.List;
import java.util.Map;
import java.util.TreeMap;

import static io.netty.buffer.Unpooled.*;
import static io.netty.util.internal.ObjectUtil.checkPositiveOrZero;
import static java.util.Objects.requireNonNull;

/**
 * This decoder will decode Body and can handle POST BODY.
 *
 * You <strong>MUST</strong> call {@link #destroy()} after completion to release all resources.
 *
 */
public class HttpPostStandardRequestDecoder implements InterfaceHttpPostRequestDecoder {

    /**
     * Factory used to create InterfaceHttpData
     */
    private final HttpDataFactory factory;

    /**
     * Request to decode
     */
    private final HttpRequest request;

    /**
     * Default charset to use
     */
    private final Charset charset;

    /**
     * Does the last chunk already received
     */
    private boolean isLastChunk;

    /**
     * HttpDatas from Body
     */
    private final List<InterfaceHttpData> bodyListHttpData = new ArrayList<>();

    /**
     * HttpDatas as Map from Body
     */
    private final Map<String, List<InterfaceHttpData>> bodyMapHttpData = new TreeMap<>(
            CaseIgnoringComparator.INSTANCE);

    /**
     * The current channelBuffer
     */
    private ByteBuf undecodedChunk;

    /**
     * Body HttpDatas current position
     */
    private int bodyListHttpDataRank;

    /**
     * Current getStatus
     */
    private MultiPartStatus currentStatus = MultiPartStatus.NOTSTARTED;

    /**
     * The current Attribute that is currently in decode process
     */
    private Attribute currentAttribute;

    private boolean destroyed;

    private int discardThreshold = HttpPostRequestDecoder.DEFAULT_DISCARD_THRESHOLD;

    /**
     *
     * @param request
     *            the request to decode
     * @throws NullPointerException
     *             for request
     * @throws ErrorDataDecoderException
     *             if the default charset was wrong when decoding or other
     *             errors
     */
    public HttpPostStandardRequestDecoder(HttpRequest request) {
        this(new DefaultHttpDataFactory(DefaultHttpDataFactory.MINSIZE), request, HttpConstants.DEFAULT_CHARSET);
    }

    /**
     *
     * @param factory
     *            the factory used to create InterfaceHttpData
     * @param request
     *            the request to decode
     * @throws NullPointerException
     *             for request or factory
     * @throws ErrorDataDecoderException
     *             if the default charset was wrong when decoding or other
     *             errors
     */
    public HttpPostStandardRequestDecoder(HttpDataFactory factory, HttpRequest request) {
        this(factory, request, HttpConstants.DEFAULT_CHARSET);
    }

    /**
     *
     * @param factory
     *            the factory used to create InterfaceHttpData
     * @param request
     *            the request to decode
     * @param charset
     *            the charset to use as default
     * @throws NullPointerException
     *             for request or charset or factory
     * @throws ErrorDataDecoderException
     *             if the default charset was wrong when decoding or other
     *             errors
     */
    public HttpPostStandardRequestDecoder(HttpDataFactory factory, HttpRequest request, Charset charset) {
<<<<<<< HEAD
        this.request = requireNonNull(request, "request");
        this.charset = requireNonNull(charset, "charset");
        this.factory = requireNonNull(factory, "factory");
=======
        this.request = checkNotNull(request, "request");
        this.charset = checkNotNull(charset, "charset");
        this.factory = checkNotNull(factory, "factory");
>>>>>>> 71860e5b
        try {
            if (request instanceof HttpContent) {
                // Offer automatically if the given request is als type of HttpContent
                // See #1089
                offer((HttpContent) request);
            } else {
                undecodedChunk = buffer();
                parseBody();
            }
        } catch (HttpPostRequestDecoder.ErrorDataDecoderException e) {
            destroy();
            throw e;
        }
    }

    private void checkDestroyed() {
        if (destroyed) {
            throw new IllegalStateException(HttpPostStandardRequestDecoder.class.getSimpleName()
                    + " was destroyed already");
        }
    }

    /**
     * True if this request is a Multipart request
     *
     * @return True if this request is a Multipart request
     */
    @Override
    public boolean isMultipart() {
        checkDestroyed();
        return false;
    }

    /**
     * Set the amount of bytes after which read bytes in the buffer should be discarded.
     * Setting this lower gives lower memory usage but with the overhead of more memory copies.
     * Use {@code 0} to disable it.
     */
    @Override
    public void setDiscardThreshold(int discardThreshold) {
        this.discardThreshold = checkPositiveOrZero(discardThreshold, "discardThreshold");
    }

    /**
     * Return the threshold in bytes after which read data in the buffer should be discarded.
     */
    @Override
    public int getDiscardThreshold() {
        return discardThreshold;
    }

    /**
     * This getMethod returns a List of all HttpDatas from body.<br>
     *
     * If chunked, all chunks must have been offered using offer() getMethod. If
     * not, NotEnoughDataDecoderException will be raised.
     *
     * @return the list of HttpDatas from Body part for POST getMethod
     * @throws NotEnoughDataDecoderException
     *             Need more chunks
     */
    @Override
    public List<InterfaceHttpData> getBodyHttpDatas() {
        checkDestroyed();

        if (!isLastChunk) {
            throw new NotEnoughDataDecoderException();
        }
        return bodyListHttpData;
    }

    /**
     * This getMethod returns a List of all HttpDatas with the given name from
     * body.<br>
     *
     * If chunked, all chunks must have been offered using offer() getMethod. If
     * not, NotEnoughDataDecoderException will be raised.
     *
     * @return All Body HttpDatas with the given name (ignore case)
     * @throws NotEnoughDataDecoderException
     *             need more chunks
     */
    @Override
    public List<InterfaceHttpData> getBodyHttpDatas(String name) {
        checkDestroyed();

        if (!isLastChunk) {
            throw new NotEnoughDataDecoderException();
        }
        return bodyMapHttpData.get(name);
    }

    /**
     * This getMethod returns the first InterfaceHttpData with the given name from
     * body.<br>
     *
     * If chunked, all chunks must have been offered using offer() getMethod. If
     * not, NotEnoughDataDecoderException will be raised.
     *
     * @return The first Body InterfaceHttpData with the given name (ignore
     *         case)
     * @throws NotEnoughDataDecoderException
     *             need more chunks
     */
    @Override
    public InterfaceHttpData getBodyHttpData(String name) {
        checkDestroyed();

        if (!isLastChunk) {
            throw new NotEnoughDataDecoderException();
        }
        List<InterfaceHttpData> list = bodyMapHttpData.get(name);
        if (list != null) {
            return list.get(0);
        }
        return null;
    }

    /**
     * Initialized the internals from a new chunk
     *
     * @param content
     *            the new received chunk
     * @throws ErrorDataDecoderException
     *             if there is a problem with the charset decoding or other
     *             errors
     */
    @Override
    public HttpPostStandardRequestDecoder offer(HttpContent content) {
        checkDestroyed();

        // Maybe we should better not copy here for performance reasons but this will need
        // more care by the caller to release the content in a correct manner later
        // So maybe something to optimize on a later stage
        ByteBuf buf = content.content();
        if (undecodedChunk == null) {
            undecodedChunk = buf.copy();
        } else {
            undecodedChunk.writeBytes(buf);
        }
        if (content instanceof LastHttpContent) {
            isLastChunk = true;
        }
        parseBody();
        if (undecodedChunk != null && undecodedChunk.writerIndex() > discardThreshold) {
            undecodedChunk.discardReadBytes();
        }
        return this;
    }

    /**
     * True if at current getStatus, there is an available decoded
     * InterfaceHttpData from the Body.
     *
     * This getMethod works for chunked and not chunked request.
     *
     * @return True if at current getStatus, there is a decoded InterfaceHttpData
     * @throws EndOfDataDecoderException
     *             No more data will be available
     */
    @Override
    public boolean hasNext() {
        checkDestroyed();

        if (currentStatus == MultiPartStatus.EPILOGUE) {
            // OK except if end of list
            if (bodyListHttpDataRank >= bodyListHttpData.size()) {
                throw new EndOfDataDecoderException();
            }
        }
        return !bodyListHttpData.isEmpty() && bodyListHttpDataRank < bodyListHttpData.size();
    }

    /**
     * Returns the next available InterfaceHttpData or null if, at the time it
     * is called, there is no more available InterfaceHttpData. A subsequent
     * call to offer(httpChunk) could enable more data.
     *
     * Be sure to call {@link InterfaceHttpData#release()} after you are done
     * with processing to make sure to not leak any resources
     *
     * @return the next available InterfaceHttpData or null if none
     * @throws EndOfDataDecoderException
     *             No more data will be available
     */
    @Override
    public InterfaceHttpData next() {
        checkDestroyed();

        if (hasNext()) {
            return bodyListHttpData.get(bodyListHttpDataRank++);
        }
        return null;
    }

    @Override
    public InterfaceHttpData currentPartialHttpData() {
        return currentAttribute;
    }

    /**
     * This getMethod will parse as much as possible data and fill the list and map
     *
     * @throws ErrorDataDecoderException
     *             if there is a problem with the charset decoding or other
     *             errors
     */
    private void parseBody() {
        if (currentStatus == MultiPartStatus.PREEPILOGUE || currentStatus == MultiPartStatus.EPILOGUE) {
            if (isLastChunk) {
                currentStatus = MultiPartStatus.EPILOGUE;
            }
            return;
        }
        parseBodyAttributes();
    }

    /**
     * Utility function to add a new decoded data
     */
    protected void addHttpData(InterfaceHttpData data) {
        if (data == null) {
            return;
        }
        List<InterfaceHttpData> datas = bodyMapHttpData.get(data.getName());
        if (datas == null) {
            datas = new ArrayList<>(1);
            bodyMapHttpData.put(data.getName(), datas);
        }
        datas.add(data);
        bodyListHttpData.add(data);
    }

    /**
     * This getMethod fill the map and list with as much Attribute as possible from
     * Body in not Multipart mode.
     *
     * @throws ErrorDataDecoderException
     *             if there is a problem with the charset decoding or other
     *             errors
     */
    private void parseBodyAttributesStandard() {
        int firstpos = undecodedChunk.readerIndex();
        int currentpos = firstpos;
        int equalpos;
        int ampersandpos;
        if (currentStatus == MultiPartStatus.NOTSTARTED) {
            currentStatus = MultiPartStatus.DISPOSITION;
        }
        boolean contRead = true;
        try {
            while (undecodedChunk.isReadable() && contRead) {
                char read = (char) undecodedChunk.readUnsignedByte();
                currentpos++;
                switch (currentStatus) {
                case DISPOSITION:// search '='
                    if (read == '=') {
                        currentStatus = MultiPartStatus.FIELD;
                        equalpos = currentpos - 1;
                        String key = decodeAttribute(undecodedChunk.toString(firstpos, equalpos - firstpos, charset),
                                charset);
                        currentAttribute = factory.createAttribute(request, key);
                        firstpos = currentpos;
                    } else if (read == '&') { // special empty FIELD
                        currentStatus = MultiPartStatus.DISPOSITION;
                        ampersandpos = currentpos - 1;
                        String key = decodeAttribute(
                                undecodedChunk.toString(firstpos, ampersandpos - firstpos, charset), charset);
                        currentAttribute = factory.createAttribute(request, key);
                        currentAttribute.setValue(""); // empty
                        addHttpData(currentAttribute);
                        currentAttribute = null;
                        firstpos = currentpos;
                        contRead = true;
                    }
                    break;
                case FIELD:// search '&' or end of line
                    if (read == '&') {
                        currentStatus = MultiPartStatus.DISPOSITION;
                        ampersandpos = currentpos - 1;
                        setFinalBuffer(undecodedChunk.copy(firstpos, ampersandpos - firstpos));
                        firstpos = currentpos;
                        contRead = true;
                    } else if (read == HttpConstants.CR) {
                        if (undecodedChunk.isReadable()) {
                            read = (char) undecodedChunk.readUnsignedByte();
                            currentpos++;
                            if (read == HttpConstants.LF) {
                                currentStatus = MultiPartStatus.PREEPILOGUE;
                                ampersandpos = currentpos - 2;
                                setFinalBuffer(undecodedChunk.copy(firstpos, ampersandpos - firstpos));
                                firstpos = currentpos;
                                contRead = false;
                            } else {
                                // Error
                                throw new ErrorDataDecoderException("Bad end of line");
                            }
                        } else {
                            currentpos--;
                        }
                    } else if (read == HttpConstants.LF) {
                        currentStatus = MultiPartStatus.PREEPILOGUE;
                        ampersandpos = currentpos - 1;
                        setFinalBuffer(undecodedChunk.copy(firstpos, ampersandpos - firstpos));
                        firstpos = currentpos;
                        contRead = false;
                    }
                    break;
                default:
                    // just stop
                    contRead = false;
                }
            }
            if (isLastChunk && currentAttribute != null) {
                // special case
                ampersandpos = currentpos;
                if (ampersandpos > firstpos) {
                    setFinalBuffer(undecodedChunk.copy(firstpos, ampersandpos - firstpos));
                } else if (!currentAttribute.isCompleted()) {
                    setFinalBuffer(EMPTY_BUFFER);
                }
                firstpos = currentpos;
                currentStatus = MultiPartStatus.EPILOGUE;
            } else if (contRead && currentAttribute != null && currentStatus == MultiPartStatus.FIELD) {
                // reset index except if to continue in case of FIELD getStatus
                currentAttribute.addContent(undecodedChunk.copy(firstpos, currentpos - firstpos),
                                            false);
                firstpos = currentpos;
            }
            undecodedChunk.readerIndex(firstpos);
        } catch (ErrorDataDecoderException e) {
            // error while decoding
            undecodedChunk.readerIndex(firstpos);
            throw e;
        } catch (IOException e) {
            // error while decoding
            undecodedChunk.readerIndex(firstpos);
            throw new ErrorDataDecoderException(e);
        }
    }

    /**
     * This getMethod fill the map and list with as much Attribute as possible from
     * Body in not Multipart mode.
     *
     * @throws ErrorDataDecoderException
     *             if there is a problem with the charset decoding or other
     *             errors
     */
    private void parseBodyAttributes() {
        if (!undecodedChunk.hasArray()) {
            parseBodyAttributesStandard();
            return;
        }
        SeekAheadOptimize sao = new SeekAheadOptimize(undecodedChunk);
        int firstpos = undecodedChunk.readerIndex();
        int currentpos = firstpos;
        int equalpos;
        int ampersandpos;
        if (currentStatus == MultiPartStatus.NOTSTARTED) {
            currentStatus = MultiPartStatus.DISPOSITION;
        }
        boolean contRead = true;
        try {
            loop: while (sao.pos < sao.limit) {
                char read = (char) (sao.bytes[sao.pos++] & 0xFF);
                currentpos++;
                switch (currentStatus) {
                case DISPOSITION:// search '='
                    if (read == '=') {
                        currentStatus = MultiPartStatus.FIELD;
                        equalpos = currentpos - 1;
                        String key = decodeAttribute(undecodedChunk.toString(firstpos, equalpos - firstpos, charset),
                                charset);
                        currentAttribute = factory.createAttribute(request, key);
                        firstpos = currentpos;
                    } else if (read == '&') { // special empty FIELD
                        currentStatus = MultiPartStatus.DISPOSITION;
                        ampersandpos = currentpos - 1;
                        String key = decodeAttribute(
                                undecodedChunk.toString(firstpos, ampersandpos - firstpos, charset), charset);
                        currentAttribute = factory.createAttribute(request, key);
                        currentAttribute.setValue(""); // empty
                        addHttpData(currentAttribute);
                        currentAttribute = null;
                        firstpos = currentpos;
                        contRead = true;
                    }
                    break;
                case FIELD:// search '&' or end of line
                    if (read == '&') {
                        currentStatus = MultiPartStatus.DISPOSITION;
                        ampersandpos = currentpos - 1;
                        setFinalBuffer(undecodedChunk.copy(firstpos, ampersandpos - firstpos));
                        firstpos = currentpos;
                        contRead = true;
                    } else if (read == HttpConstants.CR) {
                        if (sao.pos < sao.limit) {
                            read = (char) (sao.bytes[sao.pos++] & 0xFF);
                            currentpos++;
                            if (read == HttpConstants.LF) {
                                currentStatus = MultiPartStatus.PREEPILOGUE;
                                ampersandpos = currentpos - 2;
                                sao.setReadPosition(0);
                                setFinalBuffer(undecodedChunk.copy(firstpos, ampersandpos - firstpos));
                                firstpos = currentpos;
                                contRead = false;
                                break loop;
                            } else {
                                // Error
                                sao.setReadPosition(0);
                                throw new ErrorDataDecoderException("Bad end of line");
                            }
                        } else {
                            if (sao.limit > 0) {
                                currentpos--;
                            }
                        }
                    } else if (read == HttpConstants.LF) {
                        currentStatus = MultiPartStatus.PREEPILOGUE;
                        ampersandpos = currentpos - 1;
                        sao.setReadPosition(0);
                        setFinalBuffer(undecodedChunk.copy(firstpos, ampersandpos - firstpos));
                        firstpos = currentpos;
                        contRead = false;
                        break loop;
                    }
                    break;
                default:
                    // just stop
                    sao.setReadPosition(0);
                    contRead = false;
                    break loop;
                }
            }
            if (isLastChunk && currentAttribute != null) {
                // special case
                ampersandpos = currentpos;
                if (ampersandpos > firstpos) {
                    setFinalBuffer(undecodedChunk.copy(firstpos, ampersandpos - firstpos));
                } else if (!currentAttribute.isCompleted()) {
                    setFinalBuffer(EMPTY_BUFFER);
                }
                firstpos = currentpos;
                currentStatus = MultiPartStatus.EPILOGUE;
            } else if (contRead && currentAttribute != null && currentStatus == MultiPartStatus.FIELD) {
                // reset index except if to continue in case of FIELD getStatus
                currentAttribute.addContent(undecodedChunk.copy(firstpos, currentpos - firstpos),
                                            false);
                firstpos = currentpos;
            }
            undecodedChunk.readerIndex(firstpos);
        } catch (ErrorDataDecoderException e) {
            // error while decoding
            undecodedChunk.readerIndex(firstpos);
            throw e;
        } catch (IOException | IllegalArgumentException e) {
            // error while decoding
            undecodedChunk.readerIndex(firstpos);
            throw new ErrorDataDecoderException(e);
        }
    }

    private void setFinalBuffer(ByteBuf buffer) throws IOException {
        currentAttribute.addContent(buffer, true);
        String value = decodeAttribute(currentAttribute.getByteBuf().toString(charset), charset);
        currentAttribute.setValue(value);
        addHttpData(currentAttribute);
        currentAttribute = null;
    }

    /**
     * Decode component
     *
     * @return the decoded component
     */
    private static String decodeAttribute(String s, Charset charset) {
        try {
            return QueryStringDecoder.decodeComponent(s, charset);
        } catch (IllegalArgumentException e) {
            throw new ErrorDataDecoderException("Bad string: '" + s + '\'', e);
        }
    }

    /**
     * Destroy the {@link HttpPostStandardRequestDecoder} and release all it resources. After this method
     * was called it is not possible to operate on it anymore.
     */
    @Override
    public void destroy() {
        // Release all data items, including those not yet pulled
        cleanFiles();

        destroyed = true;

        if (undecodedChunk != null && undecodedChunk.refCnt() > 0) {
            undecodedChunk.release();
            undecodedChunk = null;
        }
    }

    /**
     * Clean all {@link HttpData}s for the current request.
     */
    @Override
    public void cleanFiles() {
        checkDestroyed();

        factory.cleanRequestHttpData(request);
    }

    /**
     * Remove the given FileUpload from the list of FileUploads to clean
     */
    @Override
    public void removeHttpDataFromClean(InterfaceHttpData data) {
        checkDestroyed();

        factory.removeHttpDataFromClean(request, data);
    }
}<|MERGE_RESOLUTION|>--- conflicted
+++ resolved
@@ -35,8 +35,7 @@
 import java.util.TreeMap;
 
 import static io.netty.buffer.Unpooled.*;
-import static io.netty.util.internal.ObjectUtil.checkPositiveOrZero;
-import static java.util.Objects.requireNonNull;
+import static io.netty.util.internal.ObjectUtil.*;
 
 /**
  * This decoder will decode Body and can handle POST BODY.
@@ -69,12 +68,12 @@
     /**
      * HttpDatas from Body
      */
-    private final List<InterfaceHttpData> bodyListHttpData = new ArrayList<>();
+    private final List<InterfaceHttpData> bodyListHttpData = new ArrayList<InterfaceHttpData>();
 
     /**
      * HttpDatas as Map from Body
      */
-    private final Map<String, List<InterfaceHttpData>> bodyMapHttpData = new TreeMap<>(
+    private final Map<String, List<InterfaceHttpData>> bodyMapHttpData = new TreeMap<String, List<InterfaceHttpData>>(
             CaseIgnoringComparator.INSTANCE);
 
     /**
@@ -146,15 +145,9 @@
      *             errors
      */
     public HttpPostStandardRequestDecoder(HttpDataFactory factory, HttpRequest request, Charset charset) {
-<<<<<<< HEAD
-        this.request = requireNonNull(request, "request");
-        this.charset = requireNonNull(charset, "charset");
-        this.factory = requireNonNull(factory, "factory");
-=======
         this.request = checkNotNull(request, "request");
         this.charset = checkNotNull(charset, "charset");
         this.factory = checkNotNull(factory, "factory");
->>>>>>> 71860e5b
         try {
             if (request instanceof HttpContent) {
                 // Offer automatically if the given request is als type of HttpContent
@@ -381,7 +374,7 @@
         }
         List<InterfaceHttpData> datas = bodyMapHttpData.get(data.getName());
         if (datas == null) {
-            datas = new ArrayList<>(1);
+            datas = new ArrayList<InterfaceHttpData>(1);
             bodyMapHttpData.put(data.getName(), datas);
         }
         datas.add(data);
@@ -611,7 +604,11 @@
             // error while decoding
             undecodedChunk.readerIndex(firstpos);
             throw e;
-        } catch (IOException | IllegalArgumentException e) {
+        } catch (IOException e) {
+            // error while decoding
+            undecodedChunk.readerIndex(firstpos);
+            throw new ErrorDataDecoderException(e);
+        } catch (IllegalArgumentException e) {
             // error while decoding
             undecodedChunk.readerIndex(firstpos);
             throw new ErrorDataDecoderException(e);
