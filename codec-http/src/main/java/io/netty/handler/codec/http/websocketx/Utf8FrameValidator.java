/*
 * Copyright 2014 The Netty Project
 *
 * The Netty Project licenses this file to you under the Apache License,
 * version 2.0 (the "License"); you may not use this file except in compliance
 * with the License. You may obtain a copy of the License at:
 *
 *   http://www.apache.org/licenses/LICENSE-2.0
 *
 * Unless required by applicable law or agreed to in writing, software
 * distributed under the License is distributed on an "AS IS" BASIS, WITHOUT
 * WARRANTIES OR CONDITIONS OF ANY KIND, either express or implied. See the
 * License for the specific language governing permissions and limitations
 * under the License.
 */
package io.netty.handler.codec.http.websocketx;

import io.netty.buffer.ByteBuf;
import io.netty.buffer.Unpooled;
import io.netty.channel.ChannelFutureListener;
import io.netty.channel.ChannelHandlerContext;
import io.netty.channel.ChannelInboundHandler;
import io.netty.handler.codec.CorruptedFrameException;

/**
 *
 */
public class Utf8FrameValidator implements ChannelInboundHandler {

    private int fragmentedFramesCount;
    private Utf8Validator utf8Validator;

    @Override
    public void channelRead(ChannelHandlerContext ctx, Object msg) throws Exception {
        if (msg instanceof WebSocketFrame) {
            WebSocketFrame frame = (WebSocketFrame) msg;

            // Processing for possible fragmented messages for text and binary
            // frames
            if (((WebSocketFrame) msg).isFinalFragment()) {
                // Final frame of the sequence. Apparently ping frames are
                // allowed in the middle of a fragmented message
                if (!(frame instanceof PingWebSocketFrame)) {
                    fragmentedFramesCount = 0;

                    // Check text for UTF8 correctness
                    if ((frame instanceof TextWebSocketFrame) ||
                            (utf8Validator != null && utf8Validator.isChecking())) {
                        // Check UTF-8 correctness for this payload
                        checkUTF8String(frame.content());

                        // This does a second check to make sure UTF-8
                        // correctness for entire text message
                        utf8Validator.finish();
                    }
                }
            } else {
                // Not final frame so we can expect more frames in the
                // fragmented sequence
                if (fragmentedFramesCount == 0) {
                    // First text or binary frame for a fragmented set
                    if (frame instanceof TextWebSocketFrame) {
                        checkUTF8String(frame.content());
                    }
                } else {
                    // Subsequent frames - only check if init frame is text
                    if (utf8Validator != null && utf8Validator.isChecking()) {
                        checkUTF8String(frame.content());
                    }
                }

                // Increment counter
                fragmentedFramesCount++;
            }
        }

        ctx.fireChannelRead(msg);
    }

    private void checkUTF8String(ByteBuf buffer) {
        if (utf8Validator == null) {
            utf8Validator = new Utf8Validator();
        }
        utf8Validator.check(buffer);
    }

    @Override
    public void exceptionCaught(ChannelHandlerContext ctx, Throwable cause) throws Exception {
        if (cause instanceof CorruptedFrameException && ctx.channel().isOpen()) {
            ctx.writeAndFlush(Unpooled.EMPTY_BUFFER).addListener(ChannelFutureListener.CLOSE);
        }
<<<<<<< HEAD
        ctx.fireExceptionCaught(cause);
=======
        super.exceptionCaught(ctx, cause);
>>>>>>> 71860e5b
    }
}<|MERGE_RESOLUTION|>--- conflicted
+++ resolved
@@ -19,13 +19,13 @@
 import io.netty.buffer.Unpooled;
 import io.netty.channel.ChannelFutureListener;
 import io.netty.channel.ChannelHandlerContext;
-import io.netty.channel.ChannelInboundHandler;
+import io.netty.channel.ChannelInboundHandlerAdapter;
 import io.netty.handler.codec.CorruptedFrameException;
 
 /**
  *
  */
-public class Utf8FrameValidator implements ChannelInboundHandler {
+public class Utf8FrameValidator extends ChannelInboundHandlerAdapter {
 
     private int fragmentedFramesCount;
     private Utf8Validator utf8Validator;
@@ -74,7 +74,7 @@
             }
         }
 
-        ctx.fireChannelRead(msg);
+        super.channelRead(ctx, msg);
     }
 
     private void checkUTF8String(ByteBuf buffer) {
@@ -89,10 +89,6 @@
         if (cause instanceof CorruptedFrameException && ctx.channel().isOpen()) {
             ctx.writeAndFlush(Unpooled.EMPTY_BUFFER).addListener(ChannelFutureListener.CLOSE);
         }
-<<<<<<< HEAD
-        ctx.fireExceptionCaught(cause);
-=======
         super.exceptionCaught(ctx, cause);
->>>>>>> 71860e5b
     }
 }