/*
 * Copyright 2012 The Netty Project
 *
 * The Netty Project licenses this file to you under the Apache License,
 * version 2.0 (the "License"); you may not use this file except in compliance
 * with the License. You may obtain a copy of the License at:
 *
 *   http://www.apache.org/licenses/LICENSE-2.0
 *
 * Unless required by applicable law or agreed to in writing, software
 * distributed under the License is distributed on an "AS IS" BASIS, WITHOUT
 * WARRANTIES OR CONDITIONS OF ANY KIND, either express or implied. See the
 * License for the specific language governing permissions and limitations
 * under the License.
 */
package io.netty.handler.codec.http.websocketx;

import io.netty.buffer.ByteBuf;
import io.netty.buffer.Unpooled;
import io.netty.util.CharsetUtil;

/**
 * Web Socket continuation frame containing continuation text or binary data. This is used for
 * fragmented messages where the contents of a messages is contained more than 1 frame.
 */
public class ContinuationWebSocketFrame extends WebSocketFrame {

    /**
     * Creates a new empty continuation frame.
     */
    public ContinuationWebSocketFrame() {
        this(Unpooled.buffer(0));
    }

    /**
     * Creates a new continuation frame with the specified binary data. The final fragment flag is
     * set to true.
     *
     * @param binaryData the content of the frame.
     */
    public ContinuationWebSocketFrame(ByteBuf binaryData) {
        super(binaryData);
    }

    /**
     * Creates a new continuation frame with the specified binary data
     *
     * @param finalFragment
     *            flag indicating if this frame is the final fragment
     * @param rsv
     *            reserved bits used for protocol extensions
     * @param binaryData
     *            the content of the frame.
     */
    public ContinuationWebSocketFrame(boolean finalFragment, int rsv, ByteBuf binaryData) {
        super(finalFragment, rsv, binaryData);
    }

    /**
<<<<<<< HEAD
=======
     * Creates a new continuation frame with the specified text data
     *
     * @param finalFragment
     *            flag indicating if this frame is the final fragment
     * @param rsv
     *            reserved bits used for protocol extensions
     * @param text
     *            text content of the frame.
     */
    public ContinuationWebSocketFrame(boolean finalFragment, int rsv, String text) {
        this(finalFragment, rsv, fromText(text));
    }

    /**
>>>>>>> c4d58542
     * Returns the text data in this frame
     */
    public String text() {
        return content().toString(CharsetUtil.UTF_8);
    }

    /**
     * Sets the string for this frame
     *
     * @param text
     *            text to store
     */
    private static ByteBuf fromText(String text) {
        if (text == null || text.isEmpty()) {
            return Unpooled.EMPTY_BUFFER;
        } else {
            return Unpooled.copiedBuffer(text, CharsetUtil.UTF_8);
        }
    }

    @Override
    public ContinuationWebSocketFrame copy() {
        return new ContinuationWebSocketFrame(isFinalFragment(), rsv(), content().copy());
    }

    @Override
    public ContinuationWebSocketFrame duplicate() {
        return new ContinuationWebSocketFrame(isFinalFragment(), rsv(), content().duplicate());
    }

    @Override
    public ContinuationWebSocketFrame retain() {
        super.retain();
        return this;
    }

    @Override
    public ContinuationWebSocketFrame retain(int increment) {
        super.retain(increment);
        return this;
    }

    @Override
    public ContinuationWebSocketFrame touch() {
        super.touch();
        return this;
    }

    @Override
    public ContinuationWebSocketFrame touch(Object hint) {
        super.touch(hint);
        return this;
    }
}<|MERGE_RESOLUTION|>--- conflicted
+++ resolved
@@ -57,8 +57,6 @@
     }
 
     /**
-<<<<<<< HEAD
-=======
      * Creates a new continuation frame with the specified text data
      *
      * @param finalFragment
@@ -73,7 +71,6 @@
     }
 
     /**
->>>>>>> c4d58542
      * Returns the text data in this frame
      */
     public String text() {
