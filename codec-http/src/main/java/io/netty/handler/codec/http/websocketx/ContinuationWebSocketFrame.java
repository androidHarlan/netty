/*
 * Copyright 2012 The Netty Project
 *
 * The Netty Project licenses this file to you under the Apache License,
 * version 2.0 (the "License"); you may not use this file except in compliance
 * with the License. You may obtain a copy of the License at:
 *
 *   http://www.apache.org/licenses/LICENSE-2.0
 *
 * Unless required by applicable law or agreed to in writing, software
 * distributed under the License is distributed on an "AS IS" BASIS, WITHOUT
 * WARRANTIES OR CONDITIONS OF ANY KIND, either express or implied. See the
 * License for the specific language governing permissions and limitations
 * under the License.
 */
package io.netty.handler.codec.http.websocketx;

import io.netty.buffer.ByteBuf;
import io.netty.buffer.Unpooled;
import io.netty.util.CharsetUtil;

/**
 * Web Socket continuation frame containing continuation text or binary data. This is used for
 * fragmented messages where the contents of a messages is contained more than 1 frame.
 */
public class ContinuationWebSocketFrame extends WebSocketFrame {

    /**
     * Creates a new empty continuation frame.
     */
    public ContinuationWebSocketFrame() {
        this(Unpooled.buffer(0));
    }

    /**
     * Creates a new continuation frame with the specified binary data. The final fragment flag is
     * set to true.
     *
     * @param binaryData the content of the frame.
     */
    public ContinuationWebSocketFrame(ByteBuf binaryData) {
        super(binaryData);
    }

    /**
     * Creates a new continuation frame with the specified binary data
     *
     * @param finalFragment
     *            flag indicating if this frame is the final fragment
     * @param rsv
     *            reserved bits used for protocol extensions
     * @param binaryData
     *            the content of the frame.
     */
    public ContinuationWebSocketFrame(boolean finalFragment, int rsv, ByteBuf binaryData) {
        super(finalFragment, rsv, binaryData);
    }

    /**
<<<<<<< HEAD
     * Creates a new continuation frame with the specified text data
     *
     * @param finalFragment
     *            flag indicating if this frame is the final fragment
     * @param rsv
     *            reserved bits used for protocol extensions
     * @param text
     *            text content of the frame.
     */
    public ContinuationWebSocketFrame(boolean finalFragment, int rsv, String text) {
        this(finalFragment, rsv, fromText(text));
    }

    /**
=======
>>>>>>> 57a54bee
     * Returns the text data in this frame
     */
    public String text() {
        return content().toString(CharsetUtil.UTF_8);
    }

    /**
     * Sets the string for this frame
     *
     * @param text
     *            text to store
     */
    private static ByteBuf fromText(String text) {
        if (text == null || text.isEmpty()) {
            return Unpooled.EMPTY_BUFFER;
        } else {
            return Unpooled.copiedBuffer(text, CharsetUtil.UTF_8);
        }
    }

    @Override
    public ContinuationWebSocketFrame copy() {
        return new ContinuationWebSocketFrame(isFinalFragment(), rsv(), content().copy());
    }

    @Override
    public ContinuationWebSocketFrame duplicate() {
        return new ContinuationWebSocketFrame(isFinalFragment(), rsv(), content().duplicate());
    }

    @Override
    public ContinuationWebSocketFrame retain() {
        super.retain();
        return this;
    }

    @Override
    public ContinuationWebSocketFrame retain(int increment) {
        super.retain(increment);
        return this;
    }

    @Override
    public ContinuationWebSocketFrame touch() {
        super.touch();
        return this;
    }

    @Override
    public ContinuationWebSocketFrame touch(Object hint) {
        super.touch(hint);
        return this;
    }
}<|MERGE_RESOLUTION|>--- conflicted
+++ resolved
@@ -57,23 +57,6 @@
     }
 
     /**
-<<<<<<< HEAD
-     * Creates a new continuation frame with the specified text data
-     *
-     * @param finalFragment
-     *            flag indicating if this frame is the final fragment
-     * @param rsv
-     *            reserved bits used for protocol extensions
-     * @param text
-     *            text content of the frame.
-     */
-    public ContinuationWebSocketFrame(boolean finalFragment, int rsv, String text) {
-        this(finalFragment, rsv, fromText(text));
-    }
-
-    /**
-=======
->>>>>>> 57a54bee
      * Returns the text data in this frame
      */
     public String text() {
