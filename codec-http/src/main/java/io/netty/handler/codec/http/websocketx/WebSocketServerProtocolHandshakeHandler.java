/*
 * Copyright 2019 The Netty Project
 *
 * The Netty Project licenses this file to you under the Apache License,
 * version 2.0 (the "License"); you may not use this file except in compliance
 * with the License. You may obtain a copy of the License at:
 *
 *   http://www.apache.org/licenses/LICENSE-2.0
 *
 * Unless required by applicable law or agreed to in writing, software
 * distributed under the License is distributed on an "AS IS" BASIS, WITHOUT
 * WARRANTIES OR CONDITIONS OF ANY KIND, either express or implied. See the
 * License for the specific language governing permissions and limitations
 * under the License.
 */
package io.netty.handler.codec.http.websocketx;

import io.netty.channel.ChannelFuture;
import io.netty.channel.ChannelFutureListener;
import io.netty.channel.ChannelHandlerContext;
import io.netty.channel.ChannelInboundHandler;
import io.netty.channel.ChannelPipeline;
import io.netty.channel.ChannelPromise;
import io.netty.handler.codec.http.DefaultFullHttpResponse;
import io.netty.handler.codec.http.FullHttpRequest;
import io.netty.handler.codec.http.HttpHeaderNames;
import io.netty.handler.codec.http.HttpRequest;
import io.netty.handler.codec.http.HttpResponse;
import io.netty.handler.codec.http.websocketx.WebSocketServerProtocolHandler.ServerHandshakeStateEvent;
import io.netty.handler.ssl.SslHandler;
import io.netty.util.concurrent.Future;
import io.netty.util.concurrent.FutureListener;

import java.util.concurrent.TimeUnit;

import static io.netty.handler.codec.http.HttpMethod.*;
import static io.netty.handler.codec.http.HttpResponseStatus.*;
import static io.netty.handler.codec.http.HttpUtil.*;
import static io.netty.handler.codec.http.HttpVersion.*;
import static io.netty.util.internal.ObjectUtil.*;

/**
 * Handles the HTTP handshake (the HTTP Upgrade request) for {@link WebSocketServerProtocolHandler}.
 */
<<<<<<< HEAD
class WebSocketServerProtocolHandshakeHandler implements ChannelInboundHandler {
=======
class WebSocketServerProtocolHandshakeHandler extends ChannelInboundHandlerAdapter {
>>>>>>> 71860e5b

    private final WebSocketServerProtocolConfig serverConfig;
    private ChannelHandlerContext ctx;
    private ChannelPromise handshakePromise;

    WebSocketServerProtocolHandshakeHandler(WebSocketServerProtocolConfig serverConfig) {
        this.serverConfig = checkNotNull(serverConfig, "serverConfig");
    }

    @Override
    public void handlerAdded(ChannelHandlerContext ctx) throws Exception {
        this.ctx = ctx;
        handshakePromise = ctx.newPromise();
    }

    @Override
    public void channelRead(final ChannelHandlerContext ctx, Object msg) throws Exception {
        final FullHttpRequest req = (FullHttpRequest) msg;
        if (isNotWebSocketPath(req)) {
            ctx.fireChannelRead(msg);
            return;
        }

        try {
            if (!GET.equals(req.method())) {
                sendHttpResponse(ctx, req, new DefaultFullHttpResponse(HTTP_1_1, FORBIDDEN, ctx.alloc().buffer(0)));
                return;
            }

            final WebSocketServerHandshakerFactory wsFactory = new WebSocketServerHandshakerFactory(
                    getWebSocketLocation(ctx.pipeline(), req, serverConfig.websocketPath()),
                    serverConfig.subprotocols(), serverConfig.decoderConfig());
            final WebSocketServerHandshaker handshaker = wsFactory.newHandshaker(req);
            final ChannelPromise localHandshakePromise = handshakePromise;
            if (handshaker == null) {
                WebSocketServerHandshakerFactory.sendUnsupportedVersionResponse(ctx.channel());
            } else {
                // Ensure we set the handshaker and replace this handler before we
                // trigger the actual handshake. Otherwise we may receive websocket bytes in this handler
                // before we had a chance to replace it.
                //
                // See https://github.com/netty/netty/issues/9471.
                WebSocketServerProtocolHandler.setHandshaker(ctx.channel(), handshaker);
                ctx.pipeline().replace(this, "WS403Responder",
                        WebSocketServerProtocolHandler.forbiddenHttpRequestResponder());

                final ChannelFuture handshakeFuture = handshaker.handshake(ctx.channel(), req);
<<<<<<< HEAD
                handshakeFuture.addListener((ChannelFutureListener) future -> {
                    if (!future.isSuccess()) {
                        localHandshakePromise.tryFailure(future.cause());
                        ctx.fireExceptionCaught(future.cause());
                    } else {
                        localHandshakePromise.trySuccess();
                        // Kept for compatibility
                        ctx.fireUserEventTriggered(
                                WebSocketServerProtocolHandler.ServerHandshakeStateEvent.HANDSHAKE_COMPLETE);
                        ctx.fireUserEventTriggered(
                                new WebSocketServerProtocolHandler.HandshakeComplete(
                                        req.uri(), req.headers(), handshaker.selectedSubprotocol()));
=======
                handshakeFuture.addListener(new ChannelFutureListener() {
                    @Override
                    public void operationComplete(ChannelFuture future) throws Exception {
                        if (!future.isSuccess()) {
                            localHandshakePromise.tryFailure(future.cause());
                            ctx.fireExceptionCaught(future.cause());
                        } else {
                            localHandshakePromise.trySuccess();
                            // Kept for compatibility
                            ctx.fireUserEventTriggered(
                                    WebSocketServerProtocolHandler.ServerHandshakeStateEvent.HANDSHAKE_COMPLETE);
                            ctx.fireUserEventTriggered(
                                    new WebSocketServerProtocolHandler.HandshakeComplete(
                                            req.uri(), req.headers(), handshaker.selectedSubprotocol()));
                        }
>>>>>>> 71860e5b
                    }
                });
                applyHandshakeTimeout();
            }
        } finally {
            req.release();
        }
    }

    private boolean isNotWebSocketPath(FullHttpRequest req) {
        String websocketPath = serverConfig.websocketPath();
        return serverConfig.checkStartsWith() ? !req.uri().startsWith(websocketPath) : !req.uri().equals(websocketPath);
    }

    private static void sendHttpResponse(ChannelHandlerContext ctx, HttpRequest req, HttpResponse res) {
        ChannelFuture f = ctx.channel().writeAndFlush(res);
        if (!isKeepAlive(req) || res.status().code() != 200) {
            f.addListener(ChannelFutureListener.CLOSE);
        }
    }

    private static String getWebSocketLocation(ChannelPipeline cp, HttpRequest req, String path) {
        String protocol = "ws";
        if (cp.get(SslHandler.class) != null) {
            // SSL in use so use Secure WebSockets
            protocol = "wss";
        }
        String host = req.headers().get(HttpHeaderNames.HOST);
        return protocol + "://" + host + path;
    }

    private void applyHandshakeTimeout() {
        final ChannelPromise localHandshakePromise = handshakePromise;
        final long handshakeTimeoutMillis = serverConfig.handshakeTimeoutMillis();
        if (handshakeTimeoutMillis <= 0 || localHandshakePromise.isDone()) {
            return;
        }

        final Future<?> timeoutFuture = ctx.executor().schedule(new Runnable() {
            @Override
            public void run() {
                if (!localHandshakePromise.isDone() &&
                        localHandshakePromise.tryFailure(new WebSocketHandshakeException("handshake timed out"))) {
                    ctx.flush()
                       .fireUserEventTriggered(ServerHandshakeStateEvent.HANDSHAKE_TIMEOUT)
                       .close();
                }
            }
        }, handshakeTimeoutMillis, TimeUnit.MILLISECONDS);

        // Cancel the handshake timeout when handshake is finished.
        localHandshakePromise.addListener(new FutureListener<Void>() {
            @Override
            public void operationComplete(Future<Void> f) throws Exception {
                timeoutFuture.cancel(false);
            }
        });
    }
}<|MERGE_RESOLUTION|>--- conflicted
+++ resolved
@@ -18,7 +18,7 @@
 import io.netty.channel.ChannelFuture;
 import io.netty.channel.ChannelFutureListener;
 import io.netty.channel.ChannelHandlerContext;
-import io.netty.channel.ChannelInboundHandler;
+import io.netty.channel.ChannelInboundHandlerAdapter;
 import io.netty.channel.ChannelPipeline;
 import io.netty.channel.ChannelPromise;
 import io.netty.handler.codec.http.DefaultFullHttpResponse;
@@ -42,11 +42,7 @@
 /**
  * Handles the HTTP handshake (the HTTP Upgrade request) for {@link WebSocketServerProtocolHandler}.
  */
-<<<<<<< HEAD
-class WebSocketServerProtocolHandshakeHandler implements ChannelInboundHandler {
-=======
 class WebSocketServerProtocolHandshakeHandler extends ChannelInboundHandlerAdapter {
->>>>>>> 71860e5b
 
     private final WebSocketServerProtocolConfig serverConfig;
     private ChannelHandlerContext ctx;
@@ -94,20 +90,6 @@
                         WebSocketServerProtocolHandler.forbiddenHttpRequestResponder());
 
                 final ChannelFuture handshakeFuture = handshaker.handshake(ctx.channel(), req);
-<<<<<<< HEAD
-                handshakeFuture.addListener((ChannelFutureListener) future -> {
-                    if (!future.isSuccess()) {
-                        localHandshakePromise.tryFailure(future.cause());
-                        ctx.fireExceptionCaught(future.cause());
-                    } else {
-                        localHandshakePromise.trySuccess();
-                        // Kept for compatibility
-                        ctx.fireUserEventTriggered(
-                                WebSocketServerProtocolHandler.ServerHandshakeStateEvent.HANDSHAKE_COMPLETE);
-                        ctx.fireUserEventTriggered(
-                                new WebSocketServerProtocolHandler.HandshakeComplete(
-                                        req.uri(), req.headers(), handshaker.selectedSubprotocol()));
-=======
                 handshakeFuture.addListener(new ChannelFutureListener() {
                     @Override
                     public void operationComplete(ChannelFuture future) throws Exception {
@@ -123,7 +105,6 @@
                                     new WebSocketServerProtocolHandler.HandshakeComplete(
                                             req.uri(), req.headers(), handshaker.selectedSubprotocol()));
                         }
->>>>>>> 71860e5b
                     }
                 });
                 applyHandshakeTimeout();
