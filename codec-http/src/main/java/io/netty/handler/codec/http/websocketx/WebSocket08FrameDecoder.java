--- conflicted
+++ resolved
@@ -132,190 +132,148 @@
             in.skipBytes(actualReadableBytes());
             return;
         }
-        switch (state) {
-            case READING_FIRST:
-                if (!in.isReadable()) {
-                    return;
-                }
-
-                framePayloadLength = 0;
-
-                // FIN, RSV, OPCODE
-                byte b = in.readByte();
-                frameFinalFlag = (b & 0x80) != 0;
-                frameRsv = (b & 0x70) >> 4;
-                frameOpcode = b & 0x0F;
-
-                if (logger.isDebugEnabled()) {
-                    logger.debug("Decoding WebSocket Frame opCode={}", frameOpcode);
-                }
-
-                state = State.READING_SECOND;
-            case READING_SECOND:
-                if (!in.isReadable()) {
-                    return;
-                }
-                // MASK, PAYLOAD LEN 1
-                b = in.readByte();
-                boolean frameMasked = (b & 0x80) != 0;
-                framePayloadLen1 = b & 0x7F;
-
-                if (frameRsv != 0 && !allowExtensions) {
-                    protocolViolation(ctx, "RSV != 0 and no extension negotiated, RSV:" + frameRsv);
-                    return;
-                }
-
-                if (maskedPayload && !frameMasked) {
-                    protocolViolation(ctx, "unmasked client to server frame");
-                    return;
-                }
-                if (frameOpcode > 7) { // control frame (have MSB in opcode set)
-
-                    // control frames MUST NOT be fragmented
-                    if (!frameFinalFlag) {
-                        protocolViolation(ctx, "fragmented control frame");
-                        return;
-                    }
-
-                    // control frames MUST have payload 125 octets or less
-                    if (framePayloadLen1 > 125) {
-                        protocolViolation(ctx, "control frame with payload length > 125 octets");
-                        return;
-                    }
-
-                    // check for reserved control frame opcodes
-                    if (!(frameOpcode == OPCODE_CLOSE || frameOpcode == OPCODE_PING
-                            || frameOpcode == OPCODE_PONG)) {
-                        protocolViolation(ctx, "control frame using reserved opcode " + frameOpcode);
-                        return;
-                    }
-
-                    // close frame : if there is a body, the first two bytes of the
-                    // body MUST be a 2-byte unsigned integer (in network byte
-                    // order) representing a getStatus code
-                    if (frameOpcode == 8 && framePayloadLen1 == 1) {
-                        protocolViolation(ctx, "received close control frame with payload len 1");
-                        return;
-                    }
-                } else { // data frame
-                    // check for reserved data frame opcodes
-                    if (!(frameOpcode == OPCODE_CONT || frameOpcode == OPCODE_TEXT
-                            || frameOpcode == OPCODE_BINARY)) {
-                        protocolViolation(ctx, "data frame using reserved opcode " + frameOpcode);
-                        return;
-                    }
-
-                    // check opcode vs message fragmentation state 1/2
-                    if (fragmentedFramesCount == 0 && frameOpcode == OPCODE_CONT) {
-                        protocolViolation(ctx, "received continuation data frame outside fragmented message");
-                        return;
-                    }
-
-                    // check opcode vs message fragmentation state 2/2
-                    if (fragmentedFramesCount != 0 && frameOpcode != OPCODE_CONT && frameOpcode != OPCODE_PING) {
-                        protocolViolation(ctx,
-                                "received non-continuation data frame while inside fragmented message");
-                        return;
-                    }
-                }
-
-                state = State.READING_SIZE;
-             case READING_SIZE:
-
-                // Read frame payload length
-                if (framePayloadLen1 == 126) {
-                    if (in.readableBytes() < 2) {
-                        return;
-                    }
-                    framePayloadLength = in.readUnsignedShort();
-                    if (framePayloadLength < 126) {
-                        protocolViolation(ctx, "invalid data frame length (not using minimal length encoding)");
-                        return;
-                    }
-                } else if (framePayloadLen1 == 127) {
-                    if (in.readableBytes() < 8) {
-                        return;
-                    }
-                    framePayloadLength = in.readLong();
-                    // TODO: check if it's bigger than 0x7FFFFFFFFFFFFFFF, Maybe
-                    // just check if it's negative?
-
-                    if (framePayloadLength < 65536) {
-                        protocolViolation(ctx, "invalid data frame length (not using minimal length encoding)");
-                        return;
-                    }
-                } else {
-                    framePayloadLength = framePayloadLen1;
-                }
-
-                if (framePayloadLength > maxFramePayloadLength) {
-                    protocolViolation(ctx, "Max frame length of " + maxFramePayloadLength + " has been exceeded.");
-                    return;
-                }
-
-                if (logger.isDebugEnabled()) {
-                    logger.debug("Decoding WebSocket Frame length={}", framePayloadLength);
-                }
-
-                state = State.MASKING_KEY;
-            case MASKING_KEY:
-                if (maskedPayload) {
-                    if (in.readableBytes() < 4) {
-                        return;
-                    }
-                    if (maskingKey == null) {
-                        maskingKey = new byte[4];
-                    }
-                    in.readBytes(maskingKey);
-                }
-                state = State.PAYLOAD;
-            case PAYLOAD:
-                if (in.readableBytes() < framePayloadLength) {
-                    return;
-                }
-
-                ByteBuf payloadBuffer = null;
-                try {
-                    payloadBuffer = readBytes(ctx.alloc(), in, toFrameLength(framePayloadLength));
-
-                    // Now we have all the data, the next checkpoint must be the next
-                    // frame
-                    state = State.READING_FIRST;
-
-                    // Unmask data if needed
+            switch (state) {
+                case READING_FIRST:
+                    if (!in.isReadable()) {
+                        return;
+                    }
+
+                    framePayloadLength = 0;
+
+                    // FIN, RSV, OPCODE
+                    byte b = in.readByte();
+                    frameFinalFlag = (b & 0x80) != 0;
+                    frameRsv = (b & 0x70) >> 4;
+                    frameOpcode = b & 0x0F;
+
+                    if (logger.isDebugEnabled()) {
+                        logger.debug("Decoding WebSocket Frame opCode={}", frameOpcode);
+                    }
+
+                    state = State.READING_SECOND;
+                case READING_SECOND:
+                    if (!in.isReadable()) {
+                        return;
+                    }
+                    // MASK, PAYLOAD LEN 1
+                    b = in.readByte();
+                    boolean frameMasked = (b & 0x80) != 0;
+                    framePayloadLen1 = b & 0x7F;
+
+                    if (frameRsv != 0 && !allowExtensions) {
+                        protocolViolation(ctx, "RSV != 0 and no extension negotiated, RSV:" + frameRsv);
+                        return;
+                    }
+
+                    if (maskedPayload && !frameMasked) {
+                        protocolViolation(ctx, "unmasked client to server frame");
+                        return;
+                    }
+                    if (frameOpcode > 7) { // control frame (have MSB in opcode set)
+
+                        // control frames MUST NOT be fragmented
+                        if (!frameFinalFlag) {
+                            protocolViolation(ctx, "fragmented control frame");
+                            return;
+                        }
+
+                        // control frames MUST have payload 125 octets or less
+                        if (framePayloadLen1 > 125) {
+                            protocolViolation(ctx, "control frame with payload length > 125 octets");
+                            return;
+                        }
+
+                        // check for reserved control frame opcodes
+                        if (!(frameOpcode == OPCODE_CLOSE || frameOpcode == OPCODE_PING
+                                || frameOpcode == OPCODE_PONG)) {
+                            protocolViolation(ctx, "control frame using reserved opcode " + frameOpcode);
+                            return;
+                        }
+
+                        // close frame : if there is a body, the first two bytes of the
+                        // body MUST be a 2-byte unsigned integer (in network byte
+                        // order) representing a getStatus code
+                        if (frameOpcode == 8 && framePayloadLen1 == 1) {
+                            protocolViolation(ctx, "received close control frame with payload len 1");
+                            return;
+                        }
+                    } else { // data frame
+                        // check for reserved data frame opcodes
+                        if (!(frameOpcode == OPCODE_CONT || frameOpcode == OPCODE_TEXT
+                                || frameOpcode == OPCODE_BINARY)) {
+                            protocolViolation(ctx, "data frame using reserved opcode " + frameOpcode);
+                            return;
+                        }
+
+                        // check opcode vs message fragmentation state 1/2
+                        if (fragmentedFramesCount == 0 && frameOpcode == OPCODE_CONT) {
+                            protocolViolation(ctx, "received continuation data frame outside fragmented message");
+                            return;
+                        }
+
+                        // check opcode vs message fragmentation state 2/2
+                        if (fragmentedFramesCount != 0 && frameOpcode != OPCODE_CONT && frameOpcode != OPCODE_PING) {
+                            protocolViolation(ctx,
+                                    "received non-continuation data frame while inside fragmented message");
+                            return;
+                        }
+                    }
+
+                    state = State.READING_SIZE;
+                 case READING_SIZE:
+
+                    // Read frame payload length
+                    if (framePayloadLen1 == 126) {
+                        if (in.readableBytes() < 2) {
+                            return;
+                        }
+                        framePayloadLength = in.readUnsignedShort();
+                        if (framePayloadLength < 126) {
+                            protocolViolation(ctx, "invalid data frame length (not using minimal length encoding)");
+                            return;
+                        }
+                    } else if (framePayloadLen1 == 127) {
+                        if (in.readableBytes() < 8) {
+                            return;
+                        }
+                        framePayloadLength = in.readLong();
+                        // TODO: check if it's bigger than 0x7FFFFFFFFFFFFFFF, Maybe
+                        // just check if it's negative?
+
+                        if (framePayloadLength < 65536) {
+                            protocolViolation(ctx, "invalid data frame length (not using minimal length encoding)");
+                            return;
+                        }
+                    } else {
+                        framePayloadLength = framePayloadLen1;
+                    }
+
+                    if (framePayloadLength > maxFramePayloadLength) {
+                        protocolViolation(ctx, "Max frame length of " + maxFramePayloadLength + " has been exceeded.");
+                        return;
+                    }
+
+                    if (logger.isDebugEnabled()) {
+                        logger.debug("Decoding WebSocket Frame length={}", framePayloadLength);
+                    }
+
+                    state = State.MASKING_KEY;
+                case MASKING_KEY:
                     if (maskedPayload) {
-                        unmask(payloadBuffer);
-                    }
-
-                    // Processing ping/pong/close frames because they cannot be
-                    // fragmented
-                    if (frameOpcode == OPCODE_PING) {
-                        out.add(new PingWebSocketFrame(frameFinalFlag, frameRsv, payloadBuffer));
-                        payloadBuffer = null;
-                        return;
-                    }
-                    if (frameOpcode == OPCODE_PONG) {
-                        out.add(new PongWebSocketFrame(frameFinalFlag, frameRsv, payloadBuffer));
-                        payloadBuffer = null;
-                        return;
-                    }
-                    if (frameOpcode == OPCODE_CLOSE) {
-                        checkCloseFrameBody(ctx, payloadBuffer);
-                        receivedClosingHandshake = true;
-                        out.add(new CloseWebSocketFrame(frameFinalFlag, frameRsv, payloadBuffer));
-                        payloadBuffer = null;
-                        return;
-                    }
-
-<<<<<<< HEAD
-                    // Processing for possible fragmented messages for text and binary
-                    // frames
-                    if (frameFinalFlag) {
-                        // Final frame of the sequence. Apparently ping frames are
-                        // allowed in the middle of a fragmented message
-                        if (frameOpcode != OPCODE_PING) {
-                            fragmentedFramesCount = 0;
-=======
+                        if (in.readableBytes() < 4) {
+                            return;
+                        }
+                        if (maskingKey == null) {
+                            maskingKey = new byte[4];
+                        }
+                        in.readBytes(maskingKey);
+                    }
+                    state = State.PAYLOAD;
+                case PAYLOAD:
+                    if (in.readableBytes() < framePayloadLength) {
+                        return;
+                    }
+
                     ByteBuf payloadBuffer = null;
                     try {
                         payloadBuffer = readBytes(ctx.alloc(), in, toFrameLength(framePayloadLength));
@@ -356,75 +314,45 @@
                             // allowed in the middle of a fragmented message
                             if (frameOpcode != OPCODE_PING) {
                                 fragmentedFramesCount = 0;
-
-                                // Check text for UTF8 correctness
-                                if (frameOpcode == OPCODE_TEXT ||
-                                        utf8Validator != null && utf8Validator.isChecking()) {
-                                    // Check UTF-8 correctness for this payload
-                                    checkUTF8String(ctx, payloadBuffer);
-
-                                    // This does a second check to make sure UTF-8
-                                    // correctness for entire text message
-                                    utf8Validator.finish();
-                                }
                             }
                         } else {
-                            // Not final frame so we can expect more frames in the
-                            // fragmented sequence
-                            if (fragmentedFramesCount == 0) {
-                                // First text or binary frame for a fragmented set
-                                if (frameOpcode == OPCODE_TEXT) {
-                                    checkUTF8String(ctx, payloadBuffer);
-                                }
-                            } else {
-                                // Subsequent frames - only check if init frame is text
-                                if (utf8Validator != null && utf8Validator.isChecking()) {
-                                    checkUTF8String(ctx, payloadBuffer);
-                                }
-                            }
-
                             // Increment counter
                             fragmentedFramesCount++;
->>>>>>> bb9ebb4b
-                        }
-                    } else {
-                        // Increment counter
-                        fragmentedFramesCount++;
-                    }
-
-                    // Return the frame
-                    if (frameOpcode == OPCODE_TEXT) {
-                        out.add(new TextWebSocketFrame(frameFinalFlag, frameRsv, payloadBuffer));
-                        payloadBuffer = null;
-                        return;
-                    } else if (frameOpcode == OPCODE_BINARY) {
-                        out.add(new BinaryWebSocketFrame(frameFinalFlag, frameRsv, payloadBuffer));
-                        payloadBuffer = null;
-                        return;
-                    } else if (frameOpcode == OPCODE_CONT) {
-                        out.add(new ContinuationWebSocketFrame(frameFinalFlag, frameRsv,
-                                payloadBuffer));
-                        payloadBuffer = null;
-                        return;
-                    } else {
-                        throw new UnsupportedOperationException("Cannot decode web socket frame with opcode: "
-                                + frameOpcode);
-                    }
-                } finally {
-                    if (payloadBuffer != null) {
-                        payloadBuffer.release();
-                    }
-                }
-            case CORRUPT:
-                if (in.isReadable()) {
-                    // If we don't keep reading Netty will throw an exception saying
-                    // we can't return null if no bytes read and state not changed.
-                    in.readByte();
-                }
-                return;
-            default:
-                throw new Error("Shouldn't reach here.");
-        }
+                        }
+
+                        // Return the frame
+                        if (frameOpcode == OPCODE_TEXT) {
+                            out.add(new TextWebSocketFrame(frameFinalFlag, frameRsv, payloadBuffer));
+                            payloadBuffer = null;
+                            return;
+                        } else if (frameOpcode == OPCODE_BINARY) {
+                            out.add(new BinaryWebSocketFrame(frameFinalFlag, frameRsv, payloadBuffer));
+                            payloadBuffer = null;
+                            return;
+                        } else if (frameOpcode == OPCODE_CONT) {
+                            out.add(new ContinuationWebSocketFrame(frameFinalFlag, frameRsv,
+                                    payloadBuffer));
+                            payloadBuffer = null;
+                            return;
+                        } else {
+                            throw new UnsupportedOperationException("Cannot decode web socket frame with opcode: "
+                                    + frameOpcode);
+                        }
+                    } finally {
+                        if (payloadBuffer != null) {
+                            payloadBuffer.release();
+                        }
+                    }
+                case CORRUPT:
+                    if (in.isReadable()) {
+                        // If we don't keep reading Netty will throw an exception saying
+                        // we can't return null if no bytes read and state not changed.
+                        in.readByte();
+                    }
+                    return;
+                default:
+                    throw new Error("Shouldn't reach here.");
+            }
     }
 
     private void unmask(ByteBuf frame) {
