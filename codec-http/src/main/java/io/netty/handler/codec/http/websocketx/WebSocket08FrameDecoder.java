--- conflicted
+++ resolved
@@ -92,12 +92,6 @@
     private static final byte OPCODE_PING = 0x9;
     private static final byte OPCODE_PONG = 0xA;
 
-<<<<<<< HEAD
-//    private UTF8Output fragmentedFramesText;
-    private int fragmentedFramesCount;
-
-=======
->>>>>>> c4d58542
     private final long maxFramePayloadLength;
     private final boolean allowExtensions;
     private final boolean maskedPayload;
@@ -110,7 +104,6 @@
     private byte[] maskingKey;
     private int framePayloadLen1;
     private boolean receivedClosingHandshake;
-    private Utf8Validator utf8Validator;
     private State state = State.READING_FIRST;
 
     /**
@@ -294,35 +287,6 @@
                             unmask(payloadBuffer);
                         }
 
-<<<<<<< HEAD
-                    // Processing for possible fragmented messages for text and binary
-                    // frames
-                    String aggregatedText = null;
-                    if (frameFinalFlag) {
-                        // Final frame of the sequence. Apparently ping frames are
-                        // allowed in the middle of a fragmented message
-                        if (frameOpcode != OPCODE_PING) {
-                            fragmentedFramesCount = 0;
-                        }
-                    } else {
-                        // Increment counter
-                        fragmentedFramesCount++;
-                    }
-
-                    // Return the frame
-                    if (frameOpcode == OPCODE_TEXT) {
-                        out.add(new TextWebSocketFrame(frameFinalFlag, frameRsv, framePayload));
-                        return;
-                    } else if (frameOpcode == OPCODE_BINARY) {
-                        out.add(new BinaryWebSocketFrame(frameFinalFlag, frameRsv, framePayload));
-                        return;
-                    } else if (frameOpcode == OPCODE_CONT) {
-                        out.add(new ContinuationWebSocketFrame(frameFinalFlag, frameRsv, framePayload));
-                        return;
-                    } else {
-                        throw new UnsupportedOperationException("Cannot decode web socket frame with opcode: "
-                                + frameOpcode);
-=======
                         // Processing ping/pong/close frames because they cannot be
                         // fragmented
                         if (frameOpcode == OPCODE_PING) {
@@ -350,33 +314,8 @@
                             // allowed in the middle of a fragmented message
                             if (frameOpcode != OPCODE_PING) {
                                 fragmentedFramesCount = 0;
-
-                                // Check text for UTF8 correctness
-                                if (frameOpcode == OPCODE_TEXT ||
-                                        (utf8Validator != null && utf8Validator.isChecking())) {
-                                    // Check UTF-8 correctness for this payload
-                                    checkUTF8String(ctx, payloadBuffer);
-
-                                    // This does a second check to make sure UTF-8
-                                    // correctness for entire text message
-                                    utf8Validator.finish();
-                                }
                             }
                         } else {
-                            // Not final frame so we can expect more frames in the
-                            // fragmented sequence
-                            if (fragmentedFramesCount == 0) {
-                                // First text or binary frame for a fragmented set
-                                if (frameOpcode == OPCODE_TEXT) {
-                                    checkUTF8String(ctx, payloadBuffer);
-                                }
-                            } else {
-                                // Subsequent frames - only check if init frame is text
-                                if (utf8Validator != null && utf8Validator.isChecking()) {
-                                    checkUTF8String(ctx, payloadBuffer);
-                                }
-                            }
-
                             // Increment counter
                             fragmentedFramesCount++;
                         }
@@ -403,7 +342,6 @@
                         if (payloadBuffer != null) {
                             payloadBuffer.release();
                         }
->>>>>>> c4d58542
                     }
                 case CORRUPT:
                     if (in.isReadable()) {
@@ -443,31 +381,6 @@
         }
     }
 
-<<<<<<< HEAD
-//    private void checkUTF8String(ChannelHandlerContext ctx, ByteBuf buffer) {
-//        try {
-//            if (fragmentedFramesText == null) {
-//                fragmentedFramesText = new UTF8Output(buffer);
-//            } else {
-//                fragmentedFramesText.write(buffer);
-//            }
-//        } catch (UTF8Exception ex) {
-//            protocolViolation(ctx, "invalid UTF-8 bytes");
-//        }
-//    }
-=======
-    private void checkUTF8String(ChannelHandlerContext ctx, ByteBuf buffer) {
-        try {
-            if (utf8Validator == null) {
-                utf8Validator = new Utf8Validator();
-            }
-            utf8Validator.check(buffer);
-        } catch (CorruptedFrameException ex) {
-            protocolViolation(ctx, ex);
-        }
-    }
->>>>>>> c4d58542
-
     /** */
     protected void checkCloseFrameBody(
             ChannelHandlerContext ctx, ByteBuf buffer) {
@@ -489,15 +402,6 @@
             protocolViolation(ctx, "Invalid close frame getStatus code: " + statusCode);
         }
 
-        // May have UTF-8 message
-        if (buffer.isReadable()) {
-            try {
-                new Utf8Validator().check(buffer);
-            } catch (CorruptedFrameException ex) {
-                protocolViolation(ctx, ex);
-            }
-        }
-
         // Restore reader index
         buffer.readerIndex(idx);
     }
