/*
 * Copyright 2018 The Netty Project
 *
 * The Netty Project licenses this file to you under the Apache License,
 * version 2.0 (the "License"); you may not use this file except in compliance
 * with the License. You may obtain a copy of the License at:
 *
 *   http://www.apache.org/licenses/LICENSE-2.0
 *
 * Unless required by applicable law or agreed to in writing, software
 * distributed under the License is distributed on an "AS IS" BASIS, WITHOUT
 * WARRANTIES OR CONDITIONS OF ANY KIND, either express or implied. See the
 * License for the specific language governing permissions and limitations
 * under the License.
 */

package io.netty.handler.codec.http.websocketx;

import io.netty.buffer.ByteBuf;
import io.netty.buffer.Unpooled;
import io.netty.channel.embedded.EmbeddedChannel;
import io.netty.handler.flow.FlowControlHandler;
import org.junit.Test;

import static io.netty.util.CharsetUtil.UTF_8;
import static org.junit.Assert.*;

/**
 * Tests common, abstract class functionality in {@link WebSocketClientProtocolHandler}.
 */
public class WebSocketProtocolHandlerTest {

    @Test
    public void testPingFrame() {
        ByteBuf pingData = Unpooled.copiedBuffer("Hello, world", UTF_8);
        EmbeddedChannel channel = new EmbeddedChannel(new WebSocketProtocolHandler() { });

        PingWebSocketFrame inputMessage = new PingWebSocketFrame(pingData);
        assertFalse(channel.writeInbound(inputMessage)); // the message was not propagated inbound

        // a Pong frame was written to the channel
        PongWebSocketFrame response = channel.readOutbound();
        assertEquals(pingData, response.content());

        pingData.release();
        assertFalse(channel.finish());
    }

    @Test
    public void testPingPongFlowControlWhenAutoReadIsDisabled() {
        String text1 = "Hello, world #1";
        String text2 = "Hello, world #2";
        String text3 = "Hello, world #3";
        String text4 = "Hello, world #4";

        EmbeddedChannel channel = new EmbeddedChannel();
        channel.config().setAutoRead(false);
        channel.pipeline().addLast(new FlowControlHandler());
        channel.pipeline().addLast(new WebSocketProtocolHandler() { });

        // When
        assertFalse(channel.writeInbound(
            new PingWebSocketFrame(Unpooled.copiedBuffer(text1, UTF_8)),
            new TextWebSocketFrame(text2),
            new TextWebSocketFrame(text3),
            new PingWebSocketFrame(Unpooled.copiedBuffer(text4, UTF_8))
        ));

        // Then - no messages were handled or propagated
        assertNull(channel.readInbound());
        assertNull(channel.readOutbound());

        // When
        channel.read();

<<<<<<< HEAD
        channel.runPendingTasks();

=======
>>>>>>> 71860e5b
        // Then - pong frame was written to the outbound
        PongWebSocketFrame response1 = channel.readOutbound();
        assertEquals(text1, response1.content().toString(UTF_8));

        // And - one requested message was handled and propagated inbound
        TextWebSocketFrame message2 = channel.readInbound();
        assertEquals(text2, message2.text());

        // And - no more messages were handled or propagated
        assertNull(channel.readInbound());
        assertNull(channel.readOutbound());

        // When
        channel.read();

        // Then - one requested message was handled and propagated inbound
        TextWebSocketFrame message3 = channel.readInbound();
        assertEquals(text3, message3.text());

        // And - no more messages were handled or propagated
        // Precisely, ping frame 'text4' was NOT read or handled.
        // It would be handle ONLY on the next 'channel.read()' call.
        assertNull(channel.readInbound());
        assertNull(channel.readOutbound());

        // Cleanup
        response1.release();
        message2.release();
        message3.release();
        assertFalse(channel.finish());
    }

    @Test
    public void testPongFrameDropFrameFalse() {
        EmbeddedChannel channel = new EmbeddedChannel(new WebSocketProtocolHandler(false) { });

        PongWebSocketFrame pingResponse = new PongWebSocketFrame();
        assertTrue(channel.writeInbound(pingResponse));

        assertPropagatedInbound(pingResponse, channel);

        pingResponse.release();
        assertFalse(channel.finish());
    }

    @Test
    public void testPongFrameDropFrameTrue() {
        EmbeddedChannel channel = new EmbeddedChannel(new WebSocketProtocolHandler(true) { });

        PongWebSocketFrame pingResponse = new PongWebSocketFrame();
        assertFalse(channel.writeInbound(pingResponse)); // message was not propagated inbound
    }

    @Test
    public void testTextFrame() {
        EmbeddedChannel channel = new EmbeddedChannel(new WebSocketProtocolHandler() { });

        TextWebSocketFrame textFrame = new TextWebSocketFrame();
        assertTrue(channel.writeInbound(textFrame));

        assertPropagatedInbound(textFrame, channel);

        textFrame.release();
        assertFalse(channel.finish());
    }

    /**
     * Asserts that a message was propagated inbound through the channel.
     */
    private static <T extends WebSocketFrame> void assertPropagatedInbound(T message, EmbeddedChannel channel) {
        T propagatedResponse = channel.readInbound();
        assertEquals(message, propagatedResponse);
    }
}<|MERGE_RESOLUTION|>--- conflicted
+++ resolved
@@ -73,11 +73,6 @@
         // When
         channel.read();
 
-<<<<<<< HEAD
-        channel.runPendingTasks();
-
-=======
->>>>>>> 71860e5b
         // Then - pong frame was written to the outbound
         PongWebSocketFrame response1 = channel.readOutbound();
         assertEquals(text1, response1.content().toString(UTF_8));
