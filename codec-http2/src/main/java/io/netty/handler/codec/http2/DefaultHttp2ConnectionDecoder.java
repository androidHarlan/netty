/*
 * Copyright 2014 The Netty Project
 *
 * The Netty Project licenses this file to you under the Apache License, version 2.0 (the
 * "License"); you may not use this file except in compliance with the License. You may obtain a
 * copy of the License at:
 *
 * http://www.apache.org/licenses/LICENSE-2.0
 *
 * Unless required by applicable law or agreed to in writing, software distributed under the License
 * is distributed on an "AS IS" BASIS, WITHOUT WARRANTIES OR CONDITIONS OF ANY KIND, either express
 * or implied. See the License for the specific language governing permissions and limitations under
 * the License.
 */
package io.netty.handler.codec.http2;

import io.netty.buffer.ByteBuf;
import io.netty.channel.ChannelHandlerContext;
import io.netty.handler.codec.http.HttpStatusClass;
import io.netty.handler.codec.http2.Http2Connection.Endpoint;
import io.netty.util.internal.UnstableApi;
import io.netty.util.internal.logging.InternalLogger;
import io.netty.util.internal.logging.InternalLoggerFactory;

import java.util.List;

import static io.netty.handler.codec.http.HttpStatusClass.INFORMATIONAL;
import static io.netty.handler.codec.http2.Http2CodecUtil.DEFAULT_PRIORITY_WEIGHT;
import static io.netty.handler.codec.http2.Http2Error.INTERNAL_ERROR;
import static io.netty.handler.codec.http2.Http2Error.PROTOCOL_ERROR;
import static io.netty.handler.codec.http2.Http2Error.STREAM_CLOSED;
import static io.netty.handler.codec.http2.Http2Exception.connectionError;
import static io.netty.handler.codec.http2.Http2Exception.streamError;
import static io.netty.handler.codec.http2.Http2HeadersValidator.validateConnectionSpecificHeaders;
import static io.netty.handler.codec.http2.Http2HeadersValidator.validateRequestPseudoHeaders;
import static io.netty.handler.codec.http2.Http2HeadersValidator.validateResponsePseudoHeaders;
import static io.netty.handler.codec.http2.Http2PromisedRequestVerifier.ALWAYS_VERIFY;
import static io.netty.handler.codec.http2.Http2Stream.State.CLOSED;
import static io.netty.handler.codec.http2.Http2Stream.State.HALF_CLOSED_REMOTE;
import static java.lang.Integer.MAX_VALUE;
import static java.lang.Math.min;
import static java.util.Objects.requireNonNull;

/**
 * Provides the default implementation for processing inbound frame events and delegates to a
 * {@link Http2FrameListener}
 * <p>
 * This class will read HTTP/2 frames and delegate the events to a {@link Http2FrameListener}
 * <p>
 * This interface enforces inbound flow control functionality through
 * {@link Http2LocalFlowController}
 */
@UnstableApi
public class DefaultHttp2ConnectionDecoder implements Http2ConnectionDecoder {
    private static final InternalLogger logger = InternalLoggerFactory.getInstance(DefaultHttp2ConnectionDecoder.class);
    private Http2FrameListener internalFrameListener = new PrefaceFrameListener();
    private final Http2Connection connection;
    private Http2LifecycleManager lifecycleManager;
    private final Http2ConnectionEncoder encoder;
    private final Http2FrameReader frameReader;
    private Http2FrameListener listener;
    private final Http2PromisedRequestVerifier requestVerifier;
    private final Http2SettingsReceivedConsumer settingsReceivedConsumer;
    private final boolean autoAckPing;
    private final boolean validateHeaders;

    public DefaultHttp2ConnectionDecoder(Http2Connection connection,
                                         Http2ConnectionEncoder encoder,
                                         Http2FrameReader frameReader) {
        this(connection, encoder, frameReader, ALWAYS_VERIFY);
    }

    public DefaultHttp2ConnectionDecoder(Http2Connection connection,
                                         Http2ConnectionEncoder encoder,
                                         Http2FrameReader frameReader,
                                         Http2PromisedRequestVerifier requestVerifier) {
        this(connection, encoder, frameReader, requestVerifier, true);
    }

    /**
     * Create a new instance.
     * @param connection The {@link Http2Connection} associated with this decoder.
     * @param encoder The {@link Http2ConnectionEncoder} associated with this decoder.
     * @param frameReader Responsible for reading/parsing the raw frames. As opposed to this object which applies
     *                    h2 semantics on top of the frames.
     * @param requestVerifier Determines if push promised streams are valid.
     * @param autoAckSettings {@code false} to disable automatically applying and sending settings acknowledge frame.
     *  The {@code Http2ConnectionEncoder} is expected to be an instance of {@link Http2SettingsReceivedConsumer} and
     *  will apply the earliest received but not yet ACKed SETTINGS when writing the SETTINGS ACKs.
     * {@code true} to enable automatically applying and sending settings acknowledge frame.
     */
    public DefaultHttp2ConnectionDecoder(Http2Connection connection,
                                         Http2ConnectionEncoder encoder,
                                         Http2FrameReader frameReader,
                                         Http2PromisedRequestVerifier requestVerifier,
                                         boolean autoAckSettings) {
        this(connection, encoder, frameReader, requestVerifier, autoAckSettings, true);
    }

    public DefaultHttp2ConnectionDecoder(Http2Connection connection,
                                         Http2ConnectionEncoder encoder,
                                         Http2FrameReader frameReader,
                                         Http2PromisedRequestVerifier requestVerifier,
                                         boolean autoAckSettings,
                                         boolean autoAckPing) {
        this(connection, encoder, frameReader, requestVerifier, autoAckSettings, autoAckPing, false);
    }

    /**
     * Create a new instance.
     * @param connection The {@link Http2Connection} associated with this decoder.
     * @param encoder The {@link Http2ConnectionEncoder} associated with this decoder.
     * @param frameReader Responsible for reading/parsing the raw frames. As opposed to this object which applies
     *                    h2 semantics on top of the frames.
     * @param requestVerifier Determines if push promised streams are valid.
     * @param autoAckSettings {@code false} to disable automatically applying and sending settings acknowledge frame.
     *                        The {@code Http2ConnectionEncoder} is expected to be an instance of
     *                        {@link Http2SettingsReceivedConsumer} and will apply the earliest received but not yet
     *                        ACKed SETTINGS when writing the SETTINGS ACKs. {@code true} to enable automatically
     *                        applying and sending settings acknowledge frame.
     * @param autoAckPing {@code false} to disable automatically sending ping acknowledge frame. {@code true} to enable
     *                    automatically sending ping ack frame.
     */
    public DefaultHttp2ConnectionDecoder(Http2Connection connection,
                                         Http2ConnectionEncoder encoder,
                                         Http2FrameReader frameReader,
                                         Http2PromisedRequestVerifier requestVerifier,
                                         boolean autoAckSettings,
                                         boolean autoAckPing,
                                         boolean validateHeaders) {
        this.autoAckPing = autoAckPing;
        if (autoAckSettings) {
            settingsReceivedConsumer = null;
        } else {
            if (!(encoder instanceof Http2SettingsReceivedConsumer)) {
                throw new IllegalArgumentException("disabling autoAckSettings requires the encoder to be a " +
                        Http2SettingsReceivedConsumer.class);
            }
            settingsReceivedConsumer = (Http2SettingsReceivedConsumer) encoder;
        }
<<<<<<< HEAD
        this.connection = requireNonNull(connection, "connection");
        this.frameReader = requireNonNull(frameReader, "frameReader");
        this.encoder = requireNonNull(encoder, "encoder");
        this.requestVerifier = requireNonNull(requestVerifier, "requestVerifier");
=======
        this.connection = checkNotNull(connection, "connection");
        this.frameReader = checkNotNull(frameReader, "frameReader");
        this.encoder = checkNotNull(encoder, "encoder");
        this.requestVerifier = checkNotNull(requestVerifier, "requestVerifier");
>>>>>>> 71860e5b
        this.validateHeaders = validateHeaders;
        if (connection.local().flowController() == null) {
            connection.local().flowController(new DefaultHttp2LocalFlowController(connection));
        }
        connection.local().flowController().frameWriter(encoder.frameWriter());
    }

    @Override
    public void lifecycleManager(Http2LifecycleManager lifecycleManager) {
        this.lifecycleManager = requireNonNull(lifecycleManager, "lifecycleManager");
    }

    @Override
    public Http2Connection connection() {
        return connection;
    }

    @Override
    public final Http2LocalFlowController flowController() {
        return connection.local().flowController();
    }

    @Override
    public void frameListener(Http2FrameListener listener) {
        this.listener = requireNonNull(listener, "listener");
    }

    @Override
    public Http2FrameListener frameListener() {
        return listener;
    }

    // Visible for testing
    Http2FrameListener internalFrameListener() {
        return internalFrameListener;
    }

    @Override
    public boolean prefaceReceived() {
        return FrameReadListener.class == internalFrameListener.getClass();
    }

    @Override
    public void decodeFrame(ChannelHandlerContext ctx, ByteBuf in, List<Object> out) throws Http2Exception {
        frameReader.readFrame(ctx, in, internalFrameListener);
    }

    @Override
    public Http2Settings localSettings() {
        Http2Settings settings = new Http2Settings();
        Http2FrameReader.Configuration config = frameReader.configuration();
        Http2HeadersDecoder.Configuration headersConfig = config.headersConfiguration();
        Http2FrameSizePolicy frameSizePolicy = config.frameSizePolicy();
        settings.initialWindowSize(flowController().initialWindowSize());
        settings.maxConcurrentStreams(connection.remote().maxActiveStreams());
        settings.headerTableSize(headersConfig.maxHeaderTableSize());
        settings.maxFrameSize(frameSizePolicy.maxFrameSize());
        settings.maxHeaderListSize(headersConfig.maxHeaderListSize());
        if (!connection.isServer()) {
            // Only set the pushEnabled flag if this is a client endpoint.
            settings.pushEnabled(connection.local().allowPushTo());
        }
        return settings;
    }

    @Override
    public void close() {
        frameReader.close();
    }

    /**
     * Calculate the threshold in bytes which should trigger a {@code GO_AWAY} if a set of headers exceeds this amount.
     * @param maxHeaderListSize
     *      <a href="https://tools.ietf.org/html/rfc7540#section-6.5.2">SETTINGS_MAX_HEADER_LIST_SIZE</a> for the local
     *      endpoint.
     * @return the threshold in bytes which should trigger a {@code GO_AWAY} if a set of headers exceeds this amount.
     */
    protected long calculateMaxHeaderListSizeGoAway(long maxHeaderListSize) {
        return Http2CodecUtil.calculateMaxHeaderListSizeGoAway(maxHeaderListSize);
    }

    private int unconsumedBytes(Http2Stream stream) {
        return flowController().unconsumedBytes(stream);
    }

    void onGoAwayRead0(ChannelHandlerContext ctx, int lastStreamId, long errorCode, ByteBuf debugData)
            throws Http2Exception {
        connection.goAwayReceived(lastStreamId, errorCode, debugData);
        listener.onGoAwayRead(ctx, lastStreamId, errorCode, debugData);
    }

    void onUnknownFrame0(ChannelHandlerContext ctx, byte frameType, int streamId, Http2Flags flags,
            ByteBuf payload) throws Http2Exception {
        listener.onUnknownFrame(ctx, frameType, streamId, flags, payload);
    }

    /**
     * Handles all inbound frames from the network.
     */
    private final class FrameReadListener implements Http2FrameListener {
        @Override
        public int onDataRead(final ChannelHandlerContext ctx, int streamId, ByteBuf data, int padding,
                              boolean endOfStream) throws Http2Exception {
            Http2Stream stream = connection.stream(streamId);
            Http2LocalFlowController flowController = flowController();
            int bytesToReturn = data.readableBytes() + padding;

            final boolean shouldIgnore;
            try {
                shouldIgnore = shouldIgnoreHeadersOrDataFrame(ctx, streamId, stream, "DATA");
            } catch (Http2Exception e) {
                // Ignoring this frame. We still need to count the frame towards the connection flow control
                // window, but we immediately mark all bytes as consumed.
                flowController.receiveFlowControlledFrame(stream, data, padding, endOfStream);
                flowController.consumeBytes(stream, bytesToReturn);
                throw e;
            } catch (Throwable t) {
                throw connectionError(INTERNAL_ERROR, t, "Unhandled error on data stream id %d", streamId);
            }

            if (shouldIgnore) {
                // Ignoring this frame. We still need to count the frame towards the connection flow control
                // window, but we immediately mark all bytes as consumed.
                flowController.receiveFlowControlledFrame(stream, data, padding, endOfStream);
                flowController.consumeBytes(stream, bytesToReturn);

                // Verify that the stream may have existed after we apply flow control.
                verifyStreamMayHaveExisted(streamId);

                // All bytes have been consumed.
                return bytesToReturn;
            }

            Http2Exception error = null;
            switch (stream.state()) {
                case OPEN:
                case HALF_CLOSED_LOCAL:
                    break;
                case HALF_CLOSED_REMOTE:
                case CLOSED:
                    error = streamError(stream.id(), STREAM_CLOSED, "Stream %d in unexpected state: %s",
                        stream.id(), stream.state());
                    break;
                default:
                    error = streamError(stream.id(), PROTOCOL_ERROR,
                        "Stream %d in unexpected state: %s", stream.id(), stream.state());
                    break;
            }

            int unconsumedBytes = unconsumedBytes(stream);
            try {
                flowController.receiveFlowControlledFrame(stream, data, padding, endOfStream);
                // Update the unconsumed bytes after flow control is applied.
                unconsumedBytes = unconsumedBytes(stream);

                // If the stream is in an invalid state to receive the frame, throw the error.
                if (error != null) {
                    throw error;
                }

                // Call back the application and retrieve the number of bytes that have been
                // immediately processed.
                bytesToReturn = listener.onDataRead(ctx, streamId, data, padding, endOfStream);
                return bytesToReturn;
            } catch (Http2Exception | RuntimeException e) {
                // If an exception happened during delivery, the listener may have returned part
                // of the bytes before the error occurred. If that's the case, subtract that from
                // the total processed bytes so that we don't return too many bytes.
                int delta = unconsumedBytes - unconsumedBytes(stream);
                bytesToReturn -= delta;
                throw e;
            } finally {
                // If appropriate, return the processed bytes to the flow controller.
                flowController.consumeBytes(stream, bytesToReturn);

                if (endOfStream) {
                    lifecycleManager.closeStreamRemote(stream, ctx.newSucceededFuture());
                }
            }
        }

        @Override
        public void onHeadersRead(ChannelHandlerContext ctx, int streamId, Http2Headers headers, int padding,
                boolean endOfStream) throws Http2Exception {
            onHeadersRead(ctx, streamId, headers, 0, DEFAULT_PRIORITY_WEIGHT, false, padding, endOfStream);
        }

        @Override
        public void onHeadersRead(ChannelHandlerContext ctx, int streamId, Http2Headers headers, int streamDependency,
                short weight, boolean exclusive, int padding, boolean endOfStream) throws Http2Exception {
            Http2Stream stream = connection.stream(streamId);
            boolean allowHalfClosedRemote = false;
            if (stream == null && !connection.streamMayHaveExisted(streamId)) {
                stream = connection.remote().createStream(streamId, endOfStream);
                // Allow the state to be HALF_CLOSE_REMOTE if we're creating it in that state.
                allowHalfClosedRemote = stream.state() == HALF_CLOSED_REMOTE;
            }

            if (shouldIgnoreHeadersOrDataFrame(ctx, streamId, stream, "HEADERS")) {
                return;
            }

            boolean isInformational = !connection.isServer() &&
                    HttpStatusClass.valueOf(headers.status()) == INFORMATIONAL;
            if ((isInformational || !endOfStream) && stream.isHeadersReceived() || stream.isTrailersReceived()) {
                throw streamError(streamId, PROTOCOL_ERROR,
                                  "Stream %d received too many headers EOS: %s state: %s",
                                  streamId, endOfStream, stream.state());
            }

            if (validateHeaders) {
                validateHeaders(streamId, headers, stream);
            }

            switch (stream.state()) {
                case RESERVED_REMOTE:
                    stream.open(endOfStream);
                    break;
                case OPEN:
                case HALF_CLOSED_LOCAL:
                    // Allowed to receive headers in these states.
                    break;
                case HALF_CLOSED_REMOTE:
                    if (!allowHalfClosedRemote) {
                        throw streamError(stream.id(), STREAM_CLOSED, "Stream %d in unexpected state: %s",
                                stream.id(), stream.state());
                    }
                    break;
                case CLOSED:
                    throw streamError(stream.id(), STREAM_CLOSED, "Stream %d in unexpected state: %s",
                            stream.id(), stream.state());
                default:
                    // Connection error.
                    throw connectionError(PROTOCOL_ERROR, "Stream %d in unexpected state: %s", stream.id(),
                            stream.state());
            }

            stream.headersReceived(isInformational);
            encoder.flowController().updateDependencyTree(streamId, streamDependency, weight, exclusive);

            listener.onHeadersRead(ctx, streamId, headers, streamDependency, weight, exclusive, padding, endOfStream);

            // If the headers completes this stream, close it.
            if (endOfStream) {
                lifecycleManager.closeStreamRemote(stream, ctx.newSucceededFuture());
            }
        }

        @Override
        public void onPriorityRead(ChannelHandlerContext ctx, int streamId, int streamDependency, short weight,
                boolean exclusive) throws Http2Exception {
            encoder.flowController().updateDependencyTree(streamId, streamDependency, weight, exclusive);

            listener.onPriorityRead(ctx, streamId, streamDependency, weight, exclusive);
        }

        @Override
        public void onRstStreamRead(ChannelHandlerContext ctx, int streamId, long errorCode) throws Http2Exception {
            Http2Stream stream = connection.stream(streamId);
            if (stream == null) {
                verifyStreamMayHaveExisted(streamId);
                return;
            }

            switch(stream.state()) {
            case IDLE:
                throw connectionError(PROTOCOL_ERROR, "RST_STREAM received for IDLE stream %d", streamId);
            case CLOSED:
                return; // RST_STREAM frames must be ignored for closed streams.
            default:
                break;
            }

            listener.onRstStreamRead(ctx, streamId, errorCode);

            lifecycleManager.closeStream(stream, ctx.newSucceededFuture());
        }

        @Override
        public void onSettingsAckRead(ChannelHandlerContext ctx) throws Http2Exception {
            // Apply oldest outstanding local settings here. This is a synchronization point between endpoints.
            Http2Settings settings = encoder.pollSentSettings();

            if (settings != null) {
                applyLocalSettings(settings);
            }

            listener.onSettingsAckRead(ctx);
        }

        /**
         * Applies settings sent from the local endpoint.
         * <p>
         * This method is only called after the local settings have been acknowledged from the remote endpoint.
         */
        private void applyLocalSettings(Http2Settings settings) throws Http2Exception {
            Boolean pushEnabled = settings.pushEnabled();
            final Http2FrameReader.Configuration config = frameReader.configuration();
            final Http2HeadersDecoder.Configuration headerConfig = config.headersConfiguration();
            final Http2FrameSizePolicy frameSizePolicy = config.frameSizePolicy();
            if (pushEnabled != null) {
                if (connection.isServer()) {
                    throw connectionError(PROTOCOL_ERROR, "Server sending SETTINGS frame with ENABLE_PUSH specified");
                }
                connection.local().allowPushTo(pushEnabled);
            }

            Long maxConcurrentStreams = settings.maxConcurrentStreams();
            if (maxConcurrentStreams != null) {
                connection.remote().maxActiveStreams((int) min(maxConcurrentStreams, MAX_VALUE));
            }

            Long headerTableSize = settings.headerTableSize();
            if (headerTableSize != null) {
                headerConfig.maxHeaderTableSize(headerTableSize);
            }

            Long maxHeaderListSize = settings.maxHeaderListSize();
            if (maxHeaderListSize != null) {
                headerConfig.maxHeaderListSize(maxHeaderListSize, calculateMaxHeaderListSizeGoAway(maxHeaderListSize));
            }

            Integer maxFrameSize = settings.maxFrameSize();
            if (maxFrameSize != null) {
                frameSizePolicy.maxFrameSize(maxFrameSize);
            }

            Integer initialWindowSize = settings.initialWindowSize();
            if (initialWindowSize != null) {
                flowController().initialWindowSize(initialWindowSize);
            }
        }

        @Override
        public void onSettingsRead(final ChannelHandlerContext ctx, Http2Settings settings) throws Http2Exception {
            if (settingsReceivedConsumer == null) {
                // Acknowledge receipt of the settings. We should do this before we process the settings to ensure our
                // remote peer applies these settings before any subsequent frames that we may send which depend upon
                // these new settings. See https://github.com/netty/netty/issues/6520.
                encoder.writeSettingsAck(ctx, ctx.newPromise());

                encoder.remoteSettings(settings);
            } else {
                settingsReceivedConsumer.consumeReceivedSettings(settings);
            }

            listener.onSettingsRead(ctx, settings);
        }

        @Override
        public void onPingRead(ChannelHandlerContext ctx, long data) throws Http2Exception {
            if (autoAckPing) {
                // Send an ack back to the remote client.
                encoder.writePing(ctx, true, data, ctx.newPromise());
            }
            listener.onPingRead(ctx, data);
        }

        @Override
        public void onPingAckRead(ChannelHandlerContext ctx, long data) throws Http2Exception {
            listener.onPingAckRead(ctx, data);
        }

        @Override
        public void onPushPromiseRead(ChannelHandlerContext ctx, int streamId, int promisedStreamId,
                Http2Headers headers, int padding) throws Http2Exception {
            // A client cannot push.
            if (connection().isServer()) {
                throw connectionError(PROTOCOL_ERROR, "A client cannot push.");
            }

            Http2Stream parentStream = connection.stream(streamId);

            if (shouldIgnoreHeadersOrDataFrame(ctx, streamId, parentStream, "PUSH_PROMISE")) {
                return;
            }

            if (parentStream == null) {
                throw connectionError(PROTOCOL_ERROR, "Stream %d does not exist", streamId);
            }

            switch (parentStream.state()) {
              case OPEN:
              case HALF_CLOSED_LOCAL:
                  // Allowed to receive push promise in these states.
                  break;
              default:
                  // Connection error.
                  throw connectionError(PROTOCOL_ERROR,
                      "Stream %d in unexpected state for receiving push promise: %s",
                      parentStream.id(), parentStream.state());
            }

            if (!requestVerifier.isAuthoritative(ctx, headers)) {
                throw streamError(promisedStreamId, PROTOCOL_ERROR,
                        "Promised request on stream %d for promised stream %d is not authoritative",
                        streamId, promisedStreamId);
            }
            if (!requestVerifier.isCacheable(headers)) {
                throw streamError(promisedStreamId, PROTOCOL_ERROR,
                        "Promised request on stream %d for promised stream %d is not known to be cacheable",
                        streamId, promisedStreamId);
            }
            if (!requestVerifier.isSafe(headers)) {
                throw streamError(promisedStreamId, PROTOCOL_ERROR,
                        "Promised request on stream %d for promised stream %d is not known to be safe",
                        streamId, promisedStreamId);
            }

            // Reserve the push stream based with a priority based on the current stream's priority.
            connection.remote().reservePushStream(promisedStreamId, parentStream);

            listener.onPushPromiseRead(ctx, streamId, promisedStreamId, headers, padding);
        }

        @Override
        public void onGoAwayRead(ChannelHandlerContext ctx, int lastStreamId, long errorCode, ByteBuf debugData)
                throws Http2Exception {
            onGoAwayRead0(ctx, lastStreamId, errorCode, debugData);
        }

        @Override
        public void onWindowUpdateRead(ChannelHandlerContext ctx, int streamId, int windowSizeIncrement)
                throws Http2Exception {
            Http2Stream stream = connection.stream(streamId);
            if (stream == null || stream.state() == CLOSED || streamCreatedAfterGoAwaySent(streamId)) {
                // Ignore this frame.
                verifyStreamMayHaveExisted(streamId);
                return;
            }

            // Update the outbound flow control window.
            encoder.flowController().incrementWindowSize(stream, windowSizeIncrement);

            listener.onWindowUpdateRead(ctx, streamId, windowSizeIncrement);
        }

        @Override
        public void onUnknownFrame(ChannelHandlerContext ctx, byte frameType, int streamId, Http2Flags flags,
                ByteBuf payload) throws Http2Exception {
            onUnknownFrame0(ctx, frameType, streamId, flags, payload);
        }

        /**
         * Helper method to determine if a frame that has the semantics of headers or data should be ignored for the
         * {@code stream} (which may be {@code null}) associated with {@code streamId}.
         */
        private boolean shouldIgnoreHeadersOrDataFrame(ChannelHandlerContext ctx, int streamId, Http2Stream stream,
                String frameName) throws Http2Exception {
            if (stream == null) {
                if (streamCreatedAfterGoAwaySent(streamId)) {
                    logger.info("{} ignoring {} frame for stream {}. Stream sent after GOAWAY sent",
                            ctx.channel(), frameName, streamId);
                    return true;
                }
                // Its possible that this frame would result in stream ID out of order creation (PROTOCOL ERROR) and its
                // also possible that this frame is received on a CLOSED stream (STREAM_CLOSED after a RST_STREAM is
                // sent). We don't have enough information to know for sure, so we choose the lesser of the two errors.
                throw streamError(streamId, STREAM_CLOSED, "Received %s frame for an unknown stream %d",
                                  frameName, streamId);
            } else if (stream.isResetSent() || streamCreatedAfterGoAwaySent(streamId)) {
                // If we have sent a reset stream it is assumed the stream will be closed after the write completes.
                // If we have not sent a reset, but the stream was created after a GoAway this is not supported by
                // DefaultHttp2Connection and if a custom Http2Connection is used it is assumed the lifetime is managed
                // elsewhere so we don't close the stream or otherwise modify the stream's state.

                if (logger.isInfoEnabled()) {
                    logger.info("{} ignoring {} frame for stream {}", ctx.channel(), frameName,
                            stream.isResetSent() ? "RST_STREAM sent." :
                                ("Stream created after GOAWAY sent. Last known stream by peer " +
                                 connection.remote().lastStreamKnownByPeer()));
                }

                return true;
            }
            return false;
        }

        /**
         * Helper method for determining whether or not to ignore inbound frames. A stream is considered to be created
         * after a {@code GOAWAY} is sent if the following conditions hold:
         * <p/>
         * <ul>
         *     <li>A {@code GOAWAY} must have been sent by the local endpoint</li>
         *     <li>The {@code streamId} must identify a legitimate stream id for the remote endpoint to be creating</li>
         *     <li>{@code streamId} is greater than the Last Known Stream ID which was sent by the local endpoint
         *     in the last {@code GOAWAY} frame</li>
         * </ul>
         * <p/>
         */
        private boolean streamCreatedAfterGoAwaySent(int streamId) {
            Endpoint<?> remote = connection.remote();
            return connection.goAwaySent() && remote.isValidStreamId(streamId) &&
                    streamId > remote.lastStreamKnownByPeer();
        }

        private void verifyStreamMayHaveExisted(int streamId) throws Http2Exception {
            if (!connection.streamMayHaveExisted(streamId)) {
                throw connectionError(PROTOCOL_ERROR, "Stream %d does not exist", streamId);
            }
        }

        private void validateHeaders(int streamId, Http2Headers headers, Http2Stream stream) throws Http2Exception {
            if (connection.isServer()) {
                if (!stream.isHeadersReceived() || stream.state() == HALF_CLOSED_REMOTE) {
                    validateRequestPseudoHeaders(headers, streamId);
                }
            } else {
                validateResponsePseudoHeaders(headers, streamId);
            }

            validateConnectionSpecificHeaders(headers, streamId);
        }
    }

    private final class PrefaceFrameListener implements Http2FrameListener {
        /**
         * Verifies that the HTTP/2 connection preface has been received from the remote endpoint.
         * It is possible that the current call to
         * {@link Http2FrameReader#readFrame(ChannelHandlerContext, ByteBuf, Http2FrameListener)} will have multiple
         * frames to dispatch. So it may be OK for this class to get legitimate frames for the first readFrame.
         */
        private void verifyPrefaceReceived() throws Http2Exception {
            if (!prefaceReceived()) {
                throw connectionError(PROTOCOL_ERROR, "Received non-SETTINGS as first frame.");
            }
        }

        @Override
        public int onDataRead(ChannelHandlerContext ctx, int streamId, ByteBuf data, int padding, boolean endOfStream)
                throws Http2Exception {
            verifyPrefaceReceived();
            return internalFrameListener.onDataRead(ctx, streamId, data, padding, endOfStream);
        }

        @Override
        public void onHeadersRead(ChannelHandlerContext ctx, int streamId, Http2Headers headers, int padding,
                boolean endOfStream) throws Http2Exception {
            verifyPrefaceReceived();
            internalFrameListener.onHeadersRead(ctx, streamId, headers, padding, endOfStream);
        }

        @Override
        public void onHeadersRead(ChannelHandlerContext ctx, int streamId, Http2Headers headers, int streamDependency,
                short weight, boolean exclusive, int padding, boolean endOfStream) throws Http2Exception {
            verifyPrefaceReceived();
            internalFrameListener.onHeadersRead(ctx, streamId, headers, streamDependency, weight,
                    exclusive, padding, endOfStream);
        }

        @Override
        public void onPriorityRead(ChannelHandlerContext ctx, int streamId, int streamDependency, short weight,
                boolean exclusive) throws Http2Exception {
            verifyPrefaceReceived();
            internalFrameListener.onPriorityRead(ctx, streamId, streamDependency, weight, exclusive);
        }

        @Override
        public void onRstStreamRead(ChannelHandlerContext ctx, int streamId, long errorCode) throws Http2Exception {
            verifyPrefaceReceived();
            internalFrameListener.onRstStreamRead(ctx, streamId, errorCode);
        }

        @Override
        public void onSettingsAckRead(ChannelHandlerContext ctx) throws Http2Exception {
            verifyPrefaceReceived();
            internalFrameListener.onSettingsAckRead(ctx);
        }

        @Override
        public void onSettingsRead(ChannelHandlerContext ctx, Http2Settings settings) throws Http2Exception {
            // The first settings should change the internalFrameListener to the "real" listener
            // that expects the preface to be verified.
            if (!prefaceReceived()) {
                internalFrameListener = new FrameReadListener();
            }
            internalFrameListener.onSettingsRead(ctx, settings);
        }

        @Override
        public void onPingRead(ChannelHandlerContext ctx, long data) throws Http2Exception {
            verifyPrefaceReceived();
            internalFrameListener.onPingRead(ctx, data);
        }

        @Override
        public void onPingAckRead(ChannelHandlerContext ctx, long data) throws Http2Exception {
            verifyPrefaceReceived();
            internalFrameListener.onPingAckRead(ctx, data);
        }

        @Override
        public void onPushPromiseRead(ChannelHandlerContext ctx, int streamId, int promisedStreamId,
                Http2Headers headers, int padding) throws Http2Exception {
            verifyPrefaceReceived();
            internalFrameListener.onPushPromiseRead(ctx, streamId, promisedStreamId, headers, padding);
        }

        @Override
        public void onGoAwayRead(ChannelHandlerContext ctx, int lastStreamId, long errorCode, ByteBuf debugData)
                throws Http2Exception {
            onGoAwayRead0(ctx, lastStreamId, errorCode, debugData);
        }

        @Override
        public void onWindowUpdateRead(ChannelHandlerContext ctx, int streamId, int windowSizeIncrement)
                throws Http2Exception {
            verifyPrefaceReceived();
            internalFrameListener.onWindowUpdateRead(ctx, streamId, windowSizeIncrement);
        }

        @Override
        public void onUnknownFrame(ChannelHandlerContext ctx, byte frameType, int streamId, Http2Flags flags,
                ByteBuf payload) throws Http2Exception {
            onUnknownFrame0(ctx, frameType, streamId, flags, payload);
        }
    }
}<|MERGE_RESOLUTION|>--- conflicted
+++ resolved
@@ -37,9 +37,9 @@
 import static io.netty.handler.codec.http2.Http2PromisedRequestVerifier.ALWAYS_VERIFY;
 import static io.netty.handler.codec.http2.Http2Stream.State.CLOSED;
 import static io.netty.handler.codec.http2.Http2Stream.State.HALF_CLOSED_REMOTE;
+import static io.netty.util.internal.ObjectUtil.checkNotNull;
 import static java.lang.Integer.MAX_VALUE;
 import static java.lang.Math.min;
-import static java.util.Objects.requireNonNull;
 
 /**
  * Provides the default implementation for processing inbound frame events and delegates to a
@@ -138,17 +138,10 @@
             }
             settingsReceivedConsumer = (Http2SettingsReceivedConsumer) encoder;
         }
-<<<<<<< HEAD
-        this.connection = requireNonNull(connection, "connection");
-        this.frameReader = requireNonNull(frameReader, "frameReader");
-        this.encoder = requireNonNull(encoder, "encoder");
-        this.requestVerifier = requireNonNull(requestVerifier, "requestVerifier");
-=======
         this.connection = checkNotNull(connection, "connection");
         this.frameReader = checkNotNull(frameReader, "frameReader");
         this.encoder = checkNotNull(encoder, "encoder");
         this.requestVerifier = checkNotNull(requestVerifier, "requestVerifier");
->>>>>>> 71860e5b
         this.validateHeaders = validateHeaders;
         if (connection.local().flowController() == null) {
             connection.local().flowController(new DefaultHttp2LocalFlowController(connection));
@@ -158,7 +151,7 @@
 
     @Override
     public void lifecycleManager(Http2LifecycleManager lifecycleManager) {
-        this.lifecycleManager = requireNonNull(lifecycleManager, "lifecycleManager");
+        this.lifecycleManager = checkNotNull(lifecycleManager, "lifecycleManager");
     }
 
     @Override
@@ -173,7 +166,7 @@
 
     @Override
     public void frameListener(Http2FrameListener listener) {
-        this.listener = requireNonNull(listener, "listener");
+        this.listener = checkNotNull(listener, "listener");
     }
 
     @Override
@@ -313,7 +306,14 @@
                 // immediately processed.
                 bytesToReturn = listener.onDataRead(ctx, streamId, data, padding, endOfStream);
                 return bytesToReturn;
-            } catch (Http2Exception | RuntimeException e) {
+            } catch (Http2Exception e) {
+                // If an exception happened during delivery, the listener may have returned part
+                // of the bytes before the error occurred. If that's the case, subtract that from
+                // the total processed bytes so that we don't return too many bytes.
+                int delta = unconsumedBytes - unconsumedBytes(stream);
+                bytesToReturn -= delta;
+                throw e;
+            } catch (RuntimeException e) {
                 // If an exception happened during delivery, the listener may have returned part
                 // of the bytes before the error occurred. If that's the case, subtract that from
                 // the total processed bytes so that we don't return too many bytes.
