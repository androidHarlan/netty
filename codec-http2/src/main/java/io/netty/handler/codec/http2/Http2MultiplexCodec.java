/*
 * Copyright 2016 The Netty Project
 *
 * The Netty Project licenses this file to you under the Apache License,
 * version 2.0 (the "License"); you may not use this file except in compliance
 * with the License. You may obtain a copy of the License at:
 *
 *   http://www.apache.org/licenses/LICENSE-2.0
 *
 * Unless required by applicable law or agreed to in writing, software
 * distributed under the License is distributed on an "AS IS" BASIS, WITHOUT
 * WARRANTIES OR CONDITIONS OF ANY KIND, either express or implied. See the
 * License for the specific language governing permissions and limitations
 * under the License.
 */
package io.netty.handler.codec.http2;

import io.netty.buffer.ByteBuf;
import io.netty.channel.Channel;
import io.netty.channel.ChannelConfig;
import io.netty.channel.ChannelFuture;
import io.netty.channel.ChannelHandler;
import io.netty.channel.ChannelHandlerContext;
import io.netty.channel.ChannelPromise;
import io.netty.channel.EventLoop;
import io.netty.util.ReferenceCounted;

import io.netty.util.internal.UnstableApi;

import java.util.ArrayDeque;
import java.util.Queue;

import static io.netty.handler.codec.http2.Http2CodecUtil.HTTP_UPGRADE_STREAM_ID;
import static io.netty.handler.codec.http2.Http2Error.INTERNAL_ERROR;
import static io.netty.handler.codec.http2.Http2Exception.connectionError;

/**
 * An HTTP/2 handler that creates child channels for each stream.
 *
 * <p>When a new stream is created, a new {@link Channel} is created for it. Applications send and
 * receive {@link Http2StreamFrame}s on the created channel. {@link ByteBuf}s cannot be processed by the channel;
 * all writes that reach the head of the pipeline must be an instance of {@link Http2StreamFrame}. Writes that reach
 * the head of the pipeline are processed directly by this handler and cannot be intercepted.
 *
 * <p>The child channel will be notified of user events that impact the stream, such as {@link
 * Http2GoAwayFrame} and {@link Http2ResetFrame}, as soon as they occur. Although {@code
 * Http2GoAwayFrame} and {@code Http2ResetFrame} signify that the remote is ignoring further
 * communication, closing of the channel is delayed until any inbound queue is drained with {@link
 * Channel#read()}, which follows the default behavior of channels in Netty. Applications are
 * free to close the channel in response to such events if they don't have use for any queued
 * messages. Any connection level events like {@link Http2SettingsFrame} and {@link Http2GoAwayFrame}
 * will be processed internally and also propagated down the pipeline for other handlers to act on.
 *
 * <p>Outbound streams are supported via the {@link Http2StreamChannelBootstrap}.
 *
 * <p>{@link ChannelConfig#setMaxMessagesPerRead(int)} and {@link ChannelConfig#setAutoRead(boolean)} are supported.
 *
 * <h3>Reference Counting</h3>
 *
 * Some {@link Http2StreamFrame}s implement the {@link ReferenceCounted} interface, as they carry
 * reference counted objects (e.g. {@link ByteBuf}s). The multiplex codec will call {@link ReferenceCounted#retain()}
 * before propagating a reference counted object through the pipeline, and thus an application handler needs to release
 * such an object after having consumed it. For more information on reference counting take a look at
 * https://netty.io/wiki/reference-counted-objects.html
 *
 * <h3>Channel Events</h3>
 *
 * A child channel becomes active as soon as it is registered to an {@link EventLoop}. Therefore, an active channel
 * does not map to an active HTTP/2 stream immediately. Only once a {@link Http2HeadersFrame} has been successfully sent
 * or received, does the channel map to an active HTTP/2 stream. In case it is not possible to open a new HTTP/2 stream
 * (i.e. due to the maximum number of active streams being exceeded), the child channel receives an exception
 * indicating the cause and is closed immediately thereafter.
 *
 * <h3>Writability and Flow Control</h3>
 *
 * A child channel observes outbound/remote flow control via the channel's writability. A channel only becomes writable
 * when it maps to an active HTTP/2 stream and the stream's flow control window is greater than zero. A child channel
 * does not know about the connection-level flow control window. {@link ChannelHandler}s are free to ignore the
 * channel's writability, in which case the excessive writes will be buffered by the parent channel. It's important to
 * note that only {@link Http2DataFrame}s are subject to HTTP/2 flow control.
 *
 * @deprecated use {@link Http2FrameCodecBuilder} together with {@link Http2MultiplexHandler}.
 */
@Deprecated
@UnstableApi
public class Http2MultiplexCodec extends Http2FrameCodec {

    private final ChannelHandler inboundStreamHandler;
    private final ChannelHandler upgradeStreamHandler;
    private final Queue<AbstractHttp2StreamChannel> readCompletePendingQueue =
            new MaxCapacityQueue<AbstractHttp2StreamChannel>(new ArrayDeque<AbstractHttp2StreamChannel>(8),
                    // Choose 100 which is what is used most of the times as default.
                    Http2CodecUtil.SMALLEST_MAX_CONCURRENT_STREAMS);

    private boolean parentReadInProgress;
    private int idCount;

    // Need to be volatile as accessed from within the Http2MultiplexCodecStreamChannel in a multi-threaded fashion.
    volatile ChannelHandlerContext ctx;

    Http2MultiplexCodec(Http2ConnectionEncoder encoder,
                        Http2ConnectionDecoder decoder,
                        Http2Settings initialSettings,
                        ChannelHandler inboundStreamHandler,
                        ChannelHandler upgradeStreamHandler, boolean decoupleCloseAndGoAway) {
        super(encoder, decoder, initialSettings, decoupleCloseAndGoAway);
        this.inboundStreamHandler = inboundStreamHandler;
        this.upgradeStreamHandler = upgradeStreamHandler;
    }

    @Override
    public void onHttpClientUpgrade() throws Http2Exception {
        // We must have an upgrade handler or else we can't handle the stream
        if (upgradeStreamHandler == null) {
            throw connectionError(INTERNAL_ERROR, "Client is misconfigured for upgrade requests");
        }
        // Creates the Http2Stream in the Connection.
        super.onHttpClientUpgrade();
    }

    @Override
    public final void handlerAdded0(ChannelHandlerContext ctx) throws Exception {
        if (ctx.executor() != ctx.channel().eventLoop()) {
            throw new IllegalStateException("EventExecutor must be EventLoop of Channel");
        }
        this.ctx = ctx;
    }

    @Override
    public final void handlerRemoved0(ChannelHandlerContext ctx) throws Exception {
        super.handlerRemoved0(ctx);

        readCompletePendingQueue.clear();
    }

    @Override
    final void onHttp2Frame(ChannelHandlerContext ctx, Http2Frame frame) {
        if (frame instanceof Http2StreamFrame) {
            Http2StreamFrame streamFrame = (Http2StreamFrame) frame;
            AbstractHttp2StreamChannel channel  = (AbstractHttp2StreamChannel)
                    ((DefaultHttp2FrameStream) streamFrame.stream()).attachment;
            channel.fireChildRead(streamFrame);
            return;
        }
        if (frame instanceof Http2GoAwayFrame) {
            onHttp2GoAwayFrame(ctx, (Http2GoAwayFrame) frame);
        }
        // Send frames down the pipeline
        ctx.fireChannelRead(frame);
    }

    @Override
    final void onHttp2StreamStateChanged(ChannelHandlerContext ctx, DefaultHttp2FrameStream stream) {
        switch (stream.state()) {
            case HALF_CLOSED_LOCAL:
                if (stream.id() != HTTP_UPGRADE_STREAM_ID) {
                    // Ignore everything which was not caused by an upgrade
                    break;
                }
                // fall-through
            case HALF_CLOSED_REMOTE:
                // fall-through
            case OPEN:
                if (stream.attachment != null) {
                    // ignore if child channel was already created.
                    break;
                }
                final Http2MultiplexCodecStreamChannel streamChannel;
                // We need to handle upgrades special when on the client side.
                if (stream.id() == HTTP_UPGRADE_STREAM_ID && !connection().isServer()) {
                    // Add our upgrade handler to the channel and then register the channel.
                    // The register call fires the channelActive, etc.
                    assert upgradeStreamHandler != null;
                    streamChannel = new Http2MultiplexCodecStreamChannel(stream, upgradeStreamHandler);
                    streamChannel.closeOutbound();
                } else {
                    streamChannel = new Http2MultiplexCodecStreamChannel(stream, inboundStreamHandler);
                }
<<<<<<< HEAD

                ChannelFuture future = streamChannel.register();
=======
                ChannelFuture future = ctx.channel().eventLoop().register(streamChannel);
>>>>>>> 71860e5b
                if (future.isDone()) {
                    Http2MultiplexHandler.registerDone(future);
                } else {
                    future.addListener(Http2MultiplexHandler.CHILD_CHANNEL_REGISTRATION_LISTENER);
                }
                break;
            case CLOSED:
                AbstractHttp2StreamChannel channel = (AbstractHttp2StreamChannel) stream.attachment;
                if (channel != null) {
                    channel.streamClosed();
                }
                break;
            default:
                // ignore for now
                break;
        }
    }

    // TODO: This is most likely not the best way to expose this, need to think more about it.
    final Http2StreamChannel newOutboundStream() {
        return new Http2MultiplexCodecStreamChannel(newStream(), null);
    }

    @Override
    final void onHttp2FrameStreamException(ChannelHandlerContext ctx, Http2FrameStreamException cause) {
        Http2FrameStream stream = cause.stream();
        AbstractHttp2StreamChannel channel = (AbstractHttp2StreamChannel) ((DefaultHttp2FrameStream) stream).attachment;

        try {
            channel.pipeline().fireExceptionCaught(cause.getCause());
        } finally {
            channel.unsafe().closeForcibly();
        }
    }

    private void onHttp2GoAwayFrame(ChannelHandlerContext ctx, final Http2GoAwayFrame goAwayFrame) {
        try {
<<<<<<< HEAD
            forEachActiveStream(stream -> {
                final int streamId = stream.id();
                AbstractHttp2StreamChannel channel = (AbstractHttp2StreamChannel)
                        ((DefaultHttp2FrameStream) stream).attachment;
                if (streamId > goAwayFrame.lastStreamId() && connection().local().isValidStreamId(streamId)) {
                    channel.pipeline().fireUserEventTriggered(goAwayFrame.retainedDuplicate());
                }
                return true;
=======
            forEachActiveStream(new Http2FrameStreamVisitor() {
                @Override
                public boolean visit(Http2FrameStream stream) {
                    final int streamId = stream.id();
                    AbstractHttp2StreamChannel channel = (AbstractHttp2StreamChannel)
                            ((DefaultHttp2FrameStream) stream).attachment;
                    if (streamId > goAwayFrame.lastStreamId() && connection().local().isValidStreamId(streamId)) {
                        channel.pipeline().fireUserEventTriggered(goAwayFrame.retainedDuplicate());
                    }
                    return true;
                }
>>>>>>> 71860e5b
            });
        } catch (Http2Exception e) {
            ctx.fireExceptionCaught(e);
            ctx.close();
        }
    }

    /**
     * Notifies any child streams of the read completion.
     */
    @Override
    public final void channelReadComplete(ChannelHandlerContext ctx) throws Exception {
        processPendingReadCompleteQueue();
        channelReadComplete0(ctx);
    }

    private void processPendingReadCompleteQueue() {
        parentReadInProgress = true;
        try {
            // If we have many child channel we can optimize for the case when multiple call flush() in
            // channelReadComplete(...) callbacks and only do it once as otherwise we will end-up with multiple
            // write calls on the socket which is expensive.
            for (;;) {
                AbstractHttp2StreamChannel childChannel = readCompletePendingQueue.poll();
                if (childChannel == null) {
                    break;
                }
                childChannel.fireChildReadComplete();
            }
        } finally {
            parentReadInProgress = false;
            readCompletePendingQueue.clear();
            // We always flush as this is what Http2ConnectionHandler does for now.
            flush0(ctx);
        }
    }
    @Override
    public final void channelRead(ChannelHandlerContext ctx, Object msg) throws Exception {
        parentReadInProgress = true;
        super.channelRead(ctx, msg);
    }

    @Override
    public final void channelWritabilityChanged(final ChannelHandlerContext ctx) throws Exception {
        if (ctx.channel().isWritable()) {
            // While the writability state may change during iterating of the streams we just set all of the streams
            // to writable to not affect fairness. These will be "limited" by their own watermarks in any case.
            forEachActiveStream(AbstractHttp2StreamChannel.WRITABLE_VISITOR);
        }
<<<<<<< HEAD

        super.channelWritabilityChanged(ctx);
    }

=======

        super.channelWritabilityChanged(ctx);
    }

>>>>>>> 71860e5b
    final void flush0(ChannelHandlerContext ctx) {
        flush(ctx);
    }

    private final class Http2MultiplexCodecStreamChannel extends AbstractHttp2StreamChannel {

        Http2MultiplexCodecStreamChannel(DefaultHttp2FrameStream stream, ChannelHandler inboundHandler) {
            super(stream, ++idCount, inboundHandler);
        }

        @Override
        protected boolean isParentReadInProgress() {
            return parentReadInProgress;
<<<<<<< HEAD
        }

        @Override
        protected void addChannelToReadCompletePendingQueue() {
            // If there is no space left in the queue, just keep on processing everything that is already
            // stored there and try again.
            while (!readCompletePendingQueue.offer(this)) {
                processPendingReadCompleteQueue();
            }
        }

        @Override
        protected ChannelHandlerContext parentContext() {
            return ctx;
        }

        @Override
        protected ChannelFuture write0(ChannelHandlerContext ctx, Object msg) {
            ChannelPromise promise = ctx.newPromise();
            Http2MultiplexCodec.this.write(ctx, msg, promise);
            return promise;
        }

        @Override
=======
        }

        @Override
        protected void addChannelToReadCompletePendingQueue() {
            // If there is no space left in the queue, just keep on processing everything that is already
            // stored there and try again.
            while (!readCompletePendingQueue.offer(this)) {
                processPendingReadCompleteQueue();
            }
        }

        @Override
        protected ChannelHandlerContext parentContext() {
            return ctx;
        }

        @Override
        protected ChannelFuture write0(ChannelHandlerContext ctx, Object msg) {
            ChannelPromise promise = ctx.newPromise();
            Http2MultiplexCodec.this.write(ctx, msg, promise);
            return promise;
        }

        @Override
>>>>>>> 71860e5b
        protected void flush0(ChannelHandlerContext ctx) {
            Http2MultiplexCodec.this.flush0(ctx);
        }
    }
}<|MERGE_RESOLUTION|>--- conflicted
+++ resolved
@@ -176,12 +176,7 @@
                 } else {
                     streamChannel = new Http2MultiplexCodecStreamChannel(stream, inboundStreamHandler);
                 }
-<<<<<<< HEAD
-
-                ChannelFuture future = streamChannel.register();
-=======
                 ChannelFuture future = ctx.channel().eventLoop().register(streamChannel);
->>>>>>> 71860e5b
                 if (future.isDone()) {
                     Http2MultiplexHandler.registerDone(future);
                 } else {
@@ -219,16 +214,6 @@
 
     private void onHttp2GoAwayFrame(ChannelHandlerContext ctx, final Http2GoAwayFrame goAwayFrame) {
         try {
-<<<<<<< HEAD
-            forEachActiveStream(stream -> {
-                final int streamId = stream.id();
-                AbstractHttp2StreamChannel channel = (AbstractHttp2StreamChannel)
-                        ((DefaultHttp2FrameStream) stream).attachment;
-                if (streamId > goAwayFrame.lastStreamId() && connection().local().isValidStreamId(streamId)) {
-                    channel.pipeline().fireUserEventTriggered(goAwayFrame.retainedDuplicate());
-                }
-                return true;
-=======
             forEachActiveStream(new Http2FrameStreamVisitor() {
                 @Override
                 public boolean visit(Http2FrameStream stream) {
@@ -240,7 +225,6 @@
                     }
                     return true;
                 }
->>>>>>> 71860e5b
             });
         } catch (Http2Exception e) {
             ctx.fireExceptionCaught(e);
@@ -290,17 +274,10 @@
             // to writable to not affect fairness. These will be "limited" by their own watermarks in any case.
             forEachActiveStream(AbstractHttp2StreamChannel.WRITABLE_VISITOR);
         }
-<<<<<<< HEAD
 
         super.channelWritabilityChanged(ctx);
     }
 
-=======
-
-        super.channelWritabilityChanged(ctx);
-    }
-
->>>>>>> 71860e5b
     final void flush0(ChannelHandlerContext ctx) {
         flush(ctx);
     }
@@ -314,7 +291,6 @@
         @Override
         protected boolean isParentReadInProgress() {
             return parentReadInProgress;
-<<<<<<< HEAD
         }
 
         @Override
@@ -339,32 +315,6 @@
         }
 
         @Override
-=======
-        }
-
-        @Override
-        protected void addChannelToReadCompletePendingQueue() {
-            // If there is no space left in the queue, just keep on processing everything that is already
-            // stored there and try again.
-            while (!readCompletePendingQueue.offer(this)) {
-                processPendingReadCompleteQueue();
-            }
-        }
-
-        @Override
-        protected ChannelHandlerContext parentContext() {
-            return ctx;
-        }
-
-        @Override
-        protected ChannelFuture write0(ChannelHandlerContext ctx, Object msg) {
-            ChannelPromise promise = ctx.newPromise();
-            Http2MultiplexCodec.this.write(ctx, msg, promise);
-            return promise;
-        }
-
-        @Override
->>>>>>> 71860e5b
         protected void flush0(ChannelHandlerContext ctx) {
             Http2MultiplexCodec.this.flush0(ctx);
         }
