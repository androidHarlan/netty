--- conflicted
+++ resolved
@@ -30,10 +30,6 @@
 import static io.netty.handler.codec.http2.Http2Error.STREAM_CLOSED;
 import static io.netty.handler.codec.http2.Http2Exception.streamError;
 import static io.netty.handler.codec.http2.Http2Stream.State.HALF_CLOSED_LOCAL;
-<<<<<<< HEAD
-import static io.netty.util.internal.ObjectUtil.checkNotNull;
-=======
->>>>>>> f6f75646
 import static io.netty.util.internal.ObjectUtil.checkPositiveOrZero;
 import static java.lang.Math.max;
 import static java.lang.Math.min;
@@ -640,11 +636,7 @@
         }
 
         void initialWindowSize(int newWindowSize) throws Http2Exception {
-<<<<<<< HEAD
-            checkPositiveOrZero(newWindowSize, "Invalid initial window size ");
-=======
             checkPositiveOrZero(newWindowSize, "newWindowSize");
->>>>>>> f6f75646
 
             final int delta = newWindowSize - initialWindowSize;
             initialWindowSize = newWindowSize;
