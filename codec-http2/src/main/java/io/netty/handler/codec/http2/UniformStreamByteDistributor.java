/*
 * Copyright 2015 The Netty Project
 *
 * The Netty Project licenses this file to you under the Apache License, version 2.0 (the
 * "License"); you may not use this file except in compliance with the License. You may obtain a
 * copy of the License at:
 *
 * http://www.apache.org/licenses/LICENSE-2.0
 *
 * Unless required by applicable law or agreed to in writing, software distributed under the License
 * is distributed on an "AS IS" BASIS, WITHOUT WARRANTIES OR CONDITIONS OF ANY KIND, either express
 * or implied. See the License for the specific language governing permissions and limitations under
 * the License.
 */
package io.netty.handler.codec.http2;

import io.netty.util.internal.UnstableApi;

import java.util.ArrayDeque;
import java.util.Deque;

import static io.netty.handler.codec.http2.Http2CodecUtil.DEFAULT_MIN_ALLOCATION_CHUNK;
import static io.netty.handler.codec.http2.Http2CodecUtil.streamableBytes;
import static io.netty.handler.codec.http2.Http2Error.INTERNAL_ERROR;
import static io.netty.handler.codec.http2.Http2Exception.connectionError;
<<<<<<< HEAD
=======
import static io.netty.util.internal.ObjectUtil.checkNotNull;
>>>>>>> 71860e5b
import static io.netty.util.internal.ObjectUtil.checkPositive;
import static java.lang.Math.max;
import static java.lang.Math.min;
import static java.util.Objects.requireNonNull;

/**
 * A {@link StreamByteDistributor} that ignores stream priority and uniformly allocates bytes to all
 * streams. This class uses a minimum chunk size that will be allocated to each stream. While
 * fewer streams may be written to in each call to {@link #distribute(int, Writer)}, doing this
 * should improve the goodput on each written stream.
 */
@UnstableApi
public final class UniformStreamByteDistributor implements StreamByteDistributor {
    private final Http2Connection.PropertyKey stateKey;
    private final Deque<State> queue = new ArrayDeque<>(4);

    /**
     * The minimum number of bytes that we will attempt to allocate to a stream. This is to
     * help improve goodput on a per-stream basis.
     */
    private int minAllocationChunk = DEFAULT_MIN_ALLOCATION_CHUNK;
    private long totalStreamableBytes;

    public UniformStreamByteDistributor(Http2Connection connection) {
        // Add a state for the connection.
        stateKey = connection.newKey();
        Http2Stream connectionStream = connection.connectionStream();
        connectionStream.setProperty(stateKey, new State(connectionStream));

        // Register for notification of new streams.
        connection.addListener(new Http2ConnectionAdapter() {
            @Override
            public void onStreamAdded(Http2Stream stream) {
                stream.setProperty(stateKey, new State(stream));
            }

            @Override
            public void onStreamClosed(Http2Stream stream) {
                state(stream).close();
            }
        });
    }

    /**
     * Sets the minimum allocation chunk that will be allocated to each stream. Defaults to 1KiB.
     *
     * @param minAllocationChunk the minimum number of bytes that will be allocated to each stream.
     * Must be > 0.
     */
    public void minAllocationChunk(int minAllocationChunk) {
        checkPositive(minAllocationChunk, "minAllocationChunk");
        this.minAllocationChunk = minAllocationChunk;
    }

    @Override
    public void updateStreamableBytes(StreamState streamState) {
        state(streamState.stream()).updateStreamableBytes(streamableBytes(streamState),
                                                          streamState.hasFrame(),
                                                          streamState.windowSize());
    }

    @Override
    public void updateDependencyTree(int childStreamId, int parentStreamId, short weight, boolean exclusive) {
        // This class ignores priority and dependency!
    }

    @Override
    public boolean distribute(int maxBytes, Writer writer) throws Http2Exception {
        final int size = queue.size();
        if (size == 0) {
            return totalStreamableBytes > 0;
        }

        final int chunkSize = max(minAllocationChunk, maxBytes / size);

        State state = queue.pollFirst();
        do {
            state.enqueued = false;
            if (state.windowNegative) {
                continue;
            }
            if (maxBytes == 0 && state.streamableBytes > 0) {
                // Stop at the first state that can't send. Add this state back to the head of the queue. Note
                // that empty frames at the head of the queue will always be written, assuming the stream window
                // is not negative.
                queue.addFirst(state);
                state.enqueued = true;
                break;
            }

            // Allocate as much data as we can for this stream.
            int chunk = min(chunkSize, min(maxBytes, state.streamableBytes));
            maxBytes -= chunk;

            // Write the allocated bytes and enqueue as necessary.
            state.write(chunk, writer);
        } while ((state = queue.pollFirst()) != null);

        return totalStreamableBytes > 0;
    }

    private State state(Http2Stream stream) {
        return requireNonNull(stream, "stream").getProperty(stateKey);
    }

    /**
     * The remote flow control state for a single stream.
     */
    private final class State {
        final Http2Stream stream;
        int streamableBytes;
        boolean windowNegative;
        boolean enqueued;
        boolean writing;

        State(Http2Stream stream) {
            this.stream = stream;
        }

        void updateStreamableBytes(int newStreamableBytes, boolean hasFrame, int windowSize) {
            assert hasFrame || newStreamableBytes == 0 :
                "hasFrame: " + hasFrame + " newStreamableBytes: " + newStreamableBytes;

            int delta = newStreamableBytes - streamableBytes;
            if (delta != 0) {
                streamableBytes = newStreamableBytes;
                totalStreamableBytes += delta;
            }
            // In addition to only enqueuing state when they have frames we enforce the following restrictions:
            // 1. If the window has gone negative. We never want to queue a state. However we also don't want to
            //    Immediately remove the item if it is already queued because removal from deque is O(n). So
            //    we allow it to stay queued and rely on the distribution loop to remove this state.
            // 2. If the window is zero we only want to queue if we are not writing. If we are writing that means
            //    we gave the state a chance to write zero length frames. We wait until updateStreamableBytes is
            //    called again before this state is allowed to write.
            windowNegative = windowSize < 0;
            if (hasFrame && (windowSize > 0 || (windowSize == 0 && !writing))) {
                addToQueue();
            }
        }

        /**
         * Write any allocated bytes for the given stream and updates the streamable bytes,
         * assuming all of the bytes will be written.
         */
        void write(int numBytes, Writer writer) throws Http2Exception {
            writing = true;
            try {
                // Write the allocated bytes.
                writer.write(stream, numBytes);
            } catch (Throwable t) {
                throw connectionError(INTERNAL_ERROR, t, "byte distribution write error");
            } finally {
                writing = false;
            }
        }

        void addToQueue() {
            if (!enqueued) {
                enqueued = true;
                queue.addLast(this);
            }
        }

        void removeFromQueue() {
            if (enqueued) {
                enqueued = false;
                queue.remove(this);
            }
        }

        void close() {
            // Remove this state from the queue.
            removeFromQueue();

            // Clear the streamable bytes.
            updateStreamableBytes(0, false, 0);
        }
    }
}<|MERGE_RESOLUTION|>--- conflicted
+++ resolved
@@ -23,14 +23,10 @@
 import static io.netty.handler.codec.http2.Http2CodecUtil.streamableBytes;
 import static io.netty.handler.codec.http2.Http2Error.INTERNAL_ERROR;
 import static io.netty.handler.codec.http2.Http2Exception.connectionError;
-<<<<<<< HEAD
-=======
 import static io.netty.util.internal.ObjectUtil.checkNotNull;
->>>>>>> 71860e5b
 import static io.netty.util.internal.ObjectUtil.checkPositive;
 import static java.lang.Math.max;
 import static java.lang.Math.min;
-import static java.util.Objects.requireNonNull;
 
 /**
  * A {@link StreamByteDistributor} that ignores stream priority and uniformly allocates bytes to all
@@ -41,7 +37,7 @@
 @UnstableApi
 public final class UniformStreamByteDistributor implements StreamByteDistributor {
     private final Http2Connection.PropertyKey stateKey;
-    private final Deque<State> queue = new ArrayDeque<>(4);
+    private final Deque<State> queue = new ArrayDeque<State>(4);
 
     /**
      * The minimum number of bytes that we will attempt to allocate to a stream. This is to
@@ -129,7 +125,7 @@
     }
 
     private State state(Http2Stream stream) {
-        return requireNonNull(stream, "stream").getProperty(stateKey);
+        return checkNotNull(stream, "stream").getProperty(stateKey);
     }
 
     /**
