--- conflicted
+++ resolved
@@ -18,8 +18,8 @@
 import io.netty.buffer.Unpooled;
 import io.netty.channel.ChannelFuture;
 import io.netty.channel.ChannelFutureListener;
-import io.netty.channel.ChannelHandler;
 import io.netty.channel.ChannelHandlerContext;
+import io.netty.channel.ChannelInboundHandlerAdapter;
 import io.netty.channel.ChannelPromise;
 import io.netty.channel.embedded.EmbeddedChannel;
 import io.netty.handler.codec.UnsupportedMessageTypeException;
@@ -53,7 +53,6 @@
 import java.util.HashSet;
 import java.util.Set;
 import java.util.concurrent.atomic.AtomicBoolean;
-import java.util.concurrent.atomic.AtomicReference;
 
 import static io.netty.handler.codec.http2.Http2CodecUtil.isStreamIdValid;
 import static io.netty.handler.codec.http2.Http2Error.NO_ERROR;
@@ -222,31 +221,11 @@
         Http2ConnectionDecoder dec = new DefaultHttp2ConnectionDecoder(conn, enc, new DefaultHttp2FrameReader());
         Http2FrameCodec codec = new Http2FrameCodec(enc, dec, new Http2Settings(), false);
         EmbeddedChannel em = new EmbeddedChannel(codec);
-<<<<<<< HEAD
-
-        AtomicReference<Http2Exception> errorRef = new AtomicReference<>();
-        em.eventLoop().execute(() -> {
-            try {
-                // We call #consumeBytes on a stream id which has not been seen yet to emulate the case
-                // where a stream is deregistered which in reality can happen in response to a RST.
-                assertFalse(codec.consumeBytes(1, 1));
-            } catch (Http2Exception e) {
-                errorRef.set(e);
-            }
-        });
-
-        assertTrue(em.finishAndReleaseAll());
-        Http2Exception exception = errorRef.get();
-        if (exception != null) {
-            throw exception;
-        }
-=======
 
         // We call #consumeBytes on a stream id which has not been seen yet to emulate the case
         // where a stream is deregistered which in reality can happen in response to a RST.
         assertFalse(codec.consumeBytes(1, 1));
         assertTrue(em.finishAndReleaseAll());
->>>>>>> 71860e5b
     }
 
     @Test
@@ -537,23 +516,9 @@
         int initialWindowSizeBefore = localFlow.initialWindowSize();
         Http2Stream connectionStream = connection.connectionStream();
         int connectionWindowSizeBefore = localFlow.windowSize(connectionStream);
-
-        AtomicReference<Http2Exception> errorRef = new AtomicReference<>();
-        channel.eventLoop().execute(() -> {
-            try {
-                // We only replenish the flow control window after the amount consumed drops below the following
-                // threshold. We make the threshold very "high" so that window updates will be sent when the delta is
-                // relatively small.
-                ((DefaultHttp2LocalFlowController) localFlow).windowUpdateRatio(connectionStream, .999f);
-            } catch (Http2Exception e) {
-                errorRef.set(e);
-            }
-        });
-
-        Http2Exception exception = errorRef.get();
-        if (exception != null) {
-            throw exception;
-        }
+        // We only replenish the flow control window after the amount consumed drops below the following threshold.
+        // We make the threshold very "high" so that window updates will be sent when the delta is relatively small.
+        ((DefaultHttp2LocalFlowController) localFlow).windowUpdateRatio(connectionStream, .999f);
 
         int windowUpdate = 1024;
 
@@ -608,15 +573,18 @@
         assertNotNull(stream);
         assertFalse(isStreamIdValid(stream.id()));
 
-        final Promise<Void> listenerExecuted = new DefaultPromise<>(GlobalEventExecutor.INSTANCE);
+        final Promise<Void> listenerExecuted = new DefaultPromise<Void>(GlobalEventExecutor.INSTANCE);
 
         channel.writeAndFlush(new DefaultHttp2HeadersFrame(new DefaultHttp2Headers(), false).stream(stream))
-               .addListener((ChannelFutureListener) future -> {
-                   assertTrue(future.isSuccess());
-                   assertTrue(isStreamIdValid(stream.id()));
-                   listenerExecuted.setSuccess(null);
-               }
-               );
+               .addListener(new ChannelFutureListener() {
+                    @Override
+                    public void operationComplete(ChannelFuture future) throws Exception {
+                        assertTrue(future.isSuccess());
+                        assertTrue(isStreamIdValid(stream.id()));
+                        listenerExecuted.setSuccess(null);
+                    }
+                }
+        );
         ByteBuf data = Unpooled.buffer().writeZero(100);
         ChannelFuture f = channel.writeAndFlush(new DefaultHttp2DataFrame(data).stream(stream));
         assertTrue(f.isSuccess());
@@ -671,19 +639,11 @@
         channel.writeAndFlush(new DefaultHttp2HeadersFrame(new DefaultHttp2Headers()).stream(stream1), promise1);
         channel.writeAndFlush(new DefaultHttp2HeadersFrame(new DefaultHttp2Headers()).stream(stream2), promise2);
         channel.writeAndFlush(new DefaultHttp2HeadersFrame(new DefaultHttp2Headers()).stream(stream3), promise3);
-<<<<<<< HEAD
 
         assertTrue(isStreamIdValid(stream1.id()));
         channel.runPendingTasks();
         assertTrue(isStreamIdValid(stream2.id()));
 
-=======
-
-        assertTrue(isStreamIdValid(stream1.id()));
-        channel.runPendingTasks();
-        assertTrue(isStreamIdValid(stream2.id()));
-
->>>>>>> 71860e5b
         assertTrue(promise1.syncUninterruptibly().isSuccess());
         assertFalse(promise2.isDone());
         assertFalse(promise3.isDone());
@@ -809,26 +769,18 @@
         @SuppressWarnings("unused")
         Http2FrameStream idleStream = frameCodec.newStream();
 
-        final Set<Http2FrameStream> activeStreams = new HashSet<>();
-        final AtomicReference<Http2Exception> errorRef = new AtomicReference<>();
-        channel.eventLoop().execute(() -> {
-            try {
-                frameCodec.forEachActiveStream(stream -> {
-                    activeStreams.add(stream);
-                    return true;
-                });
-            } catch (Http2Exception e) {
-                errorRef.set(e);
+        final Set<Http2FrameStream> activeStreams = new HashSet<Http2FrameStream>();
+        frameCodec.forEachActiveStream(new Http2FrameStreamVisitor() {
+            @Override
+            public boolean visit(Http2FrameStream stream) {
+                activeStreams.add(stream);
+                return true;
             }
         });
-        Http2Exception exception = errorRef.get();
-        if (exception != null) {
-            throw exception;
-        }
 
         assertEquals(2, activeStreams.size());
 
-        Set<Http2FrameStream> expectedStreams = new HashSet<>();
+        Set<Http2FrameStream> expectedStreams = new HashSet<Http2FrameStream>();
         expectedStreams.add(activeInbond);
         expectedStreams.add(activeOutbound);
         assertEquals(expectedStreams, activeStreams);
@@ -865,10 +817,13 @@
 
         final AtomicBoolean listenerExecuted = new AtomicBoolean();
         channel.writeAndFlush(new DefaultHttp2HeadersFrame(new DefaultHttp2Headers()).stream(stream2))
-                .addListener((ChannelFutureListener) future -> {
-                    assertTrue(future.isSuccess());
-                    assertEquals(State.OPEN, stream2.state());
-                    listenerExecuted.set(true);
+                .addListener(new ChannelFutureListener() {
+                    @Override
+                    public void operationComplete(ChannelFuture future) throws Exception {
+                        assertTrue(future.isSuccess());
+                        assertEquals(State.OPEN, stream2.state());
+                        listenerExecuted.set(true);
+                    }
                 });
 
         assertTrue(listenerExecuted.get());
@@ -892,23 +847,22 @@
 
     @Test
     public void upgradeWithoutFlowControlling() throws Exception {
-<<<<<<< HEAD
-        channel.pipeline().addAfter(frameCodec.ctx.name(), null, new ChannelHandler() {
-=======
         channel.pipeline().addAfter(frameCodec.ctx.name(), null, new ChannelInboundHandlerAdapter() {
->>>>>>> 71860e5b
             @Override
             public void channelRead(final ChannelHandlerContext ctx, Object msg) throws Exception {
                 if (msg instanceof Http2DataFrame) {
                     // Simulate consuming the frame and update the flow-controller.
                     Http2DataFrame data = (Http2DataFrame) msg;
                     ctx.writeAndFlush(new DefaultHttp2WindowUpdateFrame(data.initialFlowControlledBytes())
-                            .stream(data.stream())).addListener((ChannelFutureListener) future -> {
-                                Throwable cause = future.cause();
-                                if (cause != null) {
-                                    ctx.fireExceptionCaught(cause);
-                                }
-                            });
+                            .stream(data.stream())).addListener(new ChannelFutureListener() {
+                        @Override
+                        public void operationComplete(ChannelFuture future) throws Exception {
+                            Throwable cause = future.cause();
+                            if (cause != null) {
+                                ctx.fireExceptionCaught(cause);
+                            }
+                        }
+                    });
                 }
                 ReferenceCountUtil.release(msg);
             }
