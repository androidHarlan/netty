/*
 * Copyright 2014 The Netty Project
 *
 * The Netty Project licenses this file to you under the Apache License, version 2.0 (the
 * "License"); you may not use this file except in compliance with the License. You may obtain a
 * copy of the License at:
 *
 * http://www.apache.org/licenses/LICENSE-2.0
 *
 * Unless required by applicable law or agreed to in writing, software distributed under the License
 * is distributed on an "AS IS" BASIS, WITHOUT WARRANTIES OR CONDITIONS OF ANY KIND, either express
 * or implied. See the License for the specific language governing permissions and limitations under
 * the License.
 */
package io.netty.handler.codec.http2;

import io.netty.buffer.ByteBuf;
import io.netty.buffer.UnpooledByteBufAllocator;
import io.netty.channel.Channel;
import io.netty.channel.ChannelFuture;
import io.netty.channel.ChannelHandlerContext;
import io.netty.channel.ChannelPromise;
import io.netty.channel.DefaultChannelPromise;
import io.netty.handler.codec.http.HttpResponseStatus;
<<<<<<< HEAD
import io.netty.util.concurrent.ImmediateEventExecutor;
=======
>>>>>>> 71860e5b
import io.netty.handler.codec.http2.Http2Headers.PseudoHeaderName;
import junit.framework.AssertionFailedError;
import org.junit.Before;
import org.junit.Test;
import org.mockito.ArgumentCaptor;
import org.mockito.Mock;
import org.mockito.MockitoAnnotations;
import org.mockito.stubbing.Answer;

import java.util.Collections;
import java.util.concurrent.atomic.AtomicInteger;

import static io.netty.buffer.Unpooled.EMPTY_BUFFER;
import static io.netty.buffer.Unpooled.wrappedBuffer;
import static io.netty.handler.codec.http2.Http2CodecUtil.DEFAULT_PRIORITY_WEIGHT;
import static io.netty.handler.codec.http2.Http2Error.PROTOCOL_ERROR;
import static io.netty.handler.codec.http2.Http2Stream.State.HALF_CLOSED_REMOTE;
import static io.netty.handler.codec.http2.Http2Stream.State.IDLE;
import static io.netty.handler.codec.http2.Http2Stream.State.OPEN;
import static io.netty.handler.codec.http2.Http2Stream.State.RESERVED_REMOTE;
import static io.netty.handler.codec.http2.Http2TestUtil.newHttp2HeadersWithRequestPseudoHeaders;
import static io.netty.util.CharsetUtil.UTF_8;
import static org.junit.Assert.assertEquals;
import static org.junit.Assert.assertTrue;
import static org.junit.Assert.fail;
import static org.mockito.Mockito.any;
import static org.mockito.Mockito.anyBoolean;
import static org.mockito.Mockito.anyInt;
import static org.mockito.Mockito.anyLong;
import static org.mockito.Mockito.anyShort;
import static org.mockito.Mockito.doAnswer;
import static org.mockito.Mockito.doNothing;
import static org.mockito.Mockito.eq;
import static org.mockito.Mockito.isNull;
import static org.mockito.Mockito.never;
import static org.mockito.Mockito.times;
import static org.mockito.Mockito.verify;
import static org.mockito.Mockito.verifyNoMoreInteractions;
import static org.mockito.Mockito.when;

/**
 * Tests for {@link DefaultHttp2ConnectionDecoder}.
 */
public class DefaultHttp2ConnectionDecoderTest {
    private static final int STREAM_ID = 3;
    private static final int PUSH_STREAM_ID = 2;
    private static final int STREAM_DEPENDENCY_ID = 5;
    private static final int STATE_RECV_HEADERS = 1;
    private static final int STATE_RECV_TRAILERS = 1 << 1;

    private Http2ConnectionDecoder decoder;
    private ChannelPromise promise;

    @Mock
    private Http2Connection connection;

    @Mock
    private Http2Connection.Endpoint<Http2RemoteFlowController> remote;

    @Mock
    private Http2Connection.Endpoint<Http2LocalFlowController> local;

    @Mock
    private Http2LocalFlowController localFlow;

    @Mock
    private Http2RemoteFlowController remoteFlow;

    @Mock
    private ChannelHandlerContext ctx;

    @Mock
    private Channel channel;

    @Mock
    private ChannelFuture future;

    @Mock
    private Http2Stream stream;

    @Mock
    private Http2Stream pushStream;

    @Mock
    private Http2FrameListener listener;

    @Mock
    private Http2FrameReader reader;

    @Mock
    private Http2FrameWriter writer;

    @Mock
    private Http2ConnectionEncoder encoder;

    @Mock
    private Http2LifecycleManager lifecycleManager;

    @Before
    public void setup() throws Exception {
        MockitoAnnotations.initMocks(this);

        promise = new DefaultChannelPromise(channel, ImmediateEventExecutor.INSTANCE);

        final AtomicInteger headersReceivedState = new AtomicInteger();
        when(channel.isActive()).thenReturn(true);
        when(stream.id()).thenReturn(STREAM_ID);
        when(stream.state()).thenReturn(OPEN);
        when(stream.open(anyBoolean())).thenReturn(stream);
        when(pushStream.id()).thenReturn(PUSH_STREAM_ID);
        doAnswer((Answer<Boolean>) in ->
                (headersReceivedState.get() & STATE_RECV_HEADERS) != 0).when(stream).isHeadersReceived();
        doAnswer((Answer<Boolean>) in ->
                (headersReceivedState.get() & STATE_RECV_TRAILERS) != 0).when(stream).isTrailersReceived();
        doAnswer((Answer<Http2Stream>) in -> {
            boolean isInformational = in.getArgument(0);
            if (isInformational) {
                return stream;
            }
            for (;;) {
                int current = headersReceivedState.get();
                int next = current;
                if ((current & STATE_RECV_HEADERS) != 0) {
                    if ((current & STATE_RECV_TRAILERS) != 0) {
                        throw new IllegalStateException("already sent headers!");
                    }
                    next |= STATE_RECV_TRAILERS;
                } else {
                    next |= STATE_RECV_HEADERS;
                }
                if (headersReceivedState.compareAndSet(current, next)) {
                    break;
                }
            }
            return stream;
        }).when(stream).headersReceived(anyBoolean());
        doAnswer((Answer<Http2Stream>) in -> {
            Http2StreamVisitor visitor = in.getArgument(0);
            if (!visitor.visit(stream)) {
                return stream;
            }
            return null;
        }).when(connection).forEachActiveStream(any(Http2StreamVisitor.class));
        when(connection.stream(STREAM_ID)).thenReturn(stream);
        when(connection.streamMayHaveExisted(STREAM_ID)).thenReturn(true);
        when(connection.local()).thenReturn(local);
        when(local.flowController()).thenReturn(localFlow);
        when(encoder.flowController()).thenReturn(remoteFlow);
        when(encoder.frameWriter()).thenReturn(writer);
        when(connection.remote()).thenReturn(remote);
        when(local.reservePushStream(eq(PUSH_STREAM_ID), eq(stream))).thenReturn(pushStream);
        when(remote.reservePushStream(eq(PUSH_STREAM_ID), eq(stream))).thenReturn(pushStream);
        when(ctx.alloc()).thenReturn(UnpooledByteBufAllocator.DEFAULT);
        when(ctx.channel()).thenReturn(channel);
        when(ctx.newSucceededFuture()).thenReturn(future);
        when(ctx.newPromise()).thenReturn(promise);
        when(ctx.write(any())).thenReturn(future);

        decoder = new DefaultHttp2ConnectionDecoder(connection, encoder, reader,
                Http2PromisedRequestVerifier.ALWAYS_VERIFY, true, true, true);
        decoder.lifecycleManager(lifecycleManager);
        decoder.frameListener(listener);

        // Simulate receiving the initial settings from the remote endpoint.
        decode().onSettingsRead(ctx, new Http2Settings());
        verify(listener).onSettingsRead(eq(ctx), eq(new Http2Settings()));
        assertTrue(decoder.prefaceReceived());
        verify(encoder).writeSettingsAck(eq(ctx), eq(promise));

        // Simulate receiving the SETTINGS ACK for the initial settings.
        decode().onSettingsAckRead(ctx);

        // Disallow any further flushes now that settings ACK has been sent
        when(ctx.flush()).thenThrow(new AssertionFailedError("forbidden"));
    }

    @Test
    public void dataReadAfterGoAwaySentShouldApplyFlowControl() throws Exception {
        mockGoAwaySent();

        final ByteBuf data = dummyData();
        int padding = 10;
        int processedBytes = data.readableBytes() + padding;
        mockFlowControl(processedBytes);
        try {
            decode().onDataRead(ctx, STREAM_ID, data, padding, true);
            verify(localFlow).receiveFlowControlledFrame(eq(stream), eq(data), eq(padding), eq(true));
            verify(localFlow).consumeBytes(eq(stream), eq(processedBytes));

            // Verify that the event was absorbed and not propagated to the observer.
            verify(listener, never()).onDataRead(eq(ctx), anyInt(), any(ByteBuf.class), anyInt(), anyBoolean());
        } finally {
            data.release();
        }
    }

    @Test
    public void dataReadAfterGoAwaySentShouldAllowFramesForStreamCreatedByLocalEndpoint() throws Exception {
        mockGoAwaySentShouldAllowFramesForStreamCreatedByLocalEndpoint();

        final ByteBuf data = dummyData();
        int padding = 10;
        int processedBytes = data.readableBytes() + padding;
        mockFlowControl(processedBytes);
        try {
            decode().onDataRead(ctx, STREAM_ID, data, padding, true);
            verify(localFlow).receiveFlowControlledFrame(eq(stream), eq(data), eq(padding), eq(true));
            verify(localFlow).consumeBytes(eq(stream), eq(processedBytes));

            // Verify that the event was absorbed and not propagated to the observer.
            verify(listener).onDataRead(eq(ctx), anyInt(), any(ByteBuf.class), anyInt(), anyBoolean());
        } finally {
            data.release();
        }
    }

    @Test(expected = Http2Exception.class)
    public void dataReadForUnknownStreamShouldApplyFlowControlAndFail() throws Exception {
        when(connection.streamMayHaveExisted(STREAM_ID)).thenReturn(false);
        when(connection.stream(STREAM_ID)).thenReturn(null);
        final ByteBuf data = dummyData();
        int padding = 10;
        int processedBytes = data.readableBytes() + padding;
        try {
            decode().onDataRead(ctx, STREAM_ID, data, padding, true);
        } finally {
            try {
                verify(localFlow)
                        .receiveFlowControlledFrame(eq((Http2Stream) null), eq(data), eq(padding), eq(true));
                verify(localFlow).consumeBytes(eq((Http2Stream) null), eq(processedBytes));
                verify(localFlow).frameWriter(any(Http2FrameWriter.class));
                verifyNoMoreInteractions(localFlow);
                verify(listener, never()).onDataRead(eq(ctx), anyInt(), any(ByteBuf.class), anyInt(), anyBoolean());
            } finally {
                data.release();
            }
        }
    }

    @Test
    public void dataReadForUnknownStreamShouldApplyFlowControl() throws Exception {
        when(connection.stream(STREAM_ID)).thenReturn(null);
        final ByteBuf data = dummyData();
        int padding = 10;
        int processedBytes = data.readableBytes() + padding;
        try {
            try {
                decode().onDataRead(ctx, STREAM_ID, data, padding, true);
                fail();
            } catch (Http2Exception e) {
                verify(localFlow)
                        .receiveFlowControlledFrame(eq((Http2Stream) null), eq(data), eq(padding), eq(true));
                verify(localFlow).consumeBytes(eq((Http2Stream) null), eq(processedBytes));
                verify(localFlow).frameWriter(any(Http2FrameWriter.class));
                verifyNoMoreInteractions(localFlow);

                // Verify that the event was absorbed and not propagated to the observer.
                verify(listener, never()).onDataRead(eq(ctx), anyInt(), any(ByteBuf.class), anyInt(), anyBoolean());
            }
        } finally {
            data.release();
        }
    }

    @Test
    public void emptyDataFrameShouldApplyFlowControl() throws Exception {
        final ByteBuf data = EMPTY_BUFFER;
        int padding = 0;
        mockFlowControl(0);
        try {
            decode().onDataRead(ctx, STREAM_ID, data, padding, true);
            verify(localFlow).receiveFlowControlledFrame(eq(stream), eq(data), eq(padding), eq(true));

            // Now we ignore the empty bytes inside consumeBytes method, so it will be called once.
            verify(localFlow).consumeBytes(eq(stream), eq(0));

            // Verify that the empty data event was propagated to the observer.
            verify(listener).onDataRead(eq(ctx), eq(STREAM_ID), eq(data), eq(padding), eq(true));
        } finally {
            data.release();
        }
    }

    @Test(expected = Http2Exception.class)
    public void dataReadForStreamInInvalidStateShouldThrow() throws Exception {
        // Throw an exception when checking stream state.
        when(stream.state()).thenReturn(Http2Stream.State.CLOSED);
        final ByteBuf data = dummyData();
        try {
            decode().onDataRead(ctx, STREAM_ID, data, 10, true);
        } finally {
            data.release();
        }
    }

    @Test
    public void dataReadAfterGoAwaySentForStreamInInvalidStateShouldIgnore() throws Exception {
        // Throw an exception when checking stream state.
        when(stream.state()).thenReturn(Http2Stream.State.CLOSED);
        mockGoAwaySent();
        final ByteBuf data = dummyData();
        try {
            decode().onDataRead(ctx, STREAM_ID, data, 10, true);
            verify(localFlow).receiveFlowControlledFrame(eq(stream), eq(data), eq(10), eq(true));
            verify(listener, never()).onDataRead(eq(ctx), anyInt(), any(ByteBuf.class), anyInt(), anyBoolean());
        } finally {
            data.release();
        }
    }

    @Test
    public void dataReadAfterGoAwaySentOnUnknownStreamShouldIgnore() throws Exception {
        // Throw an exception when checking stream state.
        when(connection.stream(STREAM_ID)).thenReturn(null);
        mockGoAwaySent();
        final ByteBuf data = dummyData();
        try {
            decode().onDataRead(ctx, STREAM_ID, data, 10, true);
            verify(localFlow).receiveFlowControlledFrame((Http2Stream) isNull(), eq(data), eq(10), eq(true));
            verify(listener, never()).onDataRead(eq(ctx), anyInt(), any(ByteBuf.class), anyInt(), anyBoolean());
        } finally {
            data.release();
        }
    }

    @Test
    public void dataReadAfterRstStreamForStreamInInvalidStateShouldIgnore() throws Exception {
        // Throw an exception when checking stream state.
        when(stream.state()).thenReturn(Http2Stream.State.CLOSED);
        when(stream.isResetSent()).thenReturn(true);
        final ByteBuf data = dummyData();
        try {
            decode().onDataRead(ctx, STREAM_ID, data, 10, true);
            verify(localFlow).receiveFlowControlledFrame(eq(stream), eq(data), eq(10), eq(true));
            verify(listener, never()).onDataRead(eq(ctx), anyInt(), any(ByteBuf.class), anyInt(), anyBoolean());
        } finally {
            data.release();
        }
    }

    @Test
    public void dataReadWithEndOfStreamShouldcloseStreamRemote() throws Exception {
        final ByteBuf data = dummyData();
        try {
            decode().onDataRead(ctx, STREAM_ID, data, 10, true);
            verify(localFlow).receiveFlowControlledFrame(eq(stream), eq(data), eq(10), eq(true));
            verify(lifecycleManager).closeStreamRemote(eq(stream), eq(future));
            verify(listener).onDataRead(eq(ctx), eq(STREAM_ID), eq(data), eq(10), eq(true));
        } finally {
            data.release();
        }
    }

    @Test
    public void errorDuringDeliveryShouldReturnCorrectNumberOfBytes() throws Exception {
        final ByteBuf data = dummyData();
        final int padding = 10;
        final AtomicInteger unprocessed = new AtomicInteger(data.readableBytes() + padding);
        doAnswer((Answer<Integer>) in -> unprocessed.get()).when(localFlow).unconsumedBytes(eq(stream));
        doAnswer((Answer<Void>) in -> {
            int delta = (Integer) in.getArguments()[1];
            int newValue = unprocessed.addAndGet(-delta);
            if (newValue < 0) {
                throw new RuntimeException("Returned too many bytes");
            }
            return null;
        }).when(localFlow).consumeBytes(eq(stream), anyInt());
        // When the listener callback is called, process a few bytes and then throw.
        doAnswer((Answer<Integer>) in -> {
            localFlow.consumeBytes(stream, 4);
            throw new RuntimeException("Fake Exception");
        }).when(listener).onDataRead(eq(ctx), eq(STREAM_ID), any(ByteBuf.class), eq(10), eq(true));
        try {
            decode().onDataRead(ctx, STREAM_ID, data, padding, true);
            fail("Expected exception");
        } catch (RuntimeException cause) {
            verify(localFlow)
                    .receiveFlowControlledFrame(eq(stream), eq(data), eq(padding), eq(true));
            verify(lifecycleManager).closeStreamRemote(eq(stream), eq(future));
            verify(listener).onDataRead(eq(ctx), eq(STREAM_ID), eq(data), eq(padding), eq(true));
            assertEquals(0, localFlow.unconsumedBytes(stream));
        } finally {
            data.release();
        }
    }

    @Test(expected = Http2Exception.class)
    public void headersReadForUnknownStreamShouldThrow() throws Exception {
        when(connection.stream(STREAM_ID)).thenReturn(null);
        decode().onHeadersRead(ctx, STREAM_ID, EmptyHttp2Headers.INSTANCE, 0, false);
    }

    @Test
    public void headersReadForStreamThatAlreadySentResetShouldBeIgnored() throws Exception {
        when(stream.isResetSent()).thenReturn(true);
        decode().onHeadersRead(ctx, STREAM_ID, EmptyHttp2Headers.INSTANCE, 0, false);
        verify(remote, never()).createStream(anyInt(), anyBoolean());
        verify(stream, never()).open(anyBoolean());

        // Verify that the event was absorbed and not propagated to the observer.
        verify(listener, never()).onHeadersRead(eq(ctx), anyInt(), any(Http2Headers.class), anyInt(), anyBoolean());
        verify(remote, never()).createStream(anyInt(), anyBoolean());
        verify(stream, never()).open(anyBoolean());
    }

    @Test
    public void headersReadForUnknownStreamAfterGoAwayShouldBeIgnored() throws Exception {
        mockGoAwaySent();
        when(connection.stream(STREAM_ID)).thenReturn(null);
        decode().onHeadersRead(ctx, STREAM_ID, EmptyHttp2Headers.INSTANCE, 0, false);
        verify(remote, never()).createStream(anyInt(), anyBoolean());
        verify(stream, never()).open(anyBoolean());

        // Verify that the event was absorbed and not propagated to the observer.
        verify(listener, never()).onHeadersRead(eq(ctx), anyInt(), any(Http2Headers.class), anyInt(), anyBoolean());
        verify(remote, never()).createStream(anyInt(), anyBoolean());
        verify(stream, never()).open(anyBoolean());
    }

    @Test
    public void headersReadForUnknownStreamShouldCreateStream() throws Exception {
        final int streamId = 5;
        when(remote.createStream(eq(streamId), anyBoolean())).thenReturn(stream);
        decode().onHeadersRead(ctx, streamId, EmptyHttp2Headers.INSTANCE, 0, false);
        verify(remote).createStream(eq(streamId), eq(false));
        verify(listener).onHeadersRead(eq(ctx), eq(streamId), eq(EmptyHttp2Headers.INSTANCE), eq(0),
                eq(DEFAULT_PRIORITY_WEIGHT), eq(false), eq(0), eq(false));
    }

    @Test
    public void headersReadForUnknownStreamShouldCreateHalfClosedStream() throws Exception {
        final int streamId = 5;
        when(remote.createStream(eq(streamId), anyBoolean())).thenReturn(stream);
        decode().onHeadersRead(ctx, streamId, EmptyHttp2Headers.INSTANCE, 0, true);
        verify(remote).createStream(eq(streamId), eq(true));
        verify(listener).onHeadersRead(eq(ctx), eq(streamId), eq(EmptyHttp2Headers.INSTANCE), eq(0),
                eq(DEFAULT_PRIORITY_WEIGHT), eq(false), eq(0), eq(true));
    }

    @Test
    public void headersReadForPromisedStreamShouldHalfOpenStream() throws Exception {
        when(stream.state()).thenReturn(RESERVED_REMOTE);
        decode().onHeadersRead(ctx, STREAM_ID, EmptyHttp2Headers.INSTANCE, 0, false);
        verify(stream).open(false);
        verify(listener).onHeadersRead(eq(ctx), eq(STREAM_ID), eq(EmptyHttp2Headers.INSTANCE), eq(0),
                eq(DEFAULT_PRIORITY_WEIGHT), eq(false), eq(0), eq(false));
    }

    @Test(expected = Http2Exception.class)
    public void requestPseudoHeadersInResponseThrows() throws Exception {
        when(connection.isServer()).thenReturn(false);
        when(connection.stream(STREAM_ID)).thenReturn(null);
        when(connection.streamMayHaveExisted(STREAM_ID)).thenReturn(false);
        when(remote.createStream(eq(STREAM_ID), anyBoolean())).thenReturn(stream);
        when(stream.state()).thenReturn(HALF_CLOSED_REMOTE);
        final Http2Headers headers = newHttp2HeadersWithRequestPseudoHeaders();
        decode().onHeadersRead(ctx, STREAM_ID, headers, 0, false);
    }

    @Test(expected = Http2Exception.class)
    public void missingPseudoHeadersInLeadingHeaderThrows() throws Exception {
        when(connection.isServer()).thenReturn(true);
        when(connection.stream(STREAM_ID)).thenReturn(null);
        when(connection.streamMayHaveExisted(STREAM_ID)).thenReturn(false);
        when(remote.createStream(eq(STREAM_ID), anyBoolean())).thenReturn(stream);
        when(stream.state()).thenReturn(HALF_CLOSED_REMOTE);
        final Http2Headers headers = newHttp2HeadersWithRequestPseudoHeaders();
        headers.remove(PseudoHeaderName.METHOD.value());
        decode().onHeadersRead(ctx, STREAM_ID, headers, 0, false);
    }

    @Test
    public void missingPseudoHeadersInLeadingHeaderShouldNotThrowsIfValidationDisabled() throws Exception {
        when(connection.isServer()).thenReturn(true);
        when(connection.stream(STREAM_ID)).thenReturn(null);
        when(connection.streamMayHaveExisted(STREAM_ID)).thenReturn(false);
        when(remote.createStream(eq(STREAM_ID), anyBoolean())).thenReturn(stream);
        when(stream.state()).thenReturn(HALF_CLOSED_REMOTE);
        final Http2Headers headers = newHttp2HeadersWithRequestPseudoHeaders();
        headers.remove(PseudoHeaderName.METHOD.value());

        decoder = new DefaultHttp2ConnectionDecoder(connection, encoder, reader,
                Http2PromisedRequestVerifier.ALWAYS_VERIFY, true, true, false);
        decoder.lifecycleManager(lifecycleManager);
        decoder.frameListener(listener);

        // Simulate receiving the initial settings from the remote endpoint.
        decode().onSettingsRead(ctx, new Http2Settings());
        // Simulate receiving the SETTINGS ACK for the initial settings.
        decode().onSettingsAckRead(ctx);

        decode().onHeadersRead(ctx, STREAM_ID, headers, 0, false);
    }

    @Test
    public void missingPseudoHeadersInTrailerHeaderDoesNotThrow() throws Exception {
        when(connection.isServer()).thenReturn(true);
        when(connection.stream(STREAM_ID)).thenReturn(stream);

        decode().onHeadersRead(ctx, STREAM_ID, newHttp2HeadersWithRequestPseudoHeaders(), 0, false);

        final Http2Headers headers = newHttp2HeadersWithRequestPseudoHeaders();
        headers.remove(PseudoHeaderName.METHOD.value());
        decode().onHeadersRead(ctx, STREAM_ID, headers, 0, true);
    }

    @Test(expected = Http2Exception.class)
    public void trailersDoNotEndStreamThrows() throws Exception {
        decode().onHeadersRead(ctx, STREAM_ID, EmptyHttp2Headers.INSTANCE, 0, false);
        // Trailers must end the stream!
        decode().onHeadersRead(ctx, STREAM_ID, EmptyHttp2Headers.INSTANCE, 0, false);
    }

    @Test(expected = Http2Exception.class)
    public void tooManyHeadersEOSThrows() throws Exception {
        tooManyHeaderThrows(true);
    }

    @Test(expected = Http2Exception.class)
    public void tooManyHeadersNoEOSThrows() throws Exception {
        tooManyHeaderThrows(false);
    }

    private void tooManyHeaderThrows(boolean eos) throws Exception {
        decode().onHeadersRead(ctx, STREAM_ID, EmptyHttp2Headers.INSTANCE, 0, false);
        decode().onHeadersRead(ctx, STREAM_ID, EmptyHttp2Headers.INSTANCE, 0, true);
        // We already received the trailers!
        decode().onHeadersRead(ctx, STREAM_ID, EmptyHttp2Headers.INSTANCE, 0, eos);
    }

    private static Http2Headers informationalHeaders() {
        Http2Headers headers = new DefaultHttp2Headers();
        headers.status(HttpResponseStatus.CONTINUE.codeAsText());
        return headers;
    }

    @Test
    public void infoHeadersAndTrailersAllowed() throws Exception {
        infoHeadersAndTrailersAllowed(true, 1);
    }

    @Test
    public void multipleInfoHeadersAndTrailersAllowed() throws Exception {
        infoHeadersAndTrailersAllowed(true, 10);
    }

    @Test(expected = Http2Exception.class)
    public void infoHeadersAndTrailersNoEOSThrows() throws Exception {
        infoHeadersAndTrailersAllowed(false, 1);
    }

    @Test(expected = Http2Exception.class)
    public void multipleInfoHeadersAndTrailersNoEOSThrows() throws Exception {
        infoHeadersAndTrailersAllowed(false, 10);
    }

    private void infoHeadersAndTrailersAllowed(boolean eos, int infoHeaderCount) throws Exception {
        for (int i = 0; i < infoHeaderCount; ++i) {
            decode().onHeadersRead(ctx, STREAM_ID, informationalHeaders(), 0, false);
        }
        decode().onHeadersRead(ctx, STREAM_ID, EmptyHttp2Headers.INSTANCE, 0, false);
        decode().onHeadersRead(ctx, STREAM_ID, EmptyHttp2Headers.INSTANCE, 0, eos);
    }

    @Test()
    public void headersReadForPromisedStreamShouldCloseStream() throws Exception {
        when(stream.state()).thenReturn(RESERVED_REMOTE);
        decode().onHeadersRead(ctx, STREAM_ID, EmptyHttp2Headers.INSTANCE, 0, true);
        verify(stream).open(true);
        verify(lifecycleManager).closeStreamRemote(eq(stream), eq(future));
        verify(listener).onHeadersRead(eq(ctx), eq(STREAM_ID), eq(EmptyHttp2Headers.INSTANCE), eq(0),
                eq(DEFAULT_PRIORITY_WEIGHT), eq(false), eq(0), eq(true));
    }

    @Test
    public void headersDependencyNotCreatedShouldCreateAndSucceed() throws Exception {
        final short weight = 1;
        decode().onHeadersRead(ctx, STREAM_ID, EmptyHttp2Headers.INSTANCE, STREAM_DEPENDENCY_ID,
                weight, true, 0, true);
        verify(listener).onHeadersRead(eq(ctx), eq(STREAM_ID), eq(EmptyHttp2Headers.INSTANCE), eq(STREAM_DEPENDENCY_ID),
                eq(weight), eq(true), eq(0), eq(true));
        verify(remoteFlow).updateDependencyTree(eq(STREAM_ID), eq(STREAM_DEPENDENCY_ID), eq(weight), eq(true));
        verify(lifecycleManager).closeStreamRemote(eq(stream), any(ChannelFuture.class));
    }

    @Test
    public void pushPromiseReadAfterGoAwaySentShouldBeIgnored() throws Exception {
        mockGoAwaySent();
        decode().onPushPromiseRead(ctx, STREAM_ID, PUSH_STREAM_ID, EmptyHttp2Headers.INSTANCE, 0);
        verify(remote, never()).reservePushStream(anyInt(), any(Http2Stream.class));
        verify(listener, never()).onPushPromiseRead(eq(ctx), anyInt(), anyInt(), any(Http2Headers.class), anyInt());
    }

    @Test
    public void pushPromiseReadAfterGoAwayShouldAllowFramesForStreamCreatedByLocalEndpoint() throws Exception {
        mockGoAwaySentShouldAllowFramesForStreamCreatedByLocalEndpoint();
        decode().onPushPromiseRead(ctx, STREAM_ID, PUSH_STREAM_ID, EmptyHttp2Headers.INSTANCE, 0);
        verify(remote).reservePushStream(anyInt(), any(Http2Stream.class));
        verify(listener).onPushPromiseRead(eq(ctx), anyInt(), anyInt(), any(Http2Headers.class), anyInt());
    }

    @Test(expected = Http2Exception.class)
    public void pushPromiseReadForUnknownStreamShouldThrow() throws Exception {
        when(connection.stream(STREAM_ID)).thenReturn(null);
        decode().onPushPromiseRead(ctx, STREAM_ID, PUSH_STREAM_ID, EmptyHttp2Headers.INSTANCE, 0);
    }

    @Test
    public void pushPromiseReadShouldSucceed() throws Exception {
        decode().onPushPromiseRead(ctx, STREAM_ID, PUSH_STREAM_ID, EmptyHttp2Headers.INSTANCE, 0);
        verify(remote).reservePushStream(eq(PUSH_STREAM_ID), eq(stream));
        verify(listener).onPushPromiseRead(eq(ctx), eq(STREAM_ID), eq(PUSH_STREAM_ID),
                eq(EmptyHttp2Headers.INSTANCE), eq(0));
    }

    @Test
    public void priorityReadAfterGoAwaySentShouldAllowFramesForStreamCreatedByLocalEndpoint() throws Exception {
        mockGoAwaySentShouldAllowFramesForStreamCreatedByLocalEndpoint();
        decode().onPriorityRead(ctx, STREAM_ID, 0, (short) 255, true);
        verify(remoteFlow).updateDependencyTree(eq(STREAM_ID), eq(0), eq((short) 255), eq(true));
        verify(listener).onPriorityRead(eq(ctx), anyInt(), anyInt(), anyShort(), anyBoolean());
    }

    @Test
    public void priorityReadForUnknownStreamShouldNotBeIgnored() throws Exception {
        when(connection.stream(STREAM_ID)).thenReturn(null);
        decode().onPriorityRead(ctx, STREAM_ID, 0, (short) 255, true);
        verify(remoteFlow).updateDependencyTree(eq(STREAM_ID), eq(0), eq((short) 255), eq(true));
        verify(listener).onPriorityRead(eq(ctx), eq(STREAM_ID), eq(0), eq((short) 255), eq(true));
    }

    @Test
    public void priorityReadShouldNotCreateNewStream() throws Exception {
        when(connection.streamMayHaveExisted(STREAM_ID)).thenReturn(false);
        when(connection.stream(STREAM_ID)).thenReturn(null);
        decode().onPriorityRead(ctx, STREAM_ID, STREAM_DEPENDENCY_ID, (short) 255, true);
        verify(remoteFlow).updateDependencyTree(eq(STREAM_ID), eq(STREAM_DEPENDENCY_ID), eq((short) 255), eq(true));
        verify(listener).onPriorityRead(eq(ctx), eq(STREAM_ID), eq(STREAM_DEPENDENCY_ID), eq((short) 255), eq(true));
        verify(remote, never()).createStream(eq(STREAM_ID), anyBoolean());
        verify(stream, never()).open(anyBoolean());
    }

    @Test
    public void windowUpdateReadAfterGoAwaySentShouldBeIgnored() throws Exception {
        mockGoAwaySent();
        decode().onWindowUpdateRead(ctx, STREAM_ID, 10);
        verify(remoteFlow, never()).incrementWindowSize(any(Http2Stream.class), anyInt());
        verify(listener, never()).onWindowUpdateRead(eq(ctx), anyInt(), anyInt());
    }

    @Test
    public void windowUpdateReadAfterGoAwaySentShouldAllowFramesForStreamCreatedByLocalEndpoint() throws Exception {
        mockGoAwaySentShouldAllowFramesForStreamCreatedByLocalEndpoint();
        decode().onWindowUpdateRead(ctx, STREAM_ID, 10);
        verify(remoteFlow).incrementWindowSize(any(Http2Stream.class), anyInt());
        verify(listener).onWindowUpdateRead(eq(ctx), anyInt(), anyInt());
    }

    @Test(expected = Http2Exception.class)
    public void windowUpdateReadForUnknownStreamShouldThrow() throws Exception {
        when(connection.streamMayHaveExisted(STREAM_ID)).thenReturn(false);
        when(connection.stream(STREAM_ID)).thenReturn(null);
        decode().onWindowUpdateRead(ctx, STREAM_ID, 10);
    }

    @Test
    public void windowUpdateReadForUnknownStreamShouldBeIgnored() throws Exception {
        when(connection.stream(STREAM_ID)).thenReturn(null);
        decode().onWindowUpdateRead(ctx, STREAM_ID, 10);
        verify(remoteFlow, never()).incrementWindowSize(any(Http2Stream.class), anyInt());
        verify(listener, never()).onWindowUpdateRead(eq(ctx), anyInt(), anyInt());
    }

    @Test
    public void windowUpdateReadShouldSucceed() throws Exception {
        decode().onWindowUpdateRead(ctx, STREAM_ID, 10);
        verify(remoteFlow).incrementWindowSize(eq(stream), eq(10));
        verify(listener).onWindowUpdateRead(eq(ctx), eq(STREAM_ID), eq(10));
    }

    @Test
    public void rstStreamReadAfterGoAwayShouldSucceed() throws Exception {
        when(connection.goAwaySent()).thenReturn(true);
        decode().onRstStreamRead(ctx, STREAM_ID, PROTOCOL_ERROR.code());
        verify(lifecycleManager).closeStream(eq(stream), eq(future));
        verify(listener).onRstStreamRead(eq(ctx), anyInt(), anyLong());
    }

    @Test(expected = Http2Exception.class)
    public void rstStreamReadForUnknownStreamShouldThrow() throws Exception {
        when(connection.streamMayHaveExisted(STREAM_ID)).thenReturn(false);
        when(connection.stream(STREAM_ID)).thenReturn(null);
        decode().onRstStreamRead(ctx, STREAM_ID, PROTOCOL_ERROR.code());
    }

    @Test
    public void rstStreamReadForUnknownStreamShouldBeIgnored() throws Exception {
        when(connection.stream(STREAM_ID)).thenReturn(null);
        decode().onRstStreamRead(ctx, STREAM_ID, PROTOCOL_ERROR.code());
        verify(lifecycleManager, never()).closeStream(eq(stream), eq(future));
        verify(listener, never()).onRstStreamRead(eq(ctx), anyInt(), anyLong());
    }

    @Test
    public void rstStreamReadShouldCloseStream() throws Exception {
        decode().onRstStreamRead(ctx, STREAM_ID, PROTOCOL_ERROR.code());
        verify(lifecycleManager).closeStream(eq(stream), eq(future));
        verify(listener).onRstStreamRead(eq(ctx), eq(STREAM_ID), eq(PROTOCOL_ERROR.code()));
    }

    @Test(expected = Http2Exception.class)
    public void rstStreamOnIdleStreamShouldThrow() throws Exception {
        when(stream.state()).thenReturn(IDLE);
        decode().onRstStreamRead(ctx, STREAM_ID, PROTOCOL_ERROR.code());
        verify(lifecycleManager).closeStream(eq(stream), eq(future));
        verify(listener, never()).onRstStreamRead(any(ChannelHandlerContext.class), anyInt(), anyLong());
    }

    @Test
    public void pingReadWithAckShouldNotifyListener() throws Exception {
        decode().onPingAckRead(ctx, 0L);
        verify(listener).onPingAckRead(eq(ctx), eq(0L));
    }

    @Test
    public void pingReadShouldReplyWithAck() throws Exception {
        decode().onPingRead(ctx, 0L);
        verify(encoder).writePing(eq(ctx), eq(true), eq(0L), eq(promise));
        verify(listener, never()).onPingAckRead(eq(ctx), any(long.class));
    }

    @Test
    public void settingsReadWithAckShouldNotifyListener() throws Exception {
        decode().onSettingsAckRead(ctx);
        // Take into account the time this was called during setup().
        verify(listener, times(2)).onSettingsAckRead(eq(ctx));
    }

    @Test
    public void settingsReadShouldSetValues() throws Exception {
        Http2Settings settings = new Http2Settings();
        settings.pushEnabled(true);
        settings.initialWindowSize(123);
        settings.maxConcurrentStreams(456);
        settings.headerTableSize(789);
        decode().onSettingsRead(ctx, settings);
        verify(encoder).remoteSettings(settings);
        verify(listener).onSettingsRead(eq(ctx), eq(settings));
    }

    @Test
    public void goAwayShouldReadShouldUpdateConnectionState() throws Exception {
        decode().onGoAwayRead(ctx, 1, 2L, EMPTY_BUFFER);
        verify(connection).goAwayReceived(eq(1), eq(2L), eq(EMPTY_BUFFER));
        verify(listener).onGoAwayRead(eq(ctx), eq(1), eq(2L), eq(EMPTY_BUFFER));
    }

    private static ByteBuf dummyData() {
        // The buffer is purposely 8 bytes so it will even work for a ping frame.
        return wrappedBuffer("abcdefgh".getBytes(UTF_8));
    }

    /**
     * Calls the decode method on the handler and gets back the captured internal listener
     */
    private Http2FrameListener decode() throws Exception {
        ArgumentCaptor<Http2FrameListener> internalListener = ArgumentCaptor.forClass(Http2FrameListener.class);
        doNothing().when(reader).readFrame(eq(ctx), any(ByteBuf.class), internalListener.capture());
        decoder.decodeFrame(ctx, EMPTY_BUFFER, Collections.emptyList());
        return internalListener.getValue();
    }

    private void mockFlowControl(final int processedBytes) throws Http2Exception {
        doAnswer((Answer<Integer>) invocation ->
                processedBytes).when(listener).onDataRead(any(ChannelHandlerContext.class), anyInt(),
                any(ByteBuf.class), anyInt(), anyBoolean());
    }

    private void mockGoAwaySent() {
        when(connection.goAwaySent()).thenReturn(true);
        when(remote.isValidStreamId(STREAM_ID)).thenReturn(true);
        when(remote.lastStreamKnownByPeer()).thenReturn(0);
    }

    private void mockGoAwaySentShouldAllowFramesForStreamCreatedByLocalEndpoint() {
        when(connection.goAwaySent()).thenReturn(true);
        when(remote.isValidStreamId(STREAM_ID)).thenReturn(false);
        when(remote.lastStreamKnownByPeer()).thenReturn(0);
    }
}<|MERGE_RESOLUTION|>--- conflicted
+++ resolved
@@ -22,10 +22,6 @@
 import io.netty.channel.ChannelPromise;
 import io.netty.channel.DefaultChannelPromise;
 import io.netty.handler.codec.http.HttpResponseStatus;
-<<<<<<< HEAD
-import io.netty.util.concurrent.ImmediateEventExecutor;
-=======
->>>>>>> 71860e5b
 import io.netty.handler.codec.http2.Http2Headers.PseudoHeaderName;
 import junit.framework.AssertionFailedError;
 import org.junit.Before;
@@ -33,6 +29,7 @@
 import org.mockito.ArgumentCaptor;
 import org.mockito.Mock;
 import org.mockito.MockitoAnnotations;
+import org.mockito.invocation.InvocationOnMock;
 import org.mockito.stubbing.Answer;
 
 import java.util.Collections;
@@ -128,7 +125,7 @@
     public void setup() throws Exception {
         MockitoAnnotations.initMocks(this);
 
-        promise = new DefaultChannelPromise(channel, ImmediateEventExecutor.INSTANCE);
+        promise = new DefaultChannelPromise(channel);
 
         final AtomicInteger headersReceivedState = new AtomicInteger();
         when(channel.isActive()).thenReturn(true);
@@ -136,38 +133,52 @@
         when(stream.state()).thenReturn(OPEN);
         when(stream.open(anyBoolean())).thenReturn(stream);
         when(pushStream.id()).thenReturn(PUSH_STREAM_ID);
-        doAnswer((Answer<Boolean>) in ->
-                (headersReceivedState.get() & STATE_RECV_HEADERS) != 0).when(stream).isHeadersReceived();
-        doAnswer((Answer<Boolean>) in ->
-                (headersReceivedState.get() & STATE_RECV_TRAILERS) != 0).when(stream).isTrailersReceived();
-        doAnswer((Answer<Http2Stream>) in -> {
-            boolean isInformational = in.getArgument(0);
-            if (isInformational) {
+        doAnswer(new Answer<Boolean>() {
+            @Override
+            public Boolean answer(InvocationOnMock in) throws Throwable {
+                return (headersReceivedState.get() & STATE_RECV_HEADERS) != 0;
+            }
+        }).when(stream).isHeadersReceived();
+        doAnswer(new Answer<Boolean>() {
+            @Override
+            public Boolean answer(InvocationOnMock in) throws Throwable {
+                return (headersReceivedState.get() & STATE_RECV_TRAILERS) != 0;
+            }
+        }).when(stream).isTrailersReceived();
+        doAnswer(new Answer<Http2Stream>() {
+            @Override
+            public Http2Stream answer(InvocationOnMock in) throws Throwable {
+                boolean isInformational = in.getArgument(0);
+                if (isInformational) {
+                    return stream;
+                }
+                for (;;) {
+                    int current = headersReceivedState.get();
+                    int next = current;
+                    if ((current & STATE_RECV_HEADERS) != 0) {
+                        if ((current & STATE_RECV_TRAILERS) != 0) {
+                            throw new IllegalStateException("already sent headers!");
+                        }
+                        next |= STATE_RECV_TRAILERS;
+                    } else {
+                        next |= STATE_RECV_HEADERS;
+                    }
+                    if (headersReceivedState.compareAndSet(current, next)) {
+                        break;
+                    }
+                }
                 return stream;
             }
-            for (;;) {
-                int current = headersReceivedState.get();
-                int next = current;
-                if ((current & STATE_RECV_HEADERS) != 0) {
-                    if ((current & STATE_RECV_TRAILERS) != 0) {
-                        throw new IllegalStateException("already sent headers!");
-                    }
-                    next |= STATE_RECV_TRAILERS;
-                } else {
-                    next |= STATE_RECV_HEADERS;
+        }).when(stream).headersReceived(anyBoolean());
+        doAnswer(new Answer<Http2Stream>() {
+            @Override
+            public Http2Stream answer(InvocationOnMock in) throws Throwable {
+                Http2StreamVisitor visitor = in.getArgument(0);
+                if (!visitor.visit(stream)) {
+                    return stream;
                 }
-                if (headersReceivedState.compareAndSet(current, next)) {
-                    break;
-                }
-            }
-            return stream;
-        }).when(stream).headersReceived(anyBoolean());
-        doAnswer((Answer<Http2Stream>) in -> {
-            Http2StreamVisitor visitor = in.getArgument(0);
-            if (!visitor.visit(stream)) {
-                return stream;
-            }
-            return null;
+                return null;
+            }
         }).when(connection).forEachActiveStream(any(Http2StreamVisitor.class));
         when(connection.stream(STREAM_ID)).thenReturn(stream);
         when(connection.streamMayHaveExisted(STREAM_ID)).thenReturn(true);
@@ -384,19 +395,30 @@
         final ByteBuf data = dummyData();
         final int padding = 10;
         final AtomicInteger unprocessed = new AtomicInteger(data.readableBytes() + padding);
-        doAnswer((Answer<Integer>) in -> unprocessed.get()).when(localFlow).unconsumedBytes(eq(stream));
-        doAnswer((Answer<Void>) in -> {
-            int delta = (Integer) in.getArguments()[1];
-            int newValue = unprocessed.addAndGet(-delta);
-            if (newValue < 0) {
-                throw new RuntimeException("Returned too many bytes");
-            }
-            return null;
+        doAnswer(new Answer<Integer>() {
+            @Override
+            public Integer answer(InvocationOnMock in) throws Throwable {
+                return unprocessed.get();
+            }
+        }).when(localFlow).unconsumedBytes(eq(stream));
+        doAnswer(new Answer<Void>() {
+            @Override
+            public Void answer(InvocationOnMock in) throws Throwable {
+                int delta = (Integer) in.getArguments()[1];
+                int newValue = unprocessed.addAndGet(-delta);
+                if (newValue < 0) {
+                    throw new RuntimeException("Returned too many bytes");
+                }
+                return null;
+            }
         }).when(localFlow).consumeBytes(eq(stream), anyInt());
         // When the listener callback is called, process a few bytes and then throw.
-        doAnswer((Answer<Integer>) in -> {
-            localFlow.consumeBytes(stream, 4);
-            throw new RuntimeException("Fake Exception");
+        doAnswer(new Answer<Integer>() {
+            @Override
+            public Integer answer(InvocationOnMock in) throws Throwable {
+                localFlow.consumeBytes(stream, 4);
+                throw new RuntimeException("Fake Exception");
+            }
         }).when(listener).onDataRead(eq(ctx), eq(STREAM_ID), any(ByteBuf.class), eq(10), eq(true));
         try {
             decode().onDataRead(ctx, STREAM_ID, data, padding, true);
@@ -799,8 +821,12 @@
     }
 
     private void mockFlowControl(final int processedBytes) throws Http2Exception {
-        doAnswer((Answer<Integer>) invocation ->
-                processedBytes).when(listener).onDataRead(any(ChannelHandlerContext.class), anyInt(),
+        doAnswer(new Answer<Integer>() {
+            @Override
+            public Integer answer(InvocationOnMock invocation) throws Throwable {
+                return processedBytes;
+            }
+        }).when(listener).onDataRead(any(ChannelHandlerContext.class), anyInt(),
                 any(ByteBuf.class), anyInt(), anyBoolean());
     }
 
