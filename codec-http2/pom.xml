<?xml version="1.0" encoding="UTF-8"?>
<!--
  ~ Copyright 2014 The Netty Project
  ~
  ~ The Netty Project licenses this file to you under the Apache License,
  ~ version 2.0 (the "License"); you may not use this file except in compliance
  ~ with the License. You may obtain a copy of the License at:
  ~
  ~   https://www.apache.org/licenses/LICENSE-2.0
  ~
  ~ Unless required by applicable law or agreed to in writing, software
  ~ distributed under the License is distributed on an "AS IS" BASIS, WITHOUT
  ~ WARRANTIES OR CONDITIONS OF ANY KIND, either express or implied. See the
  ~ License for the specific language governing permissions and limitations
  ~ under the License.
  -->
<project xmlns="http://maven.apache.org/POM/4.0.0" xmlns:xsi="http://www.w3.org/2001/XMLSchema-instance" xsi:schemaLocation="http://maven.apache.org/POM/4.0.0 https://maven.apache.org/maven-v4_0_0.xsd">

  <modelVersion>4.0.0</modelVersion>
  <parent>
    <groupId>io.netty</groupId>
    <artifactId>netty-parent</artifactId>
    <version>4.1.97.Final-SNAPSHOT</version>
  </parent>

  <artifactId>netty-codec-http2</artifactId>
  <packaging>jar</packaging>

  <name>Netty/Codec/HTTP2</name>

  <properties>
    <javaModuleName>io.netty.codec.http2</javaModuleName>
    <!-- Needed for SSL tests as these use the SelfSignedCertificate -->
    <argLine.java9.extras>--add-exports java.base/sun.security.x509=ALL-UNNAMED</argLine.java9.extras>
  </properties>

  <dependencies>
    <dependency>
      <groupId>${project.groupId}</groupId>
      <artifactId>netty-common</artifactId>
      <version>${project.version}</version>
    </dependency>
    <dependency>
      <groupId>${project.groupId}</groupId>
      <artifactId>netty-buffer</artifactId>
      <version>${project.version}</version>
    </dependency>
    <dependency>
      <groupId>${project.groupId}</groupId>
      <artifactId>netty-transport</artifactId>
      <version>${project.version}</version>
    </dependency>
    <dependency>
      <groupId>${project.groupId}</groupId>
      <artifactId>netty-codec</artifactId>
      <version>${project.version}</version>
    </dependency>
    <dependency>
      <groupId>${project.groupId}</groupId>
      <artifactId>netty-handler</artifactId>
      <version>${project.version}</version>
    </dependency>
    <dependency>
      <groupId>${project.groupId}</groupId>
      <artifactId>netty-codec-http</artifactId>
      <version>${project.version}</version>
    </dependency>
    <dependency>
      <groupId>com.jcraft</groupId>
      <artifactId>jzlib</artifactId>
      <optional>true</optional>
    </dependency>
    <dependency>
      <groupId>org.mockito</groupId>
      <artifactId>mockito-core</artifactId>
    </dependency>
    <dependency>
      <groupId>org.bouncycastle</groupId>
      <artifactId>bcpkix-jdk15on</artifactId>
      <scope>test</scope>
    </dependency>
    <dependency>
      <groupId>${project.groupId}</groupId>
      <artifactId>${tcnative.artifactId}</artifactId>
      <classifier>${tcnative.classifier}</classifier>
      <scope>test</scope>
      <optional>true</optional>
    </dependency>
    <dependency>
      <groupId>com.aayushatharva.brotli4j</groupId>
      <artifactId>brotli4j</artifactId>
      <optional>true</optional>
    </dependency>
    <dependency>
<<<<<<< HEAD
=======
      <groupId>com.aayushatharva.brotli4j</groupId>
      <artifactId>native-linux-x86_64</artifactId>
      <scope>test</scope>
    </dependency>
    <dependency>
      <groupId>com.aayushatharva.brotli4j</groupId>
      <artifactId>native-linux-aarch64</artifactId>
      <scope>test</scope>
    </dependency>
    <dependency>
      <groupId>com.aayushatharva.brotli4j</groupId>
      <artifactId>native-linux-armv7</artifactId>
      <scope>test</scope>
    </dependency>
    <dependency>
      <groupId>com.aayushatharva.brotli4j</groupId>
      <artifactId>native-osx-x86_64</artifactId>
      <scope>test</scope>
    </dependency>
    <dependency>
      <groupId>com.aayushatharva.brotli4j</groupId>
      <artifactId>native-osx-aarch64</artifactId>
      <scope>test</scope>
    </dependency>
    <dependency>
      <groupId>com.aayushatharva.brotli4j</groupId>
      <artifactId>native-windows-x86_64</artifactId>
      <scope>test</scope>
    </dependency>
    <dependency>
>>>>>>> 26fe3d9a
      <groupId>com.github.luben</groupId>
      <artifactId>zstd-jni</artifactId>
      <optional>true</optional>
    </dependency>
<<<<<<< HEAD
=======

    <!-- Automatic native-image reflection metadata generation for handlers dependencies -->
    <dependency>
      <groupId>org.reflections</groupId>
      <artifactId>reflections</artifactId>
    </dependency>
    <dependency>
      <groupId>com.google.code.gson</groupId>
      <artifactId>gson</artifactId>
    </dependency>
    <dependency>
      <groupId>${project.groupId}</groupId>
      <artifactId>netty-transport</artifactId>
      <version>${project.version}</version>
      <type>test-jar</type>
      <scope>test</scope>
    </dependency>
>>>>>>> 26fe3d9a
  </dependencies>
</project>
<|MERGE_RESOLUTION|>--- conflicted
+++ resolved
@@ -92,8 +92,6 @@
       <optional>true</optional>
     </dependency>
     <dependency>
-<<<<<<< HEAD
-=======
       <groupId>com.aayushatharva.brotli4j</groupId>
       <artifactId>native-linux-x86_64</artifactId>
       <scope>test</scope>
@@ -124,13 +122,10 @@
       <scope>test</scope>
     </dependency>
     <dependency>
->>>>>>> 26fe3d9a
       <groupId>com.github.luben</groupId>
       <artifactId>zstd-jni</artifactId>
       <optional>true</optional>
     </dependency>
-<<<<<<< HEAD
-=======
 
     <!-- Automatic native-image reflection metadata generation for handlers dependencies -->
     <dependency>
@@ -148,6 +143,5 @@
       <type>test-jar</type>
       <scope>test</scope>
     </dependency>
->>>>>>> 26fe3d9a
   </dependencies>
 </project>
