/*
 * Copyright 2012 The Netty Project
 *
 * The Netty Project licenses this file to you under the Apache License,
 * version 2.0 (the "License"); you may not use this file except in compliance
 * with the License. You may obtain a copy of the License at:
 *
 *   http://www.apache.org/licenses/LICENSE-2.0
 *
 * Unless required by applicable law or agreed to in writing, software
 * distributed under the License is distributed on an "AS IS" BASIS, WITHOUT
 * WARRANTIES OR CONDITIONS OF ANY KIND, either express or implied. See the
 * License for the specific language governing permissions and limitations
 * under the License.
 */

package io.netty.bootstrap;

import static java.util.Objects.requireNonNull;

import io.netty.channel.Channel;
import io.netty.channel.ChannelFuture;
import io.netty.channel.ChannelFutureListener;
import io.netty.channel.ChannelHandler;
import io.netty.channel.ChannelOption;
import io.netty.channel.ChannelPromise;
import io.netty.channel.EventLoop;
import io.netty.channel.EventLoopGroup;
<<<<<<< HEAD
import io.netty.util.internal.SocketUtils;
import io.netty.util.AttributeKey;
=======
import io.netty.channel.ReflectiveChannelFactory;
import io.netty.util.AttributeKey;
import io.netty.util.concurrent.EventExecutor;
import io.netty.util.concurrent.GlobalEventExecutor;
import io.netty.util.internal.ObjectUtil;
import io.netty.util.internal.SocketUtils;
>>>>>>> 71860e5b
import io.netty.util.internal.StringUtil;
import io.netty.util.internal.logging.InternalLogger;

import java.net.InetAddress;
import java.net.InetSocketAddress;
import java.net.SocketAddress;
import java.util.Collections;
import java.util.HashMap;
import java.util.Map;
import java.util.concurrent.ConcurrentHashMap;

/**
 * {@link AbstractBootstrap} is a helper class that makes it easy to bootstrap a {@link Channel}. It support
 * method-chaining to provide an easy way to configure the {@link AbstractBootstrap}.
 *
 * <p>When not used in a {@link ServerBootstrap} context, the {@link #bind()} methods are useful for connectionless
 * transports such as datagram (UDP).</p>
 */
public abstract class AbstractBootstrap<B extends AbstractBootstrap<B, C, F>, C extends Channel, F>
        implements Cloneable {

    volatile EventLoopGroup group;
    private volatile SocketAddress localAddress;
<<<<<<< HEAD
    private final Map<ChannelOption<?>, Object> options = new ConcurrentHashMap<>();
    private final Map<AttributeKey<?>, Object> attrs = new ConcurrentHashMap<>();
=======
    private final Map<ChannelOption<?>, Object> options = new ConcurrentHashMap<ChannelOption<?>, Object>();
    private final Map<AttributeKey<?>, Object> attrs = new ConcurrentHashMap<AttributeKey<?>, Object>();
>>>>>>> 71860e5b
    private volatile ChannelHandler handler;

    AbstractBootstrap() {
        // Disallow extending from a different package.
    }

    AbstractBootstrap(AbstractBootstrap<B, C, F> bootstrap) {
        group = bootstrap.group;
        handler = bootstrap.handler;
        localAddress = bootstrap.localAddress;
        options.putAll(bootstrap.options);
        attrs.putAll(bootstrap.attrs);
    }

    /**
     * The {@link EventLoopGroup} which is used to handle all the events for the to-be-created
     * {@link Channel}
     */
    public B group(EventLoopGroup group) {
<<<<<<< HEAD
        requireNonNull(group, "group");
=======
        ObjectUtil.checkNotNull(group, "group");
>>>>>>> 71860e5b
        if (this.group != null) {
            throw new IllegalStateException("group set already");
        }
        this.group = group;
        return self();
    }

    @SuppressWarnings("unchecked")
    private B self() {
        return (B) this;
    }

    /**
<<<<<<< HEAD
=======
     * The {@link Class} which is used to create {@link Channel} instances from.
     * You either use this or {@link #channelFactory(io.netty.channel.ChannelFactory)} if your
     * {@link Channel} implementation has no no-args constructor.
     */
    public B channel(Class<? extends C> channelClass) {
        return channelFactory(new ReflectiveChannelFactory<C>(
                ObjectUtil.checkNotNull(channelClass, "channelClass")
        ));
    }

    /**
     * @deprecated Use {@link #channelFactory(io.netty.channel.ChannelFactory)} instead.
     */
    @Deprecated
    public B channelFactory(ChannelFactory<? extends C> channelFactory) {
        ObjectUtil.checkNotNull(channelFactory, "channelFactory");
        if (this.channelFactory != null) {
            throw new IllegalStateException("channelFactory set already");
        }

        this.channelFactory = channelFactory;
        return self();
    }

    /**
     * {@link io.netty.channel.ChannelFactory} which is used to create {@link Channel} instances from
     * when calling {@link #bind()}. This method is usually only used if {@link #channel(Class)}
     * is not working for you because of some more complex needs. If your {@link Channel} implementation
     * has a no-args constructor, its highly recommend to just use {@link #channel(Class)} to
     * simplify your code.
     */
    @SuppressWarnings({ "unchecked", "deprecation" })
    public B channelFactory(io.netty.channel.ChannelFactory<? extends C> channelFactory) {
        return channelFactory((ChannelFactory<C>) channelFactory);
    }

    /**
>>>>>>> 71860e5b
     * The {@link SocketAddress} which is used to bind the local "end" to.
     */
    public B localAddress(SocketAddress localAddress) {
        this.localAddress = localAddress;
        return self();
    }

    /**
     * @see #localAddress(SocketAddress)
     */
    public B localAddress(int inetPort) {
        return localAddress(new InetSocketAddress(inetPort));
    }

    /**
     * @see #localAddress(SocketAddress)
     */
    public B localAddress(String inetHost, int inetPort) {
        return localAddress(SocketUtils.socketAddress(inetHost, inetPort));
    }

    /**
     * @see #localAddress(SocketAddress)
     */
    public B localAddress(InetAddress inetHost, int inetPort) {
        return localAddress(new InetSocketAddress(inetHost, inetPort));
    }

    /**
     * Allow to specify a {@link ChannelOption} which is used for the {@link Channel} instances once they got
     * created. Use a value of {@code null} to remove a previous set {@link ChannelOption}.
     */
    public <T> B option(ChannelOption<T> option, T value) {
<<<<<<< HEAD
        requireNonNull(option, "option");
=======
        ObjectUtil.checkNotNull(option, "option");
>>>>>>> 71860e5b
        if (value == null) {
            options.remove(option);
        } else {
            options.put(option, value);
        }
        return self();
    }

    /**
     * Allow to specify an initial attribute of the newly created {@link Channel}.  If the {@code value} is
     * {@code null}, the attribute of the specified {@code key} is removed.
     */
    public <T> B attr(AttributeKey<T> key, T value) {
<<<<<<< HEAD
        requireNonNull(key, "key");
=======
        ObjectUtil.checkNotNull(key, "key");
>>>>>>> 71860e5b
        if (value == null) {
            attrs.remove(key);
        } else {
            attrs.put(key, value);
        }
        return self();
    }

    /**
     * Validate all the parameters. Sub-classes may override this, but should
     * call the super method in that case.
     */
    public B validate() {
        if (group == null) {
            throw new IllegalStateException("group not set");
        }
        return self();
    }

    /**
     * Returns a deep clone of this bootstrap which has the identical configuration.  This method is useful when making
     * multiple {@link Channel}s with similar settings.  Please note that this method does not clone the
     * {@link EventLoopGroup} deeply but shallowly, making the group a shared resource.
     */
    @Override
    @SuppressWarnings("CloneDoesntDeclareCloneNotSupportedException")
    public abstract B clone();

    /**
     * Create a new {@link Channel} and register it with an {@link EventLoop}.
     */
    public ChannelFuture register() {
        validate();
        return initAndRegister();
    }

    /**
     * Create a new {@link Channel} and bind it.
     */
    public ChannelFuture bind() {
        validate();
        SocketAddress localAddress = this.localAddress;
        if (localAddress == null) {
            throw new IllegalStateException("localAddress not set");
        }
        return doBind(localAddress);
    }

    /**
     * Create a new {@link Channel} and bind it.
     */
    public ChannelFuture bind(int inetPort) {
        return bind(new InetSocketAddress(inetPort));
    }

    /**
     * Create a new {@link Channel} and bind it.
     */
    public ChannelFuture bind(String inetHost, int inetPort) {
        return bind(SocketUtils.socketAddress(inetHost, inetPort));
    }

    /**
     * Create a new {@link Channel} and bind it.
     */
    public ChannelFuture bind(InetAddress inetHost, int inetPort) {
        return bind(new InetSocketAddress(inetHost, inetPort));
    }

    /**
     * Create a new {@link Channel} and bind it.
     */
    public ChannelFuture bind(SocketAddress localAddress) {
        validate();
<<<<<<< HEAD
        requireNonNull(localAddress, "localAddress");
        return doBind(localAddress);
=======
        return doBind(ObjectUtil.checkNotNull(localAddress, "localAddress"));
>>>>>>> 71860e5b
    }

    private ChannelFuture doBind(final SocketAddress localAddress) {
        final ChannelFuture regFuture = initAndRegister();
        final Channel channel = regFuture.channel();
        if (regFuture.cause() != null) {
            return regFuture;
        }

        if (regFuture.isDone()) {
            // At this point we know that the registration was complete and successful.
            ChannelPromise promise = channel.newPromise();
            doBind0(regFuture, channel, localAddress, promise);
            return promise;
        } else {
            // Registration future is almost always fulfilled already, but just in case it's not.
            final ChannelPromise promise = channel.newPromise();
            regFuture.addListener((ChannelFutureListener) future -> {
                Throwable cause = future.cause();
                if (cause != null) {
                    // Registration on the EventLoop failed so fail the ChannelPromise directly to not cause an
                    // IllegalStateException once we try to access the EventLoop of the Channel.
                    promise.setFailure(cause);
                } else {
                    doBind0(regFuture, channel, localAddress, promise);
                }
            });
            return promise;
        }
    }

    final ChannelFuture initAndRegister() {
        EventLoop loop = group.next();
        final Channel channel;
        try {
            channel = newChannel(loop);
        } catch (Throwable t) {
            return new FailedChannel(loop).newFailedFuture(t);
        }

        final ChannelPromise promise = channel.newPromise();
        loop.execute(() -> init(channel).addListener((ChannelFutureListener) future -> {
            if (future.isSuccess()) {
                channel.register(promise);
            } else {
                channel.unsafe().closeForcibly();
                promise.setFailure(future.cause());
            }
        }));

        return promise;
    }

    abstract C newChannel(EventLoop loop) throws Exception;

    abstract ChannelFuture init(Channel channel);

    private static void doBind0(
            final ChannelFuture regFuture, final Channel channel,
            final SocketAddress localAddress, final ChannelPromise promise) {

        // This method is invoked before channelRegistered() is triggered.  Give user handlers a chance to set up
        // the pipeline in its channelRegistered() implementation.
        channel.eventLoop().execute(() -> {
            if (regFuture.isSuccess()) {
                channel.bind(localAddress, promise).addListener(ChannelFutureListener.CLOSE_ON_FAILURE);
            } else {
                promise.setFailure(regFuture.cause());
            }
        });
    }

    /**
     * the {@link ChannelHandler} to use for serving the requests.
     */
    public B handler(ChannelHandler handler) {
<<<<<<< HEAD
        requireNonNull(handler, "handler");
        this.handler = handler;
=======
        this.handler = ObjectUtil.checkNotNull(handler, "handler");
>>>>>>> 71860e5b
        return self();
    }

    /**
     * Returns the configured {@link EventLoopGroup} or {@code null} if non is configured yet.
     *
     * @deprecated Use {@link #config()} instead.
     */
    @Deprecated
    public final EventLoopGroup group() {
        return group;
    }

    /**
     * Returns the {@link AbstractBootstrapConfig} object that can be used to obtain the current config
     * of the bootstrap.
     */
<<<<<<< HEAD
    public abstract AbstractBootstrapConfig<B, C, F> config();
=======
    public abstract AbstractBootstrapConfig<B, C> config();
>>>>>>> 71860e5b

    final Map<ChannelOption<?>, Object> options0() {
        return options;
    }

    final Map<AttributeKey<?>, Object> attrs0() {
        return attrs;
    }

    final SocketAddress localAddress() {
        return localAddress;
    }

    final ChannelHandler handler() {
        return handler;
    }

    final Map<ChannelOption<?>, Object> options() {
        return copiedMap(options);
    }

    final Map<AttributeKey<?>, Object> attrs() {
        return copiedMap(attrs);
    }

    static <K, V> Map<K, V> copiedMap(Map<K, V> map) {
        if (map.isEmpty()) {
            return Collections.emptyMap();
        }
<<<<<<< HEAD
        return Collections.unmodifiableMap(new HashMap<>(map));
=======
        return Collections.unmodifiableMap(new HashMap<K, V>(map));
>>>>>>> 71860e5b
    }

    static void setAttributes(Channel channel, Map.Entry<AttributeKey<?>, Object>[] attrs) {
        for (Map.Entry<AttributeKey<?>, Object> e: attrs) {
            @SuppressWarnings("unchecked")
            AttributeKey<Object> key = (AttributeKey<Object>) e.getKey();
            channel.attr(key).set(e.getValue());
        }
    }

    static void setChannelOptions(
            Channel channel, Map.Entry<ChannelOption<?>, Object>[] options, InternalLogger logger) {
        for (Map.Entry<ChannelOption<?>, Object> e: options) {
            setChannelOption(channel, e.getKey(), e.getValue(), logger);
        }
    }

    @SuppressWarnings("unchecked")
    static Map.Entry<AttributeKey<?>, Object>[] newAttrArray(int size) {
        return new Map.Entry[size];
    }

    @SuppressWarnings("unchecked")
    static Map.Entry<ChannelOption<?>, Object>[] newOptionArray(int size) {
        return new Map.Entry[size];
    }

    @SuppressWarnings("unchecked")
    private static void setChannelOption(
            Channel channel, ChannelOption<?> option, Object value, InternalLogger logger) {
        try {
            if (!channel.config().setOption((ChannelOption<Object>) option, value)) {
                logger.warn("Unknown channel option '{}' for channel '{}'", option, channel);
            }
        } catch (Throwable t) {
            logger.warn(
                    "Failed to set channel option '{}' with value '{}' for channel '{}'", option, value, channel, t);
        }
    }

    @Override
    public String toString() {
        StringBuilder buf = new StringBuilder()
            .append(StringUtil.simpleClassName(this))
            .append('(').append(config()).append(')');
        return buf.toString();
    }
}<|MERGE_RESOLUTION|>--- conflicted
+++ resolved
@@ -16,27 +16,21 @@
 
 package io.netty.bootstrap;
 
-import static java.util.Objects.requireNonNull;
-
 import io.netty.channel.Channel;
 import io.netty.channel.ChannelFuture;
 import io.netty.channel.ChannelFutureListener;
 import io.netty.channel.ChannelHandler;
 import io.netty.channel.ChannelOption;
 import io.netty.channel.ChannelPromise;
+import io.netty.channel.DefaultChannelPromise;
 import io.netty.channel.EventLoop;
 import io.netty.channel.EventLoopGroup;
-<<<<<<< HEAD
-import io.netty.util.internal.SocketUtils;
-import io.netty.util.AttributeKey;
-=======
 import io.netty.channel.ReflectiveChannelFactory;
 import io.netty.util.AttributeKey;
 import io.netty.util.concurrent.EventExecutor;
 import io.netty.util.concurrent.GlobalEventExecutor;
 import io.netty.util.internal.ObjectUtil;
 import io.netty.util.internal.SocketUtils;
->>>>>>> 71860e5b
 import io.netty.util.internal.StringUtil;
 import io.netty.util.internal.logging.InternalLogger;
 
@@ -55,26 +49,23 @@
  * <p>When not used in a {@link ServerBootstrap} context, the {@link #bind()} methods are useful for connectionless
  * transports such as datagram (UDP).</p>
  */
-public abstract class AbstractBootstrap<B extends AbstractBootstrap<B, C, F>, C extends Channel, F>
-        implements Cloneable {
+public abstract class AbstractBootstrap<B extends AbstractBootstrap<B, C>, C extends Channel> implements Cloneable {
 
     volatile EventLoopGroup group;
+    @SuppressWarnings("deprecation")
+    private volatile ChannelFactory<? extends C> channelFactory;
     private volatile SocketAddress localAddress;
-<<<<<<< HEAD
-    private final Map<ChannelOption<?>, Object> options = new ConcurrentHashMap<>();
-    private final Map<AttributeKey<?>, Object> attrs = new ConcurrentHashMap<>();
-=======
     private final Map<ChannelOption<?>, Object> options = new ConcurrentHashMap<ChannelOption<?>, Object>();
     private final Map<AttributeKey<?>, Object> attrs = new ConcurrentHashMap<AttributeKey<?>, Object>();
->>>>>>> 71860e5b
     private volatile ChannelHandler handler;
 
     AbstractBootstrap() {
         // Disallow extending from a different package.
     }
 
-    AbstractBootstrap(AbstractBootstrap<B, C, F> bootstrap) {
+    AbstractBootstrap(AbstractBootstrap<B, C> bootstrap) {
         group = bootstrap.group;
+        channelFactory = bootstrap.channelFactory;
         handler = bootstrap.handler;
         localAddress = bootstrap.localAddress;
         options.putAll(bootstrap.options);
@@ -86,11 +77,7 @@
      * {@link Channel}
      */
     public B group(EventLoopGroup group) {
-<<<<<<< HEAD
-        requireNonNull(group, "group");
-=======
         ObjectUtil.checkNotNull(group, "group");
->>>>>>> 71860e5b
         if (this.group != null) {
             throw new IllegalStateException("group set already");
         }
@@ -104,8 +91,6 @@
     }
 
     /**
-<<<<<<< HEAD
-=======
      * The {@link Class} which is used to create {@link Channel} instances from.
      * You either use this or {@link #channelFactory(io.netty.channel.ChannelFactory)} if your
      * {@link Channel} implementation has no no-args constructor.
@@ -143,7 +128,6 @@
     }
 
     /**
->>>>>>> 71860e5b
      * The {@link SocketAddress} which is used to bind the local "end" to.
      */
     public B localAddress(SocketAddress localAddress) {
@@ -177,11 +161,7 @@
      * created. Use a value of {@code null} to remove a previous set {@link ChannelOption}.
      */
     public <T> B option(ChannelOption<T> option, T value) {
-<<<<<<< HEAD
-        requireNonNull(option, "option");
-=======
         ObjectUtil.checkNotNull(option, "option");
->>>>>>> 71860e5b
         if (value == null) {
             options.remove(option);
         } else {
@@ -195,11 +175,7 @@
      * {@code null}, the attribute of the specified {@code key} is removed.
      */
     public <T> B attr(AttributeKey<T> key, T value) {
-<<<<<<< HEAD
-        requireNonNull(key, "key");
-=======
         ObjectUtil.checkNotNull(key, "key");
->>>>>>> 71860e5b
         if (value == null) {
             attrs.remove(key);
         } else {
@@ -215,6 +191,9 @@
     public B validate() {
         if (group == null) {
             throw new IllegalStateException("group not set");
+        }
+        if (channelFactory == null) {
+            throw new IllegalStateException("channel or channelFactory not set");
         }
         return self();
     }
@@ -274,12 +253,7 @@
      */
     public ChannelFuture bind(SocketAddress localAddress) {
         validate();
-<<<<<<< HEAD
-        requireNonNull(localAddress, "localAddress");
-        return doBind(localAddress);
-=======
         return doBind(ObjectUtil.checkNotNull(localAddress, "localAddress"));
->>>>>>> 71860e5b
     }
 
     private ChannelFuture doBind(final SocketAddress localAddress) {
@@ -296,15 +270,22 @@
             return promise;
         } else {
             // Registration future is almost always fulfilled already, but just in case it's not.
-            final ChannelPromise promise = channel.newPromise();
-            regFuture.addListener((ChannelFutureListener) future -> {
-                Throwable cause = future.cause();
-                if (cause != null) {
-                    // Registration on the EventLoop failed so fail the ChannelPromise directly to not cause an
-                    // IllegalStateException once we try to access the EventLoop of the Channel.
-                    promise.setFailure(cause);
-                } else {
-                    doBind0(regFuture, channel, localAddress, promise);
+            final PendingRegistrationPromise promise = new PendingRegistrationPromise(channel);
+            regFuture.addListener(new ChannelFutureListener() {
+                @Override
+                public void operationComplete(ChannelFuture future) throws Exception {
+                    Throwable cause = future.cause();
+                    if (cause != null) {
+                        // Registration on the EventLoop failed so fail the ChannelPromise directly to not cause an
+                        // IllegalStateException once we try to access the EventLoop of the Channel.
+                        promise.setFailure(cause);
+                    } else {
+                        // Registration was successful, so set the correct executor to use.
+                        // See https://github.com/netty/netty/issues/2586
+                        promise.registered();
+
+                        doBind0(regFuture, channel, localAddress, promise);
+                    }
                 }
             });
             return promise;
@@ -312,30 +293,43 @@
     }
 
     final ChannelFuture initAndRegister() {
-        EventLoop loop = group.next();
-        final Channel channel;
+        Channel channel = null;
         try {
-            channel = newChannel(loop);
+            channel = channelFactory.newChannel();
+            init(channel);
         } catch (Throwable t) {
-            return new FailedChannel(loop).newFailedFuture(t);
-        }
-
-        final ChannelPromise promise = channel.newPromise();
-        loop.execute(() -> init(channel).addListener((ChannelFutureListener) future -> {
-            if (future.isSuccess()) {
-                channel.register(promise);
+            if (channel != null) {
+                // channel can be null if newChannel crashed (eg SocketException("too many open files"))
+                channel.unsafe().closeForcibly();
+                // as the Channel is not registered yet we need to force the usage of the GlobalEventExecutor
+                return new DefaultChannelPromise(channel, GlobalEventExecutor.INSTANCE).setFailure(t);
+            }
+            // as the Channel is not registered yet we need to force the usage of the GlobalEventExecutor
+            return new DefaultChannelPromise(new FailedChannel(), GlobalEventExecutor.INSTANCE).setFailure(t);
+        }
+
+        ChannelFuture regFuture = config().group().register(channel);
+        if (regFuture.cause() != null) {
+            if (channel.isRegistered()) {
+                channel.close();
             } else {
                 channel.unsafe().closeForcibly();
-                promise.setFailure(future.cause());
             }
-        }));
-
-        return promise;
-    }
-
-    abstract C newChannel(EventLoop loop) throws Exception;
-
-    abstract ChannelFuture init(Channel channel);
+        }
+
+        // If we are here and the promise is not failed, it's one of the following cases:
+        // 1) If we attempted registration from the event loop, the registration has been completed at this point.
+        //    i.e. It's safe to attempt bind() or connect() now because the channel has been registered.
+        // 2) If we attempted registration from the other thread, the registration request has been successfully
+        //    added to the event loop's task queue for later execution.
+        //    i.e. It's safe to attempt bind() or connect() now:
+        //         because bind() or connect() will be executed *after* the scheduled registration task is executed
+        //         because register(), bind(), and connect() are all bound to the same thread.
+
+        return regFuture;
+    }
+
+    abstract void init(Channel channel) throws Exception;
 
     private static void doBind0(
             final ChannelFuture regFuture, final Channel channel,
@@ -343,11 +337,14 @@
 
         // This method is invoked before channelRegistered() is triggered.  Give user handlers a chance to set up
         // the pipeline in its channelRegistered() implementation.
-        channel.eventLoop().execute(() -> {
-            if (regFuture.isSuccess()) {
-                channel.bind(localAddress, promise).addListener(ChannelFutureListener.CLOSE_ON_FAILURE);
-            } else {
-                promise.setFailure(regFuture.cause());
+        channel.eventLoop().execute(new Runnable() {
+            @Override
+            public void run() {
+                if (regFuture.isSuccess()) {
+                    channel.bind(localAddress, promise).addListener(ChannelFutureListener.CLOSE_ON_FAILURE);
+                } else {
+                    promise.setFailure(regFuture.cause());
+                }
             }
         });
     }
@@ -356,12 +353,7 @@
      * the {@link ChannelHandler} to use for serving the requests.
      */
     public B handler(ChannelHandler handler) {
-<<<<<<< HEAD
-        requireNonNull(handler, "handler");
-        this.handler = handler;
-=======
         this.handler = ObjectUtil.checkNotNull(handler, "handler");
->>>>>>> 71860e5b
         return self();
     }
 
@@ -379,11 +371,7 @@
      * Returns the {@link AbstractBootstrapConfig} object that can be used to obtain the current config
      * of the bootstrap.
      */
-<<<<<<< HEAD
-    public abstract AbstractBootstrapConfig<B, C, F> config();
-=======
     public abstract AbstractBootstrapConfig<B, C> config();
->>>>>>> 71860e5b
 
     final Map<ChannelOption<?>, Object> options0() {
         return options;
@@ -395,6 +383,11 @@
 
     final SocketAddress localAddress() {
         return localAddress;
+    }
+
+    @SuppressWarnings("deprecation")
+    final ChannelFactory<? extends C> channelFactory() {
+        return channelFactory;
     }
 
     final ChannelHandler handler() {
@@ -413,11 +406,7 @@
         if (map.isEmpty()) {
             return Collections.emptyMap();
         }
-<<<<<<< HEAD
-        return Collections.unmodifiableMap(new HashMap<>(map));
-=======
         return Collections.unmodifiableMap(new HashMap<K, V>(map));
->>>>>>> 71860e5b
     }
 
     static void setAttributes(Channel channel, Map.Entry<AttributeKey<?>, Object>[] attrs) {
@@ -465,4 +454,31 @@
             .append('(').append(config()).append(')');
         return buf.toString();
     }
+
+    static final class PendingRegistrationPromise extends DefaultChannelPromise {
+
+        // Is set to the correct EventExecutor once the registration was successful. Otherwise it will
+        // stay null and so the GlobalEventExecutor.INSTANCE will be used for notifications.
+        private volatile boolean registered;
+
+        PendingRegistrationPromise(Channel channel) {
+            super(channel);
+        }
+
+        void registered() {
+            registered = true;
+        }
+
+        @Override
+        protected EventExecutor executor() {
+            if (registered) {
+                // If the registration was a success executor is set.
+                //
+                // See https://github.com/netty/netty/issues/2586
+                return super.executor();
+            }
+            // The registration failed so we can only use the GlobalEventExecutor as last resort to notify.
+            return GlobalEventExecutor.INSTANCE;
+        }
+    }
 }