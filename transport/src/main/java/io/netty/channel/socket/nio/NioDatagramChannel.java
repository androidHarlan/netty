--- conflicted
+++ resolved
@@ -15,8 +15,6 @@
  */
 package io.netty.channel.socket.nio;
 
-import static java.util.Objects.requireNonNull;
-
 import io.netty.buffer.ByteBuf;
 import io.netty.channel.AddressedEnvelope;
 import io.netty.channel.Channel;
@@ -27,7 +25,6 @@
 import io.netty.channel.ChannelOutboundBuffer;
 import io.netty.channel.ChannelPromise;
 import io.netty.channel.DefaultAddressedEnvelope;
-import io.netty.channel.EventLoop;
 import io.netty.channel.RecvByteBufAllocator;
 import io.netty.channel.nio.AbstractNioMessageChannel;
 import io.netty.channel.socket.DatagramChannelConfig;
@@ -36,10 +33,7 @@
 import io.netty.util.internal.SocketUtils;
 import io.netty.util.internal.PlatformDependent;
 import io.netty.util.internal.StringUtil;
-<<<<<<< HEAD
-=======
 import io.netty.util.internal.SuppressJava6Requirement;
->>>>>>> 71860e5b
 
 import java.io.IOException;
 import java.net.InetAddress;
@@ -111,29 +105,32 @@
     }
 
     private static void checkJavaVersion() {
+        if (PlatformDependent.javaVersion() < 7) {
+            throw new UnsupportedOperationException("Only supported on java 7+.");
+        }
     }
 
     /**
      * Create a new instance which will use the Operation Systems default {@link InternetProtocolFamily}.
      */
-    public NioDatagramChannel(EventLoop eventLoop) {
-        this(eventLoop, newSocket(DEFAULT_SELECTOR_PROVIDER));
+    public NioDatagramChannel() {
+        this(newSocket(DEFAULT_SELECTOR_PROVIDER));
     }
 
     /**
      * Create a new instance using the given {@link SelectorProvider}
      * which will use the Operation Systems default {@link InternetProtocolFamily}.
      */
-    public NioDatagramChannel(EventLoop eventLoop, SelectorProvider provider) {
-        this(eventLoop, newSocket(provider));
+    public NioDatagramChannel(SelectorProvider provider) {
+        this(newSocket(provider));
     }
 
     /**
      * Create a new instance using the given {@link InternetProtocolFamily}. If {@code null} is used it will depend
      * on the Operation Systems default which will be chosen.
      */
-    public NioDatagramChannel(EventLoop eventLoop, InternetProtocolFamily ipFamily) {
-        this(eventLoop, newSocket(DEFAULT_SELECTOR_PROVIDER, ipFamily));
+    public NioDatagramChannel(InternetProtocolFamily ipFamily) {
+        this(newSocket(DEFAULT_SELECTOR_PROVIDER, ipFamily));
     }
 
     /**
@@ -141,15 +138,15 @@
      * If {@link InternetProtocolFamily} is {@code null} it will depend on the Operation Systems default
      * which will be chosen.
      */
-    public NioDatagramChannel(EventLoop eventLoop, SelectorProvider provider, InternetProtocolFamily ipFamily) {
-        this(eventLoop, newSocket(provider, ipFamily));
+    public NioDatagramChannel(SelectorProvider provider, InternetProtocolFamily ipFamily) {
+        this(newSocket(provider, ipFamily));
     }
 
     /**
      * Create a new instance from the given {@link DatagramChannel}.
      */
-    public NioDatagramChannel(EventLoop eventLoop, DatagramChannel socket) {
-        super(null, eventLoop, socket, SelectionKey.OP_READ);
+    public NioDatagramChannel(DatagramChannel socket) {
+        super(null, socket, SelectionKey.OP_READ);
         config = new NioDatagramChannelConfig(this, socket);
     }
 
@@ -198,7 +195,11 @@
     }
 
     private void doBind0(SocketAddress localAddress) throws Exception {
-        SocketUtils.bind(javaChannel(), localAddress);
+        if (PlatformDependent.javaVersion() >= 7) {
+            SocketUtils.bind(javaChannel(), localAddress);
+        } else {
+            javaChannel().socket().bind(localAddress);
+        }
     }
 
     @Override
@@ -324,7 +325,7 @@
                 if (isSingleDirectBuffer(content)) {
                     return e;
                 }
-                return new DefaultAddressedEnvelope<>(newDirectBuffer(e, content), e.recipient());
+                return new DefaultAddressedEnvelope<ByteBuf, SocketAddress>(newDirectBuffer(e, content), e.recipient());
             }
         }
 
@@ -403,8 +404,13 @@
 
         checkJavaVersion();
 
-        requireNonNull(multicastAddress, "multicastAddress");
-        requireNonNull(networkInterface, "networkInterface");
+        if (multicastAddress == null) {
+            throw new NullPointerException("multicastAddress");
+        }
+
+        if (networkInterface == null) {
+            throw new NullPointerException("networkInterface");
+        }
 
         try {
             MembershipKey key;
@@ -417,12 +423,12 @@
             synchronized (this) {
                 List<MembershipKey> keys = null;
                 if (memberships == null) {
-                    memberships = new HashMap<>();
+                    memberships = new HashMap<InetAddress, List<MembershipKey>>();
                 } else {
                     keys = memberships.get(multicastAddress);
                 }
                 if (keys == null) {
-                    keys = new ArrayList<>();
+                    keys = new ArrayList<MembershipKey>();
                     memberships.put(multicastAddress, keys);
                 }
                 keys.add(key);
@@ -478,8 +484,12 @@
             ChannelPromise promise) {
         checkJavaVersion();
 
-        requireNonNull(multicastAddress, "multicastAddress");
-        requireNonNull(networkInterface, "networkInterface");
+        if (multicastAddress == null) {
+            throw new NullPointerException("multicastAddress");
+        }
+        if (networkInterface == null) {
+            throw new NullPointerException("networkInterface");
+        }
 
         synchronized (this) {
             if (memberships != null) {
@@ -528,10 +538,16 @@
             InetAddress sourceToBlock, ChannelPromise promise) {
         checkJavaVersion();
 
-        requireNonNull(multicastAddress, "multicastAddress");
-        requireNonNull(sourceToBlock, "sourceToBlock");
-        requireNonNull(networkInterface, "networkInterface");
-
+        if (multicastAddress == null) {
+            throw new NullPointerException("multicastAddress");
+        }
+        if (sourceToBlock == null) {
+            throw new NullPointerException("sourceToBlock");
+        }
+
+        if (networkInterface == null) {
+            throw new NullPointerException("networkInterface");
+        }
         synchronized (this) {
             if (memberships != null) {
                 List<MembershipKey> keys = memberships.get(multicastAddress);
