--- conflicted
+++ resolved
@@ -30,19 +30,14 @@
 import static io.netty.channel.ChannelOption.MAX_MESSAGES_PER_READ;
 import static io.netty.channel.ChannelOption.MESSAGE_SIZE_ESTIMATOR;
 import static io.netty.channel.ChannelOption.RCVBUF_ALLOCATOR;
+import static io.netty.channel.ChannelOption.SINGLE_EVENTEXECUTOR_PER_GROUP;
 import static io.netty.channel.ChannelOption.WRITE_BUFFER_HIGH_WATER_MARK;
 import static io.netty.channel.ChannelOption.WRITE_BUFFER_LOW_WATER_MARK;
 import static io.netty.channel.ChannelOption.WRITE_BUFFER_WATER_MARK;
 import static io.netty.channel.ChannelOption.WRITE_SPIN_COUNT;
-<<<<<<< HEAD
-import static io.netty.util.internal.ObjectUtil.checkPositive;
-import static io.netty.util.internal.ObjectUtil.checkPositiveOrZero;
-import static java.util.Objects.requireNonNull;
-=======
 import static io.netty.util.internal.ObjectUtil.checkNotNull;
 import static io.netty.util.internal.ObjectUtil.checkPositive;
 import static io.netty.util.internal.ObjectUtil.checkPositiveOrZero;
->>>>>>> 71860e5b
 
 /**
  * The default {@link ChannelConfig} implementation.
@@ -88,13 +83,14 @@
                 null,
                 CONNECT_TIMEOUT_MILLIS, MAX_MESSAGES_PER_READ, WRITE_SPIN_COUNT,
                 ALLOCATOR, AUTO_READ, AUTO_CLOSE, RCVBUF_ALLOCATOR, WRITE_BUFFER_HIGH_WATER_MARK,
-                WRITE_BUFFER_LOW_WATER_MARK, WRITE_BUFFER_WATER_MARK, MESSAGE_SIZE_ESTIMATOR);
+                WRITE_BUFFER_LOW_WATER_MARK, WRITE_BUFFER_WATER_MARK, MESSAGE_SIZE_ESTIMATOR,
+                SINGLE_EVENTEXECUTOR_PER_GROUP);
     }
 
     protected Map<ChannelOption<?>, Object> getOptions(
             Map<ChannelOption<?>, Object> result, ChannelOption<?>... options) {
         if (result == null) {
-            result = new IdentityHashMap<>();
+            result = new IdentityHashMap<ChannelOption<?>, Object>();
         }
         for (ChannelOption<?> o: options) {
             result.put(o, getOption(o));
@@ -105,7 +101,9 @@
     @SuppressWarnings("unchecked")
     @Override
     public boolean setOptions(Map<ChannelOption<?>, ?> options) {
-        requireNonNull(options, "options");
+        if (options == null) {
+            throw new NullPointerException("options");
+        }
 
         boolean setAllOptions = true;
         for (Entry<ChannelOption<?>, ?> e: options.entrySet()) {
@@ -120,7 +118,9 @@
     @Override
     @SuppressWarnings({ "unchecked", "deprecation" })
     public <T> T getOption(ChannelOption<T> option) {
-        requireNonNull(option, "option");
+        if (option == null) {
+            throw new NullPointerException("option");
+        }
 
         if (option == CONNECT_TIMEOUT_MILLIS) {
             return (T) Integer.valueOf(getConnectTimeoutMillis());
@@ -154,6 +154,9 @@
         }
         if (option == MESSAGE_SIZE_ESTIMATOR) {
             return (T) getMessageSizeEstimator();
+        }
+        if (option == SINGLE_EVENTEXECUTOR_PER_GROUP) {
+            return (T) Boolean.valueOf(getPinEventExecutorPerGroup());
         }
         return null;
     }
@@ -185,6 +188,8 @@
             setWriteBufferWaterMark((WriteBufferWaterMark) value);
         } else if (option == MESSAGE_SIZE_ESTIMATOR) {
             setMessageSizeEstimator((MessageSizeEstimator) value);
+        } else if (option == SINGLE_EVENTEXECUTOR_PER_GROUP) {
+            setPinEventExecutorPerGroup((Boolean) value);
         } else {
             return false;
         }
@@ -193,7 +198,9 @@
     }
 
     protected <T> void validate(ChannelOption<T> option, T value) {
-        requireNonNull(option, "option");
+        if (option == null) {
+            throw new NullPointerException("option");
+        }
         option.validate(value);
     }
 
@@ -272,7 +279,9 @@
 
     @Override
     public ChannelConfig setAllocator(ByteBufAllocator allocator) {
-        requireNonNull(allocator, "allocator");
+        if (allocator == null) {
+            throw new NullPointerException("allocator");
+        }
         this.allocator = allocator;
         return this;
     }
@@ -285,7 +294,7 @@
 
     @Override
     public ChannelConfig setRecvByteBufAllocator(RecvByteBufAllocator allocator) {
-        rcvBufAllocator = requireNonNull(allocator, "allocator");
+        rcvBufAllocator = checkNotNull(allocator, "allocator");
         return this;
     }
 
@@ -298,8 +307,9 @@
     private void setRecvByteBufAllocator(RecvByteBufAllocator allocator, ChannelMetadata metadata) {
         if (allocator instanceof MaxMessagesRecvByteBufAllocator) {
             ((MaxMessagesRecvByteBufAllocator) allocator).maxMessagesPerRead(metadata.defaultMaxMessagesPerRead());
-        }
-        requireNonNull(allocator, "allocator");
+        } else if (allocator == null) {
+            throw new NullPointerException("allocator");
+        }
         setRecvByteBufAllocator(allocator);
     }
 
@@ -384,7 +394,7 @@
 
     @Override
     public ChannelConfig setWriteBufferWaterMark(WriteBufferWaterMark writeBufferWaterMark) {
-        this.writeBufferWaterMark = requireNonNull(writeBufferWaterMark, "writeBufferWaterMark");
+        this.writeBufferWaterMark = checkNotNull(writeBufferWaterMark, "writeBufferWaterMark");
         return this;
     }
 
@@ -400,8 +410,20 @@
 
     @Override
     public ChannelConfig setMessageSizeEstimator(MessageSizeEstimator estimator) {
-        requireNonNull(estimator, "estimator");
+        if (estimator == null) {
+            throw new NullPointerException("estimator");
+        }
         msgSizeEstimator = estimator;
         return this;
     }
+
+    private ChannelConfig setPinEventExecutorPerGroup(boolean pinEventExecutor) {
+        this.pinEventExecutor = pinEventExecutor;
+        return this;
+    }
+
+    private boolean getPinEventExecutorPerGroup() {
+        return pinEventExecutor;
+    }
+
 }