--- conflicted
+++ resolved
@@ -14,16 +14,11 @@
  */
 package io.netty.channel;
 
-import static java.util.Objects.requireNonNull;
-
 import io.netty.buffer.ByteBuf;
 import io.netty.buffer.ByteBufAllocator;
 import io.netty.buffer.CompositeByteBuf;
 import io.netty.buffer.Unpooled;
-<<<<<<< HEAD
-=======
 import io.netty.util.internal.ObjectUtil;
->>>>>>> 71860e5b
 
 /**
  * A FIFO queue of bytes where producers add bytes by repeatedly adding {@link ByteBuf} and consumers take bytes in
@@ -50,7 +45,7 @@
 
     public CoalescingBufferQueue(Channel channel, int initSize, boolean updateWritability) {
         super(updateWritability ? channel : null, initSize);
-        this.channel = requireNonNull(channel, "channel");
+        this.channel = ObjectUtil.checkNotNull(channel, "channel");
     }
 
     /**
