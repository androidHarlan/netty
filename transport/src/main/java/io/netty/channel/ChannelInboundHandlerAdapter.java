--- conflicted
+++ resolved
@@ -30,13 +30,8 @@
  * method returns automatically. If you are looking for a {@link ChannelInboundHandler} implementation that
  * releases the received messages automatically, please see {@link SimpleChannelInboundHandler}.
  * </p>
- *
- * @deprecated use {@link ChannelInboundHandler} directly.
  */
-@Deprecated
 public class ChannelInboundHandlerAdapter extends ChannelHandlerAdapter implements ChannelInboundHandler {
-<<<<<<< HEAD
-=======
 
     /**
      * Calls {@link ChannelHandlerContext#fireChannelRegistered()} to forward
@@ -147,5 +142,4 @@
             throws Exception {
         ctx.fireExceptionCaught(cause);
     }
->>>>>>> 71860e5b
 }