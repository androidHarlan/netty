--- conflicted
+++ resolved
@@ -99,31 +99,6 @@
         return new DefaultChannelHandlerContext(this, executor, name, handler);
     }
 
-<<<<<<< HEAD
-=======
-    private EventExecutor childExecutor(EventExecutorGroup group) {
-        if (group == null) {
-            return null;
-        }
-        Boolean pinEventExecutor = channel.config().getOption(ChannelOption.SINGLE_EVENTEXECUTOR_PER_GROUP);
-        if (pinEventExecutor != null && !pinEventExecutor) {
-            return group.next();
-        }
-        Map<EventExecutorGroup, EventExecutor> childExecutors = this.childExecutors;
-        if (childExecutors == null) {
-            // Use size of 4 as most people only use one extra EventExecutor.
-            childExecutors = this.childExecutors = new IdentityHashMap<>(4);
-        }
-        // Pin one of the child executors once and remember it so that the same child executor
-        // is used to fire events for the same channel.
-        EventExecutor childExecutor = childExecutors.get(group);
-        if (childExecutor == null) {
-            childExecutor = group.next();
-            childExecutors.put(group, childExecutor);
-        }
-        return childExecutor;
-    }
->>>>>>> 7b92ff25
     @Override
     public final Channel channel() {
         return channel;
