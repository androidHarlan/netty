--- conflicted
+++ resolved
@@ -16,10 +16,6 @@
 package io.netty.channel;
 
 import static io.netty.util.internal.ObjectUtil.checkPositiveOrZero;
-<<<<<<< HEAD
-import static java.util.Objects.requireNonNull;
-=======
->>>>>>> 71860e5b
 
 import io.netty.util.AbstractReferenceCounted;
 import io.netty.util.IllegalReferenceCountException;
@@ -55,13 +51,9 @@
      * @param count     the number of bytes to transfer
      */
     public DefaultFileRegion(FileChannel file, long position, long count) {
-<<<<<<< HEAD
-        requireNonNull(file, "file");
-=======
         if (file == null) {
             throw new NullPointerException("file");
         }
->>>>>>> 71860e5b
         checkPositiveOrZero(position, "position");
         checkPositiveOrZero(count, "count");
         this.file = file;
@@ -79,13 +71,9 @@
      * @param count     the number of bytes to transfer
      */
     public DefaultFileRegion(File f, long position, long count) {
-<<<<<<< HEAD
-        requireNonNull(f, "f");
-=======
         if (f == null) {
             throw new NullPointerException("f");
         }
->>>>>>> 71860e5b
         checkPositiveOrZero(position, "position");
         checkPositiveOrZero(count, "count");
         this.position = position;
