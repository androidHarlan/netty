--- conflicted
+++ resolved
@@ -22,7 +22,6 @@
 import static org.junit.Assert.assertTrue;
 import static org.junit.Assert.fail;
 
-import io.netty.channel.ChannelOutboundInvoker;
 import java.nio.channels.ClosedChannelException;
 import java.util.ArrayDeque;
 import java.util.Queue;
@@ -43,10 +42,13 @@
 import io.netty.channel.ChannelHandlerAdapter;
 import io.netty.channel.ChannelHandlerContext;
 import io.netty.channel.ChannelId;
+import io.netty.channel.ChannelInboundHandlerAdapter;
 import io.netty.channel.ChannelInitializer;
+import io.netty.channel.ChannelOutboundHandlerAdapter;
 import io.netty.channel.ChannelPipeline;
 import io.netty.channel.ChannelPromise;
 import io.netty.util.ReferenceCountUtil;
+import io.netty.util.concurrent.Future;
 import io.netty.util.concurrent.FutureListener;
 import io.netty.util.concurrent.ScheduledFuture;
 
@@ -88,7 +90,12 @@
     @Test(timeout = 2000)
     public void promiseDoesNotInfiniteLoop() throws InterruptedException {
         EmbeddedChannel channel = new EmbeddedChannel();
-        channel.closeFuture().addListener((ChannelFutureListener) future -> future.channel().close());
+        channel.closeFuture().addListener(new ChannelFutureListener() {
+            @Override
+            public void operationComplete(ChannelFuture future) throws Exception {
+                future.channel().close();
+            }
+        });
 
         channel.close().syncUninterruptibly();
     }
@@ -98,7 +105,7 @@
         final Integer first = 1;
         final Integer second = 2;
 
-        final ChannelHandler handler = new ChannelHandler() {
+        final ChannelHandler handler = new ChannelInboundHandlerAdapter() {
             @Override
             public void channelRead(ChannelHandlerContext ctx, Object msg) throws Exception {
                 ctx.fireChannelRead(first);
@@ -123,10 +130,20 @@
     @SuppressWarnings({ "rawtypes", "unchecked" })
     @Test
     public void testScheduling() throws Exception {
-        EmbeddedChannel ch = new EmbeddedChannel(new ChannelHandler() { });
+        EmbeddedChannel ch = new EmbeddedChannel(new ChannelInboundHandlerAdapter());
         final CountDownLatch latch = new CountDownLatch(2);
-        ScheduledFuture future = ch.eventLoop().schedule(latch::countDown, 1, TimeUnit.SECONDS);
-        future.addListener((FutureListener) future1 -> latch.countDown());
+        ScheduledFuture future = ch.eventLoop().schedule(new Runnable() {
+            @Override
+            public void run() {
+                latch.countDown();
+            }
+        }, 1, TimeUnit.SECONDS);
+        future.addListener(new FutureListener() {
+            @Override
+            public void operationComplete(Future future) throws Exception {
+                latch.countDown();
+            }
+        });
         long next = ch.runScheduledPendingTasks();
         assertTrue(next > 0);
         // Sleep for the nanoseconds but also give extra 50ms as the clock my not be very precise and so fail the test
@@ -138,8 +155,11 @@
 
     @Test
     public void testScheduledCancelled() throws Exception {
-        EmbeddedChannel ch = new EmbeddedChannel(new ChannelHandler() { });
-        ScheduledFuture<?> future = ch.eventLoop().schedule(() -> { }, 1, TimeUnit.DAYS);
+        EmbeddedChannel ch = new EmbeddedChannel(new ChannelInboundHandlerAdapter());
+        ScheduledFuture<?> future = ch.eventLoop().schedule(new Runnable() {
+            @Override
+            public void run() { }
+        }, 1, TimeUnit.DAYS);
         ch.finish();
         assertTrue(future.isCancelled());
     }
@@ -147,7 +167,7 @@
     @Test(timeout = 3000)
     public void testHandlerAddedExecutedInEventLoop() throws Throwable {
         final CountDownLatch latch = new CountDownLatch(1);
-        final AtomicReference<Throwable> error = new AtomicReference<>();
+        final AtomicReference<Throwable> error = new AtomicReference<Throwable>();
         final ChannelHandler handler = new ChannelHandlerAdapter() {
             @Override
             public void handlerAdded(ChannelHandlerContext ctx) throws Exception {
@@ -191,25 +211,50 @@
     // See https://github.com/netty/netty/issues/4316.
     @Test(timeout = 2000)
     public void testFireChannelInactiveAndUnregisteredOnClose() throws InterruptedException {
-        testFireChannelInactiveAndUnregistered(ChannelOutboundInvoker::close);
-        testFireChannelInactiveAndUnregistered(channel -> channel.close(channel.newPromise()));
+        testFireChannelInactiveAndUnregistered(new Action() {
+            @Override
+            public ChannelFuture doRun(Channel channel) {
+                return channel.close();
+            }
+        });
+        testFireChannelInactiveAndUnregistered(new Action() {
+            @Override
+            public ChannelFuture doRun(Channel channel) {
+                return channel.close(channel.newPromise());
+            }
+        });
     }
 
     @Test(timeout = 2000)
     public void testFireChannelInactiveAndUnregisteredOnDisconnect() throws InterruptedException {
-        testFireChannelInactiveAndUnregistered(ChannelOutboundInvoker::disconnect);
-
-        testFireChannelInactiveAndUnregistered(channel -> channel.disconnect(channel.newPromise()));
+        testFireChannelInactiveAndUnregistered(new Action() {
+            @Override
+            public ChannelFuture doRun(Channel channel) {
+                return channel.disconnect();
+            }
+        });
+
+        testFireChannelInactiveAndUnregistered(new Action() {
+            @Override
+            public ChannelFuture doRun(Channel channel) {
+                return channel.disconnect(channel.newPromise());
+            }
+        });
     }
 
     private static void testFireChannelInactiveAndUnregistered(Action action) throws InterruptedException {
         final CountDownLatch latch = new CountDownLatch(3);
-        EmbeddedChannel channel = new EmbeddedChannel(new ChannelHandler() {
+        EmbeddedChannel channel = new EmbeddedChannel(new ChannelInboundHandlerAdapter() {
             @Override
             public void channelInactive(ChannelHandlerContext ctx) throws Exception {
                 latch.countDown();
-                // Should be executed.
-                ctx.executor().execute(latch::countDown);
+                ctx.executor().execute(new Runnable() {
+                    @Override
+                    public void run() {
+                        // Should be executed.
+                        latch.countDown();
+                    }
+                });
             }
 
             @Override
@@ -249,11 +294,7 @@
 
     @Test
     public void testHasNoDisconnectSkipDisconnect() throws InterruptedException {
-<<<<<<< HEAD
-        EmbeddedChannel channel = new EmbeddedChannel(false, new ChannelHandler() {
-=======
         EmbeddedChannel channel = new EmbeddedChannel(false, new ChannelOutboundHandlerAdapter() {
->>>>>>> 71860e5b
             @Override
             public void close(ChannelHandlerContext ctx, ChannelPromise promise) throws Exception {
                 promise.tryFailure(new Throwable());
@@ -345,11 +386,16 @@
 
     @Test
     public void testWriteLater() {
-        EmbeddedChannel channel = new EmbeddedChannel(new ChannelHandler() {
+        EmbeddedChannel channel = new EmbeddedChannel(new ChannelOutboundHandlerAdapter() {
             @Override
             public void write(final ChannelHandlerContext ctx, final Object msg, final ChannelPromise promise)
                     throws Exception {
-                ctx.executor().execute(() -> ctx.write(msg, promise));
+                ctx.executor().execute(new Runnable() {
+                    @Override
+                    public void run() {
+                        ctx.write(msg, promise);
+                    }
+                });
             }
         });
         Object msg = new Object();
@@ -363,12 +409,15 @@
     @Test
     public void testWriteScheduled() throws InterruptedException  {
         final int delay = 500;
-        EmbeddedChannel channel = new EmbeddedChannel(new ChannelHandler() {
+        EmbeddedChannel channel = new EmbeddedChannel(new ChannelOutboundHandlerAdapter() {
             @Override
             public void write(final ChannelHandlerContext ctx, final Object msg, final ChannelPromise promise)
                     throws Exception {
-                ctx.executor().schedule(() -> {
-                    ctx.writeAndFlush(msg, promise);
+                ctx.executor().schedule(new Runnable() {
+                    @Override
+                    public void run() {
+                        ctx.writeAndFlush(msg, promise);
+                    }
                 }, delay, TimeUnit.MILLISECONDS);
             }
         });
@@ -384,7 +433,7 @@
     @Test
     public void testFlushInbound() throws InterruptedException {
         final CountDownLatch latch = new CountDownLatch(1);
-        EmbeddedChannel channel = new EmbeddedChannel(new ChannelHandler() {
+        EmbeddedChannel channel = new EmbeddedChannel(new ChannelInboundHandlerAdapter() {
             @Override
             public void channelReadComplete(ChannelHandlerContext ctx) throws Exception {
               latch.countDown();
@@ -403,7 +452,7 @@
       final CountDownLatch latch = new CountDownLatch(1);
       final AtomicInteger flushCount = new AtomicInteger(0);
 
-      EmbeddedChannel channel = new EmbeddedChannel(new ChannelHandler() {
+      EmbeddedChannel channel = new EmbeddedChannel(new ChannelInboundHandlerAdapter() {
           @Override
           public void channelRead(ChannelHandlerContext ctx, Object msg) throws Exception {
               ReferenceCountUtil.release(msg);
@@ -432,7 +481,7 @@
     @Test
     public void testFlushOutbound() throws InterruptedException {
         final CountDownLatch latch = new CountDownLatch(1);
-        EmbeddedChannel channel = new EmbeddedChannel(new ChannelHandler() {
+        EmbeddedChannel channel = new EmbeddedChannel(new ChannelOutboundHandlerAdapter() {
             @Override
             public void flush(ChannelHandlerContext ctx) throws Exception {
                 latch.countDown();
@@ -451,7 +500,7 @@
         final CountDownLatch latch = new CountDownLatch(1);
         final AtomicInteger flushCount = new AtomicInteger(0);
 
-        EmbeddedChannel channel = new EmbeddedChannel(new ChannelHandler() {
+        EmbeddedChannel channel = new EmbeddedChannel(new ChannelOutboundHandlerAdapter() {
             @Override
             public void write(ChannelHandlerContext ctx, Object msg, ChannelPromise promise) throws Exception {
                 ctx.write(msg, promise);
@@ -540,7 +589,7 @@
     @Test(timeout = 5000)
     public void testChannelInactiveFired() throws InterruptedException {
         final AtomicBoolean inactive = new AtomicBoolean();
-        EmbeddedChannel channel = new EmbeddedChannel(new ChannelHandler() {
+        EmbeddedChannel channel = new EmbeddedChannel(new ChannelInboundHandlerAdapter() {
             @Override
             public void exceptionCaught(ChannelHandlerContext ctx, Throwable cause) throws Exception {
                 ctx.close();
@@ -564,11 +613,11 @@
         }
     }
 
-    private static final class EventOutboundHandler implements ChannelHandler {
+    private static final class EventOutboundHandler extends ChannelOutboundHandlerAdapter {
         static final Integer DISCONNECT = 0;
         static final Integer CLOSE = 1;
 
-        private final Queue<Integer> queue = new ArrayDeque<>();
+        private final Queue<Integer> queue = new ArrayDeque<Integer>();
 
         @Override
         public void disconnect(ChannelHandlerContext ctx, ChannelPromise promise) throws Exception {
