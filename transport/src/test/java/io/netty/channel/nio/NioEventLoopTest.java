--- conflicted
+++ resolved
@@ -20,11 +20,7 @@
 import io.netty.channel.DefaultSelectStrategyFactory;
 import io.netty.channel.EventLoop;
 import io.netty.channel.EventLoopGroup;
-<<<<<<< HEAD
-import io.netty.channel.MultithreadEventLoopGroup;
-=======
 import io.netty.channel.EventLoopTaskQueueFactory;
->>>>>>> 71860e5b
 import io.netty.channel.SelectStrategy;
 import io.netty.channel.SelectStrategyFactory;
 import io.netty.channel.SingleThreadEventLoop;
@@ -61,7 +57,7 @@
 
     @Override
     protected EventLoopGroup newEventLoopGroup() {
-        return new MultithreadEventLoopGroup(NioHandler.newFactory());
+        return new NioEventLoopGroup();
     }
 
     @Override
@@ -71,38 +67,45 @@
 
     @Test
     public void testRebuildSelector() {
-        final NioHandler nioHandler = (NioHandler) NioHandler.newFactory().newHandler();
-        EventLoop loop = new SingleThreadEventLoop(new DefaultThreadFactory("ioPool"), nioHandler);
-        try {
-            Channel channel = new NioServerSocketChannel(loop, loop);
-            channel.register().syncUninterruptibly();
-
-            Selector selector = loop.submit(nioHandler::unwrappedSelector).syncUninterruptibly().getNow();
-
-            assertSame(selector, loop.submit(nioHandler::unwrappedSelector).syncUninterruptibly().getNow());
+        EventLoopGroup group = new NioEventLoopGroup(1);
+        final NioEventLoop loop = (NioEventLoop) group.next();
+        try {
+            Channel channel = new NioServerSocketChannel();
+            loop.register(channel).syncUninterruptibly();
+
+            Selector selector = loop.unwrappedSelector();
+            assertSame(selector, ((NioEventLoop) channel.eventLoop()).unwrappedSelector());
             assertTrue(selector.isOpen());
 
             // Submit to the EventLoop so we are sure its really executed in a non-async manner.
-            loop.submit(nioHandler::rebuildSelector).syncUninterruptibly();
-
-            Selector newSelector = loop.submit(nioHandler::unwrappedSelector).syncUninterruptibly().getNow();
+            loop.submit(new Runnable() {
+                @Override
+                public void run() {
+                    loop.rebuildSelector();
+                }
+            }).syncUninterruptibly();
+
+            Selector newSelector = ((NioEventLoop) channel.eventLoop()).unwrappedSelector();
             assertTrue(newSelector.isOpen());
             assertNotSame(selector, newSelector);
             assertFalse(selector.isOpen());
 
             channel.close().syncUninterruptibly();
         } finally {
-            loop.shutdownGracefully();
+            group.shutdownGracefully();
         }
     }
 
     @Test
     public void testScheduleBigDelayNotOverflow() {
-        EventLoopGroup group = new MultithreadEventLoopGroup(1, NioHandler.newFactory());
+        EventLoopGroup group = new NioEventLoopGroup(1);
 
         final EventLoop el = group.next();
-        Future<?> future = el.schedule(() -> {
-            // NOOP
+        Future<?> future = el.schedule(new Runnable() {
+            @Override
+            public void run() {
+                // NOOP
+            }
         }, Long.MAX_VALUE, TimeUnit.MILLISECONDS);
 
         assertFalse(future.awaitUninterruptibly(1000));
@@ -112,89 +115,108 @@
 
     @Test
     public void testInterruptEventLoopThread() throws Exception {
-        final NioHandler nioHandler = (NioHandler) NioHandler.newFactory().newHandler();
-        EventLoop loop = new SingleThreadEventLoop(new DefaultThreadFactory("ioPool"), nioHandler);
-        try {
-            Selector selector = loop.submit(nioHandler::unwrappedSelector).syncUninterruptibly().getNow();
+        EventLoopGroup group = new NioEventLoopGroup(1);
+        final NioEventLoop loop = (NioEventLoop) group.next();
+        try {
+            Selector selector = loop.unwrappedSelector();
             assertTrue(selector.isOpen());
 
-            loop.submit(() -> {
-                // Interrupt the thread which should not end-up in a busy spin and
-                // so the selector should not have been rebuild.
-                Thread.currentThread().interrupt();
+            loop.submit(new Runnable() {
+                @Override
+                public void run() {
+                    // Interrupt the thread which should not end-up in a busy spin and
+                    // so the selector should not have been rebuild.
+                    Thread.currentThread().interrupt();
+                }
             }).syncUninterruptibly();
 
             assertTrue(selector.isOpen());
 
             final CountDownLatch latch = new CountDownLatch(2);
-            loop.submit(latch::countDown).syncUninterruptibly();
-
-            loop.schedule(latch::countDown, 2, TimeUnit.SECONDS).syncUninterruptibly();
+            loop.submit(new Runnable() {
+                @Override
+                public void run() {
+                    latch.countDown();
+                }
+            }).syncUninterruptibly();
+
+            loop.schedule(new Runnable() {
+                @Override
+                public void run() {
+                    latch.countDown();
+                }
+            }, 2, TimeUnit.SECONDS).syncUninterruptibly();
 
             latch.await();
 
-            assertSame(selector, loop.submit(nioHandler::unwrappedSelector).syncUninterruptibly().getNow());
+            assertSame(selector, loop.unwrappedSelector());
             assertTrue(selector.isOpen());
         } finally {
-            loop.shutdownGracefully();
+            group.shutdownGracefully();
         }
     }
 
     @Test(timeout = 3000)
     public void testSelectableChannel() throws Exception {
-        final NioHandler nioHandler = (NioHandler) NioHandler.newFactory().newHandler();
-        EventLoop loop = new SingleThreadEventLoop(new DefaultThreadFactory("ioPool"), nioHandler);
-        try {
-            Channel channel = new NioServerSocketChannel(loop, loop);
-            channel.register().syncUninterruptibly();
+        NioEventLoopGroup group = new NioEventLoopGroup(1);
+        NioEventLoop loop = (NioEventLoop) group.next();
+
+        try {
+            Channel channel = new NioServerSocketChannel();
+            loop.register(channel).syncUninterruptibly();
             channel.bind(new InetSocketAddress(0)).syncUninterruptibly();
 
-            final SocketChannel selectableChannel = SocketChannel.open();
+            SocketChannel selectableChannel = SocketChannel.open();
             selectableChannel.configureBlocking(false);
             selectableChannel.connect(channel.localAddress());
 
             final CountDownLatch latch = new CountDownLatch(1);
 
-            loop.execute(() ->
-                    nioHandler.register(selectableChannel, SelectionKey.OP_CONNECT, new NioTask<SocketChannel>() {
-                        @Override
-                        public void channelReady(SocketChannel ch, SelectionKey key) {
-                            latch.countDown();
-                        }
-
-                        @Override
-                        public void channelUnregistered(SocketChannel ch, Throwable cause) {
-                        }
-                    }));
+            loop.register(selectableChannel, SelectionKey.OP_CONNECT, new NioTask<SocketChannel>() {
+                @Override
+                public void channelReady(SocketChannel ch, SelectionKey key) {
+                    latch.countDown();
+                }
+
+                @Override
+                public void channelUnregistered(SocketChannel ch, Throwable cause) {
+                }
+            });
 
             latch.await();
 
             selectableChannel.close();
             channel.close().syncUninterruptibly();
         } finally {
-            loop.shutdownGracefully();
+            group.shutdownGracefully();
         }
     }
 
     @SuppressWarnings("deprecation")
     @Test
     public void testTaskRemovalOnShutdownThrowsNoUnsupportedOperationException() throws Exception {
-        final AtomicReference<Throwable> error = new AtomicReference<>();
-        final Runnable task = () -> {
-            // NOOP
+        final AtomicReference<Throwable> error = new AtomicReference<Throwable>();
+        final Runnable task = new Runnable() {
+            @Override
+            public void run() {
+                // NOOP
+            }
         };
         // Just run often enough to trigger it normally.
         for (int i = 0; i < 1000; i++) {
-            EventLoopGroup group = new MultithreadEventLoopGroup(1, NioHandler.newFactory());
-            final EventLoop loop = group.next();
-
-            Thread t = new Thread(() -> {
-                try {
-                    for (;;) {
-                        loop.execute(task);
+            NioEventLoopGroup group = new NioEventLoopGroup(1);
+            final NioEventLoop loop = (NioEventLoop) group.next();
+
+            Thread t = new Thread(new Runnable() {
+                @Override
+                public void run() {
+                    try {
+                        for (;;) {
+                            loop.execute(task);
+                        }
+                    } catch (Throwable cause) {
+                        error.set(cause);
                     }
-                } catch (Throwable cause) {
-                    error.set(cause);
                 }
             });
             t.start();
@@ -207,46 +229,43 @@
     }
 
     @Test
-    public void testRebuildSelectorOnIOException() throws InterruptedException {
-        final CountDownLatch latch = new CountDownLatch(1);
-        final CountDownLatch strategyLatch = new CountDownLatch(1);
-        SelectStrategyFactory selectStrategyFactory = () -> new SelectStrategy() {
-
-            private boolean thrown;
-
+    public void testRebuildSelectorOnIOException() {
+        SelectStrategyFactory selectStrategyFactory = new SelectStrategyFactory() {
             @Override
-            public int calculateStrategy(IntSupplier selectSupplier, boolean hasTasks) throws Exception {
-                strategyLatch.await();
-                if (!thrown) {
-                    thrown = true;
-                    throw new IOException();
-                }
-                latch.countDown();
-                return -1;
+            public SelectStrategy newSelectStrategy() {
+                return new SelectStrategy() {
+
+                    private boolean thrown;
+
+                    @Override
+                    public int calculateStrategy(IntSupplier selectSupplier, boolean hasTasks) throws Exception {
+                        if (!thrown) {
+                            thrown = true;
+                            throw new IOException();
+                        }
+                        return -1;
+                    }
+                };
             }
         };
 
-        final NioHandler nioHandler = (NioHandler) NioHandler.newFactory(SelectorProvider.provider(),
-                selectStrategyFactory).newHandler();
-
-        EventLoop loop = new SingleThreadEventLoop(new DefaultThreadFactory("ioPool"), nioHandler);
-        try {
-            Channel channel = new NioServerSocketChannel(loop, loop);
-            Selector selector = nioHandler.unwrappedSelector();
-            strategyLatch.countDown();
-
-            channel.register().syncUninterruptibly();
-
-            latch.await();
-
-            Selector newSelector = loop.submit(nioHandler::unwrappedSelector).syncUninterruptibly().getNow();
+        EventLoopGroup group = new NioEventLoopGroup(1, new DefaultThreadFactory("ioPool"),
+                                                     SelectorProvider.provider(), selectStrategyFactory);
+        final NioEventLoop loop = (NioEventLoop) group.next();
+        try {
+            Channel channel = new NioServerSocketChannel();
+            Selector selector = loop.unwrappedSelector();
+
+            loop.register(channel).syncUninterruptibly();
+
+            Selector newSelector = ((NioEventLoop) channel.eventLoop()).unwrappedSelector();
             assertTrue(newSelector.isOpen());
             assertNotSame(selector, newSelector);
             assertFalse(selector.isOpen());
 
             channel.close().syncUninterruptibly();
         } finally {
-            loop.shutdownGracefully();
+            group.shutdownGracefully();
         }
     }
 
