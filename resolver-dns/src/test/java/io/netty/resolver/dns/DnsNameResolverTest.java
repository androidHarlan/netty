/*
 * Copyright 2015 The Netty Project
 *
 * The Netty Project licenses this file to you under the Apache License,
 * version 2.0 (the "License"); you may not use this file except in compliance
 * with the License. You may obtain a copy of the License at:
 *
 *   http://www.apache.org/licenses/LICENSE-2.0
 *
 * Unless required by applicable law or agreed to in writing, software
 * distributed under the License is distributed on an "AS IS" BASIS, WITHOUT
 * WARRANTIES OR CONDITIONS OF ANY KIND, either express or implied. See the
 * License for the specific language governing permissions and limitations
 * under the License.
 */
package io.netty.resolver.dns;

import io.netty.buffer.ByteBuf;
import io.netty.buffer.ByteBufHolder;
import io.netty.channel.AddressedEnvelope;
import io.netty.channel.ChannelFactory;
import io.netty.channel.ChannelFuture;
import io.netty.channel.ChannelHandlerContext;
import io.netty.channel.ChannelInboundHandlerAdapter;
import io.netty.channel.EventLoop;
import io.netty.channel.EventLoopGroup;
import io.netty.channel.MultithreadEventLoopGroup;
import io.netty.channel.ReflectiveChannelFactory;
import io.netty.channel.nio.NioHandler;
import io.netty.channel.socket.DatagramChannel;
import io.netty.channel.socket.DatagramPacket;
import io.netty.channel.socket.InternetProtocolFamily;
import io.netty.channel.socket.nio.NioDatagramChannel;
import io.netty.channel.socket.nio.NioSocketChannel;
import io.netty.handler.codec.dns.DefaultDnsQuestion;
import io.netty.handler.codec.dns.DnsQuestion;
import io.netty.handler.codec.dns.DnsRawRecord;
import io.netty.handler.codec.dns.DnsRecord;
import io.netty.handler.codec.dns.DnsRecordType;
import io.netty.handler.codec.dns.DnsResponse;
import io.netty.handler.codec.dns.DnsResponseCode;
import io.netty.handler.codec.dns.DnsSection;
import io.netty.resolver.HostsFileEntriesResolver;
import io.netty.resolver.ResolvedAddressTypes;
import io.netty.util.CharsetUtil;
import io.netty.util.NetUtil;
import io.netty.util.ReferenceCountUtil;
import io.netty.util.concurrent.Future;
import io.netty.util.internal.SocketUtils;
import io.netty.util.internal.StringUtil;
import io.netty.util.internal.logging.InternalLogger;
import io.netty.util.internal.logging.InternalLoggerFactory;
import org.apache.directory.server.dns.DnsException;
import org.apache.directory.server.dns.io.encoder.DnsMessageEncoder;
import org.apache.directory.server.dns.messages.DnsMessage;
import org.apache.directory.server.dns.messages.DnsMessageModifier;
import org.apache.directory.server.dns.messages.QuestionRecord;
import org.apache.directory.server.dns.messages.RecordClass;
import org.apache.directory.server.dns.messages.RecordType;
import org.apache.directory.server.dns.messages.ResourceRecord;
import org.apache.directory.server.dns.messages.ResourceRecordModifier;
import org.apache.directory.server.dns.messages.ResponseCode;
import org.apache.directory.server.dns.store.DnsAttribute;
import org.apache.directory.server.dns.store.RecordStore;
import org.apache.mina.core.buffer.IoBuffer;
import org.hamcrest.Matchers;
import org.junit.AfterClass;
import org.junit.BeforeClass;
import org.junit.Rule;
import org.junit.Test;
import org.junit.rules.ExpectedException;

import java.io.IOException;
import java.io.InputStream;
import java.net.DatagramSocket;
import java.net.Inet4Address;
import java.net.InetAddress;
import java.net.InetSocketAddress;
import java.net.ServerSocket;
import java.net.Socket;
import java.net.UnknownHostException;
import java.nio.ByteBuffer;
import java.util.ArrayDeque;
import java.util.ArrayList;
import java.util.Arrays;
import java.util.Collections;
import java.util.HashMap;
import java.util.HashSet;
import java.util.Iterator;
import java.util.LinkedHashMap;
import java.util.LinkedHashSet;
import java.util.List;
import java.util.Locale;
import java.util.Map;
import java.util.Map.Entry;
import java.util.Queue;
import java.util.Set;
import java.util.concurrent.CompletionException;
import java.util.concurrent.ConcurrentHashMap;
import java.util.concurrent.ConcurrentLinkedQueue;
import java.util.concurrent.CopyOnWriteArrayList;
import java.util.concurrent.CountDownLatch;
import java.util.concurrent.ThreadLocalRandom;
import java.util.concurrent.TimeUnit;
import java.util.concurrent.atomic.AtomicBoolean;
import java.util.concurrent.atomic.AtomicInteger;
import java.util.concurrent.atomic.AtomicReference;

import static io.netty.handler.codec.dns.DnsRecordType.A;
import static io.netty.handler.codec.dns.DnsRecordType.AAAA;
import static io.netty.handler.codec.dns.DnsRecordType.CNAME;
import static io.netty.resolver.dns.DnsServerAddresses.sequential;
import static java.util.Collections.singletonList;
import static org.hamcrest.Matchers.greaterThan;
import static org.hamcrest.Matchers.hasSize;
import static org.hamcrest.Matchers.instanceOf;
import static org.hamcrest.Matchers.is;
import static org.junit.Assert.assertEquals;
import static org.junit.Assert.assertFalse;
import static org.junit.Assert.assertNotEquals;
import static org.junit.Assert.assertNotNull;
import static org.junit.Assert.assertNull;
import static org.junit.Assert.assertSame;
import static org.junit.Assert.assertThat;
import static org.junit.Assert.assertTrue;
import static org.junit.Assert.fail;

public class DnsNameResolverTest {

    private static final InternalLogger logger = InternalLoggerFactory.getInstance(DnsNameResolver.class);
    private static final long DEFAULT_TEST_TIMEOUT_MS = 30000;

    // Using the top-100 web sites ranked in Alexa.com (Oct 2014)
    // Please use the following series of shell commands to get this up-to-date:
    // $ curl -O http://s3.amazonaws.com/alexa-static/top-1m.csv.zip
    // $ unzip -o top-1m.csv.zip top-1m.csv
    // $ head -100 top-1m.csv | cut -d, -f2 | cut -d/ -f1 | while read L; do echo '"'"$L"'",'; done > topsites.txt
    private static final Set<String> DOMAINS = Collections.unmodifiableSet(new HashSet<>(Arrays.asList(
            "google.com",
            "youtube.com",
            "facebook.com",
            "baidu.com",
            "wikipedia.org",
            "yahoo.com",
            "reddit.com",
            "google.co.in",
            "qq.com",
            "amazon.com",
            "taobao.com",
            "tmall.com",
            "twitter.com",
            "vk.com",
            "live.com",
            "sohu.com",
            "instagram.com",
            "google.co.jp",
            "sina.com.cn",
            "jd.com",
            "weibo.com",
            "360.cn",
            "google.de",
            "google.co.uk",
            "google.com.br",
            "list.tmall.com",
            "google.ru",
            "google.fr",
            "yandex.ru",
            "netflix.com",
            "google.it",
            "google.com.hk",
            "linkedin.com",
            "pornhub.com",
            "t.co",
            "google.es",
            "twitch.tv",
            "alipay.com",
            "xvideos.com",
            "ebay.com",
            "yahoo.co.jp",
            "google.ca",
            "google.com.mx",
            "bing.com",
            "ok.ru",
            "imgur.com",
            "microsoft.com",
            "mail.ru",
            "imdb.com",
            "aliexpress.com",
            "hao123.com",
            "msn.com",
            "tumblr.com",
            "csdn.net",
            "wikia.com",
            "wordpress.com",
            "office.com",
            "google.com.tr",
            "livejasmin.com",
            "amazon.co.jp",
            "deloton.com",
            "apple.com",
            "google.com.au",
            "paypal.com",
            "google.com.tw",
            "bongacams.com",
            "popads.net",
            "whatsapp.com",
            "blogspot.com",
            "detail.tmall.com",
            "google.pl",
            "microsoftonline.com",
            "xhamster.com",
            "google.co.id",
            "github.com",
            "stackoverflow.com",
            "pinterest.com",
            "amazon.de",
            "diply.com",
            "amazon.co.uk",
            "so.com",
            "google.com.ar",
            "coccoc.com",
            "soso.com",
            "espn.com",
            "adobe.com",
            "google.com.ua",
            "tianya.cn",
            "xnxx.com",
            "googleusercontent.com",
            "savefrom.net",
            "google.com.pk",
            "amazon.in",
            "nicovideo.jp",
            "google.co.th",
            "dropbox.com",
            "thepiratebay.org",
            "google.com.sa",
            "google.com.eg",
            "pixnet.net",
            "localhost")));

    private static final Map<String, String> DOMAINS_PUNYCODE = new HashMap<>();

    static {
        DOMAINS_PUNYCODE.put("büchner.de", "xn--bchner-3ya.de");
        DOMAINS_PUNYCODE.put("müller.de", "xn--mller-kva.de");
    }

    private static final Set<String> DOMAINS_ALL;

    static {
        Set<String> all = new HashSet<>(DOMAINS.size() + DOMAINS_PUNYCODE.size());
        all.addAll(DOMAINS);
        all.addAll(DOMAINS_PUNYCODE.values());
        DOMAINS_ALL = Collections.unmodifiableSet(all);
    }

    /**
     * The list of the domain names to exclude from {@link #testResolveAorAAAA()}.
     */
    private static final Set<String> EXCLUSIONS_RESOLVE_A = new HashSet<>();

    static {
        Collections.addAll(
                EXCLUSIONS_RESOLVE_A,
                "akamaihd.net",
                "googleusercontent.com",
                StringUtil.EMPTY_STRING);
    }

    /**
     * The list of the domain names to exclude from {@link #testResolveAAAA()}.
     * Unfortunately, there are only handful of domain names with IPv6 addresses.
     */
    private static final Set<String> EXCLUSIONS_RESOLVE_AAAA = new HashSet<>();

    static {
        EXCLUSIONS_RESOLVE_AAAA.addAll(EXCLUSIONS_RESOLVE_A);
        EXCLUSIONS_RESOLVE_AAAA.addAll(DOMAINS);
        EXCLUSIONS_RESOLVE_AAAA.removeAll(Arrays.asList(
                "google.com",
                "facebook.com",
                "youtube.com",
                "wikipedia.org",
                "google.co.in",
                "blogspot.com",
                "vk.com",
                "google.de",
                "google.co.jp",
                "google.co.uk",
                "google.fr",
                "google.com.br",
                "google.ru",
                "google.it",
                "google.es",
                "google.com.mx",
                "xhamster.com",
                "google.ca",
                "google.co.id",
                "blogger.com",
                "flipkart.com",
                "google.com.tr",
                "google.com.au",
                "google.pl",
                "google.com.hk",
                "blogspot.in"
        ));
    }

    /**
     * The list of the domain names to exclude from {@link #testQueryMx()}.
     */
    private static final Set<String> EXCLUSIONS_QUERY_MX = new HashSet<>();

    static {
        Collections.addAll(
                EXCLUSIONS_QUERY_MX,
                "hao123.com",
                "blogspot.com",
                "t.co",
                "espn.go.com",
                "people.com.cn",
                "googleusercontent.com",
                "blogspot.in",
                "localhost",
                StringUtil.EMPTY_STRING);
    }

    private static final TestDnsServer dnsServer = new TestDnsServer(DOMAINS_ALL);
    private static final EventLoopGroup group = new MultithreadEventLoopGroup(1, NioHandler.newFactory());

    @Rule
    public ExpectedException expectedException = ExpectedException.none();

    private static DnsNameResolverBuilder newResolver(boolean decodeToUnicode) {
        return newResolver(decodeToUnicode, null);
    }

    private static DnsNameResolverBuilder newResolver(boolean decodeToUnicode,
                                                      DnsServerAddressStreamProvider dnsServerAddressStreamProvider) {
        DnsNameResolverBuilder builder = new DnsNameResolverBuilder(group.next())
                .dnsQueryLifecycleObserverFactory(new TestRecursiveCacheDnsQueryLifecycleObserverFactory())
                .channelType(NioDatagramChannel.class)
                .maxQueriesPerResolve(1)
                .decodeIdn(decodeToUnicode)
                .optResourceEnabled(false)
                .ndots(1);

        if (dnsServerAddressStreamProvider == null) {
            builder.nameServerProvider(new SingletonDnsServerAddressStreamProvider(dnsServer.localAddress()));
        } else {
            builder.nameServerProvider(new MultiDnsServerAddressStreamProvider(dnsServerAddressStreamProvider,
                    new SingletonDnsServerAddressStreamProvider(dnsServer.localAddress())));
        }

        return builder;
    }

    private static DnsNameResolverBuilder newResolver() {
        return newResolver(true);
    }

    private static DnsNameResolverBuilder newResolver(ResolvedAddressTypes resolvedAddressTypes) {
        return newResolver()
                .resolvedAddressTypes(resolvedAddressTypes);
    }

    private static DnsNameResolverBuilder newNonCachedResolver(ResolvedAddressTypes resolvedAddressTypes) {
        return newResolver()
                .resolveCache(NoopDnsCache.INSTANCE)
                .resolvedAddressTypes(resolvedAddressTypes);
    }

    @BeforeClass
    public static void init() throws Exception {
        dnsServer.start();
    }

    @AfterClass
    public static void destroy() {
        dnsServer.stop();
        group.shutdownGracefully();
    }

    @Test
    public void testResolveAorAAAA() throws Exception {
        DnsNameResolver resolver = newResolver(ResolvedAddressTypes.IPV4_PREFERRED).build();
        try {
            testResolve0(resolver, EXCLUSIONS_RESOLVE_A, AAAA);
        } finally {
            resolver.close();
        }
    }

    @Test
    public void testResolveAAAAorA() throws Exception {
        DnsNameResolver resolver = newResolver(ResolvedAddressTypes.IPV6_PREFERRED).build();
        try {
            testResolve0(resolver, EXCLUSIONS_RESOLVE_A, A);
        } finally {
            resolver.close();
        }
    }

    /**
     * This test will start an second DNS test server which returns fixed results that can be easily verified as
     * originating from the second DNS test server. The resolver will put {@link DnsServerAddressStreamProvider} under
     * test to ensure that some hostnames can be directed toward both the primary and secondary DNS test servers
     * simultaneously.
     */
    @Test
    public void testNameServerCache() throws IOException, InterruptedException {
        final String overriddenIP = "12.34.12.34";
        final TestDnsServer dnsServer2 = new TestDnsServer(question -> {
            switch (question.getRecordType()) {
                case A:
                    Map<String, Object> attr = new HashMap<>();
                    attr.put(DnsAttribute.IP_ADDRESS.toLowerCase(Locale.US), overriddenIP);
                    return Collections.singleton(
                            new TestDnsServer.TestResourceRecord(
                                    question.getDomainName(), question.getRecordType(), attr));
                default:
                    return null;
            }
        });
        dnsServer2.start();
        try {
<<<<<<< HEAD
            final Set<String> overriddenHostnames = new HashSet<>();
=======
            final Set<String> overriddenHostnames = new HashSet<String>();
>>>>>>> 71860e5b
            for (String name : DOMAINS) {
                if (EXCLUSIONS_RESOLVE_A.contains(name)) {
                    continue;
                }
<<<<<<< HEAD
                if (ThreadLocalRandom.current().nextBoolean()) {
                    overriddenHostnames.add(name);
                }
            }
            DnsNameResolver resolver = newResolver(false, hostname ->
                    overriddenHostnames.contains(hostname) ? sequential(dnsServer2.localAddress()).stream() : null)
                    .build();
=======
                if (PlatformDependent.threadLocalRandom().nextBoolean()) {
                    overriddenHostnames.add(name);
                }
            }
            DnsNameResolver resolver = newResolver(false, new DnsServerAddressStreamProvider() {
                @Override
                public DnsServerAddressStream nameServerAddressStream(String hostname) {
                    return overriddenHostnames.contains(hostname) ? sequential(dnsServer2.localAddress()).stream() :
                            null;
                }
            }).build();
>>>>>>> 71860e5b
            try {
                final Map<String, InetAddress> resultA = testResolve0(resolver, EXCLUSIONS_RESOLVE_A, AAAA);
                for (Entry<String, InetAddress> resolvedEntry : resultA.entrySet()) {
                    if (resolvedEntry.getValue().isLoopbackAddress()) {
                        continue;
                    }
                    if (overriddenHostnames.contains(resolvedEntry.getKey())) {
                        assertEquals("failed to resolve " + resolvedEntry.getKey(),
                                overriddenIP, resolvedEntry.getValue().getHostAddress());
                    } else {
                        assertNotEquals("failed to resolve " + resolvedEntry.getKey(),
                                overriddenIP, resolvedEntry.getValue().getHostAddress());
                    }
                }
            } finally {
                resolver.close();
            }
        } finally {
            dnsServer2.stop();
        }
    }

    @Test
    public void testResolveA() throws Exception {
        DnsNameResolver resolver = newResolver(ResolvedAddressTypes.IPV4_ONLY)
                // Cache for eternity
                .ttl(Integer.MAX_VALUE, Integer.MAX_VALUE)
                .build();
        try {
            final Map<String, InetAddress> resultA = testResolve0(resolver, EXCLUSIONS_RESOLVE_A, null);

            // Now, try to resolve again to see if it's cached.
            // This test works because the DNS servers usually randomizes the order of the records in a response.
            // If cached, the resolved addresses must be always same, because we reuse the same response.

            final Map<String, InetAddress> resultB = testResolve0(resolver, EXCLUSIONS_RESOLVE_A, null);

            // Ensure the result from the cache is identical from the uncached one.
            assertThat(resultB.size(), is(resultA.size()));
            for (Entry<String, InetAddress> e : resultA.entrySet()) {
                InetAddress expected = e.getValue();
                InetAddress actual = resultB.get(e.getKey());
                if (!actual.equals(expected)) {
                    // Print the content of the cache when test failure is expected.
                    System.err.println("Cache for " + e.getKey() + ": " + resolver.resolveAll(e.getKey()).getNow());
                }
                assertThat(actual, is(expected));
            }
        } finally {
            resolver.close();
        }
    }

    @Test
    public void testResolveAAAA() throws Exception {
        DnsNameResolver resolver = newResolver(ResolvedAddressTypes.IPV6_ONLY).build();
        try {
            testResolve0(resolver, EXCLUSIONS_RESOLVE_AAAA, null);
        } finally {
            resolver.close();
        }
    }

    @Test
    public void testNonCachedResolve() throws Exception {
        DnsNameResolver resolver = newNonCachedResolver(ResolvedAddressTypes.IPV4_ONLY).build();
        try {
            testResolve0(resolver, EXCLUSIONS_RESOLVE_A, null);
        } finally {
            resolver.close();
        }
    }

    @Test(timeout = DEFAULT_TEST_TIMEOUT_MS)
    public void testNonCachedResolveEmptyHostName() throws Exception {
        testNonCachedResolveEmptyHostName("");
    }

    @Test(timeout = DEFAULT_TEST_TIMEOUT_MS)
    public void testNonCachedResolveNullHostName() throws Exception {
        testNonCachedResolveEmptyHostName(null);
    }

    private static void testNonCachedResolveEmptyHostName(String inetHost) throws Exception {
        DnsNameResolver resolver = newNonCachedResolver(ResolvedAddressTypes.IPV4_ONLY).build();
        try {
            InetAddress addr = resolver.resolve(inetHost).syncUninterruptibly().getNow();
            assertEquals(SocketUtils.addressByName(inetHost), addr);
        } finally {
            resolver.close();
        }
    }

    @Test(timeout = DEFAULT_TEST_TIMEOUT_MS)
    public void testNonCachedResolveAllEmptyHostName() throws Exception {
        testNonCachedResolveAllEmptyHostName("");
    }

    @Test(timeout = DEFAULT_TEST_TIMEOUT_MS)
    public void testNonCachedResolveAllNullHostName() throws Exception {
        testNonCachedResolveAllEmptyHostName(null);
    }

    private static void testNonCachedResolveAllEmptyHostName(String inetHost) throws UnknownHostException {
        DnsNameResolver resolver = newNonCachedResolver(ResolvedAddressTypes.IPV4_ONLY).build();
        try {
            List<InetAddress> addrs = resolver.resolveAll(inetHost).syncUninterruptibly().getNow();
            assertEquals(Arrays.asList(
                    SocketUtils.allAddressesByName(inetHost)), addrs);
        } finally {
            resolver.close();
        }
    }

    private static Map<String, InetAddress> testResolve0(DnsNameResolver resolver, Set<String> excludedDomains,
                                                         DnsRecordType cancelledType)
            throws InterruptedException {

        assertThat(resolver.isRecursionDesired(), is(true));

        final Map<String, InetAddress> results = new HashMap<>();
        final Map<String, Future<InetAddress>> futures =
                new LinkedHashMap<>();

        for (String name : DOMAINS) {
            if (excludedDomains.contains(name)) {
                continue;
            }

            resolve(resolver, futures, name);
        }

        for (Entry<String, Future<InetAddress>> e : futures.entrySet()) {
            String unresolved = e.getKey();
            InetAddress resolved = e.getValue().sync().getNow();

            logger.info("{}: {}", unresolved, resolved.getHostAddress());

            assertThat(resolved.getHostName(), is(unresolved));

            boolean typeMatches = false;
            for (InternetProtocolFamily f : resolver.resolvedInternetProtocolFamiliesUnsafe()) {
                Class<?> resolvedType = resolved.getClass();
                if (f.addressType().isAssignableFrom(resolvedType)) {
                    typeMatches = true;
                }
            }

            assertThat(typeMatches, is(true));

            results.put(resolved.getHostName(), resolved);
        }

        assertQueryObserver(resolver, cancelledType);

        return results;
    }

    @Test
    public void testQueryMx() {
        DnsNameResolver resolver = newResolver().build();
        try {
            assertThat(resolver.isRecursionDesired(), is(true));

            Map<String, Future<AddressedEnvelope<DnsResponse, InetSocketAddress>>> futures =
                    new LinkedHashMap<>();
            for (String name : DOMAINS) {
                if (EXCLUSIONS_QUERY_MX.contains(name)) {
                    continue;
                }

                queryMx(resolver, futures, name);
            }

            for (Entry<String, Future<AddressedEnvelope<DnsResponse, InetSocketAddress>>> e : futures.entrySet()) {
                String hostname = e.getKey();
                Future<AddressedEnvelope<DnsResponse, InetSocketAddress>> f = e.getValue().awaitUninterruptibly();

                DnsResponse response = f.getNow().content();
                assertThat(response.code(), is(DnsResponseCode.NOERROR));

                final int answerCount = response.count(DnsSection.ANSWER);
                final List<DnsRecord> mxList = new ArrayList<>(answerCount);
                for (int i = 0; i < answerCount; i++) {
                    final DnsRecord r = response.recordAt(DnsSection.ANSWER, i);
                    if (r.type() == DnsRecordType.MX) {
                        mxList.add(r);
                    }
                }

                assertThat(mxList.size(), is(greaterThan(0)));
                StringBuilder buf = new StringBuilder();
                for (DnsRecord r : mxList) {
                    ByteBuf recordContent = ((ByteBufHolder) r).content();

                    buf.append(StringUtil.NEWLINE);
                    buf.append('\t');
                    buf.append(r.name());
                    buf.append(' ');
                    buf.append(r.type().name());
                    buf.append(' ');
                    buf.append(recordContent.readUnsignedShort());
                    buf.append(' ');
                    buf.append(DnsResolveContext.decodeDomainName(recordContent));
                }

                logger.info("{} has the following MX records:{}", hostname, buf);
                response.release();

                // We only track query lifecycle if it is managed by the DnsNameResolverContext, and not direct calls
                // to query.
                assertNoQueriesMade(resolver);
            }
        } finally {
            resolver.close();
        }
    }

    @Test
    public void testNegativeTtl() throws Exception {
        final DnsNameResolver resolver = newResolver().negativeTtl(10).build();
        try {
            resolveNonExistentDomain(resolver);

            final int size = 10000;
            final List<UnknownHostException> exceptions = new ArrayList<>();

            // If negative cache works, this thread should be done really quickly.
            final Thread negativeLookupThread = new Thread() {
                @Override
                public void run() {
                    for (int i = 0; i < size; i++) {
                        exceptions.add(resolveNonExistentDomain(resolver));
                        if (isInterrupted()) {
                            break;
                        }
                    }
                }
            };

            negativeLookupThread.start();
            negativeLookupThread.join(DEFAULT_TEST_TIMEOUT_MS);

            if (negativeLookupThread.isAlive()) {
                negativeLookupThread.interrupt();
                fail("Cached negative lookups did not finish quickly.");
            }

            assertThat(exceptions, hasSize(size));
        } finally {
            resolver.close();
        }
    }

    private static UnknownHostException resolveNonExistentDomain(DnsNameResolver resolver) {
        try {
            resolver.resolve("non-existent.netty.io").syncUninterruptibly();
            fail();
            return null;
        } catch (CompletionException cause) {
            Throwable e = cause.getCause();
            assertThat(e, is(instanceOf(UnknownHostException.class)));

            TestRecursiveCacheDnsQueryLifecycleObserverFactory lifecycleObserverFactory =
                    (TestRecursiveCacheDnsQueryLifecycleObserverFactory) resolver.dnsQueryLifecycleObserverFactory();
            TestDnsQueryLifecycleObserver observer = lifecycleObserverFactory.observers.poll();
            if (observer != null) {
                Object o = observer.events.poll();
                if (o instanceof QueryCancelledEvent) {
                    assertTrue("unexpected type: " + observer.question,
                            observer.question.type() == CNAME || observer.question.type() == AAAA);
                } else if (o instanceof QueryWrittenEvent) {
                    QueryFailedEvent failedEvent = (QueryFailedEvent) observer.events.poll();
                } else if (!(o instanceof QueryFailedEvent)) {
                    fail("unexpected event type: " + o);
                }
                assertTrue(observer.events.isEmpty());
            }
            return (UnknownHostException) e;
        }
    }

    @Test
    public void testResolveIp() {
        DnsNameResolver resolver = newResolver().build();
        try {
            InetAddress address = resolver.resolve("10.0.0.1").syncUninterruptibly().getNow();

            assertEquals("10.0.0.1", address.getHostAddress());

            // This address is already resolved, and so we shouldn't have to query for anything.
            assertNoQueriesMade(resolver);
        } finally {
            resolver.close();
        }
    }

    @Test
    public void testResolveEmptyIpv4() {
        testResolve0(ResolvedAddressTypes.IPV4_ONLY, NetUtil.LOCALHOST4, StringUtil.EMPTY_STRING);
    }

    @Test
    public void testResolveEmptyIpv6() {
        testResolve0(ResolvedAddressTypes.IPV6_ONLY, NetUtil.LOCALHOST6, StringUtil.EMPTY_STRING);
    }

    @Test
    public void testResolveNullIpv4() {
        testResolve0(ResolvedAddressTypes.IPV4_ONLY, NetUtil.LOCALHOST4, null);
    }

    @Test
    public void testResolveNullIpv6() {
        testResolve0(ResolvedAddressTypes.IPV6_ONLY, NetUtil.LOCALHOST6, null);
    }

    private static void testResolve0(ResolvedAddressTypes addressTypes, InetAddress expectedAddr, String name) {
        DnsNameResolver resolver = newResolver(addressTypes).build();
        try {
            InetAddress address = resolver.resolve(name).syncUninterruptibly().getNow();
            assertEquals(expectedAddr, address);

            // We are resolving the local address, so we shouldn't make any queries.
            assertNoQueriesMade(resolver);
        } finally {
            resolver.close();
        }
    }

    @Test
    public void testResolveAllEmptyIpv4() {
        testResolveAll0(ResolvedAddressTypes.IPV4_ONLY, NetUtil.LOCALHOST4, StringUtil.EMPTY_STRING);
    }

    @Test
    public void testResolveAllEmptyIpv6() {
        testResolveAll0(ResolvedAddressTypes.IPV6_ONLY, NetUtil.LOCALHOST6, StringUtil.EMPTY_STRING);
    }

    @Test
    public void testCNAMEResolveAllIpv4() throws IOException {
        testCNAMERecursiveResolve(true);
    }

    @Test
    public void testCNAMEResolveAllIpv6() throws IOException {
        testCNAMERecursiveResolve(false);
    }

    private static void testCNAMERecursiveResolve(boolean ipv4Preferred) throws IOException {
        final String firstName = "firstname.com";
        final String secondName = "secondname.com";
        final String lastName = "lastname.com";
        final String ipv4Addr = "1.2.3.4";
        final String ipv6Addr = "::1";
        TestDnsServer dnsServer2 = new TestDnsServer(question -> {
            ResourceRecordModifier rm = new ResourceRecordModifier();
            rm.setDnsClass(RecordClass.IN);
            rm.setDnsName(question.getDomainName());
            rm.setDnsTtl(100);
            rm.setDnsType(RecordType.CNAME);

            if (question.getDomainName().equals(firstName)) {
                rm.put(DnsAttribute.DOMAIN_NAME, secondName);
            } else if (question.getDomainName().equals(secondName)) {
                rm.put(DnsAttribute.DOMAIN_NAME, lastName);
            } else if (question.getDomainName().equals(lastName)) {
                rm.setDnsType(question.getRecordType());
                switch (question.getRecordType()) {
                    case A:
                        rm.put(DnsAttribute.IP_ADDRESS, ipv4Addr);
                        break;
                    case AAAA:
                        rm.put(DnsAttribute.IP_ADDRESS, ipv6Addr);
                        break;
                    default:
                        return null;
                }
            } else {
                return null;
            }
            return Collections.singleton(rm.getEntry());
        });
        dnsServer2.start();
        DnsNameResolver resolver = null;
        try {
            DnsNameResolverBuilder builder = newResolver()
                    .recursionDesired(true)
                    .maxQueriesPerResolve(16)
                    .nameServerProvider(new SingletonDnsServerAddressStreamProvider(dnsServer2.localAddress()));
            if (ipv4Preferred) {
                builder.resolvedAddressTypes(ResolvedAddressTypes.IPV4_PREFERRED);
            } else {
                builder.resolvedAddressTypes(ResolvedAddressTypes.IPV6_PREFERRED);
            }
            resolver = builder.build();
            InetAddress resolvedAddress = resolver.resolve(firstName).syncUninterruptibly().getNow();
            if (ipv4Preferred) {
                assertEquals(ipv4Addr, resolvedAddress.getHostAddress());
            } else {
                assertEquals(ipv6Addr, NetUtil.toAddressString(resolvedAddress));
            }
            assertEquals(firstName, resolvedAddress.getHostName());
        } finally {
            dnsServer2.stop();
            if (resolver != null) {
                resolver.close();
            }
        }
    }

    @Test
    public void testCNAMERecursiveResolveMultipleNameServersIPv4() throws IOException {
        testCNAMERecursiveResolveMultipleNameServers(true);
    }

    @Test
    public void testCNAMERecursiveResolveMultipleNameServersIPv6() throws IOException {
        testCNAMERecursiveResolveMultipleNameServers(false);
    }

    private static void testCNAMERecursiveResolveMultipleNameServers(boolean ipv4Preferred) throws IOException {
        final String firstName = "firstname.nettyfoo.com";
        final String lastName = "lastname.nettybar.com";
        final String ipv4Addr = "1.2.3.4";
        final String ipv6Addr = "::1";
        final AtomicBoolean hitServer2 = new AtomicBoolean();
        final TestDnsServer dnsServer2 = new TestDnsServer(question -> {
            hitServer2.set(true);
            if (question.getDomainName().equals(firstName)) {
                ResourceRecordModifier rm = new ResourceRecordModifier();
                rm.setDnsClass(RecordClass.IN);
                rm.setDnsName(question.getDomainName());
                rm.setDnsTtl(100);
                rm.setDnsType(RecordType.CNAME);
                rm.put(DnsAttribute.DOMAIN_NAME, lastName);
                return Collections.singleton(rm.getEntry());
            } else {
                throw new DnsException(ResponseCode.REFUSED);
            }
        });
        final TestDnsServer dnsServer3 = new TestDnsServer(question -> {
            if (question.getDomainName().equals(lastName)) {
                ResourceRecordModifier rm = new ResourceRecordModifier();
                rm.setDnsClass(RecordClass.IN);
                rm.setDnsName(question.getDomainName());
                rm.setDnsTtl(100);
                rm.setDnsType(question.getRecordType());
                switch (question.getRecordType()) {
                    case A:
                        rm.put(DnsAttribute.IP_ADDRESS, ipv4Addr);
                        break;
                    case AAAA:
                        rm.put(DnsAttribute.IP_ADDRESS, ipv6Addr);
                        break;
                    default:
                        return null;
                }

                return Collections.singleton(rm.getEntry());
            } else {
                throw new DnsException(ResponseCode.REFUSED);
            }
        });
        dnsServer2.start();
        dnsServer3.start();
        DnsNameResolver resolver = null;
        try {
            AuthoritativeDnsServerCache nsCache = new DefaultAuthoritativeDnsServerCache();
            // What we want to test is the following:
            // 1. Do a DNS query.
            // 2. CNAME is returned, we want to lookup that CNAME on multiple DNS servers
            // 3. The first DNS server should fail
            // 4. The second DNS server should succeed
            // This verifies that we do in fact follow multiple DNS servers in the CNAME resolution.
            // The DnsCache is used for the name server cache, but doesn't provide a InetSocketAddress (only InetAddress
            // so no port), so we only specify the name server in the cache, and then specify both name servers in the
            // fallback name server provider.
            nsCache.cache("nettyfoo.com.", dnsServer2.localAddress(), 10000, group.next());
            resolver = new DnsNameResolver(
                    group.next(), new ReflectiveChannelFactory<DatagramChannel>(NioDatagramChannel.class),
                    NoopDnsCache.INSTANCE, nsCache, NoopDnsQueryLifecycleObserverFactory.INSTANCE, 3000,
                    ipv4Preferred ? ResolvedAddressTypes.IPV4_ONLY : ResolvedAddressTypes.IPV6_ONLY, true,
                    10, true, 4096, false, HostsFileEntriesResolver.DEFAULT,
                    new SequentialDnsServerAddressStreamProvider(dnsServer2.localAddress(), dnsServer3.localAddress()),
                    DnsNameResolver.DEFAULT_SEARCH_DOMAINS, 0, true) {
                @Override
                InetSocketAddress newRedirectServerAddress(InetAddress server) {
                    int port = hitServer2.get() ? dnsServer3.localAddress().getPort() :
                            dnsServer2.localAddress().getPort();
                    return new InetSocketAddress(server, port);
                }
            };
            InetAddress resolvedAddress = resolver.resolve(firstName).syncUninterruptibly().getNow();
            if (ipv4Preferred) {
                assertEquals(ipv4Addr, resolvedAddress.getHostAddress());
            } else {
                assertEquals(ipv6Addr, NetUtil.toAddressString(resolvedAddress));
            }
            assertEquals(firstName, resolvedAddress.getHostName());
        } finally {
            dnsServer2.stop();
            dnsServer3.stop();
            if (resolver != null) {
                resolver.close();
            }
        }
    }

    @Test
    public void testResolveAllNullIpv4() {
        testResolveAll0(ResolvedAddressTypes.IPV4_ONLY, NetUtil.LOCALHOST4, null);
    }

    @Test
    public void testResolveAllNullIpv6() {
        testResolveAll0(ResolvedAddressTypes.IPV6_ONLY, NetUtil.LOCALHOST6, null);
    }

    private static void testResolveAll0(ResolvedAddressTypes addressTypes, InetAddress expectedAddr, String name) {
        DnsNameResolver resolver = newResolver(addressTypes).build();
        try {
            List<InetAddress> addresses = resolver.resolveAll(name).syncUninterruptibly().getNow();
            assertEquals(1, addresses.size());
            assertEquals(expectedAddr, addresses.get(0));

            // We are resolving the local address, so we shouldn't make any queries.
            assertNoQueriesMade(resolver);
        } finally {
            resolver.close();
        }
    }

    @Test
    public void testResolveAllMx() {
        final DnsNameResolver resolver = newResolver().build();
        try {
            assertThat(resolver.isRecursionDesired(), is(true));

            final Map<String, Future<List<DnsRecord>>> futures = new LinkedHashMap<>();
            for (String name : DOMAINS) {
                if (EXCLUSIONS_QUERY_MX.contains(name)) {
                    continue;
                }

                futures.put(name, resolver.resolveAll(new DefaultDnsQuestion(name, DnsRecordType.MX)));
            }

            for (Entry<String, Future<List<DnsRecord>>> e : futures.entrySet()) {
                String hostname = e.getKey();
                Future<List<DnsRecord>> f = e.getValue().awaitUninterruptibly();

                final List<DnsRecord> mxList = f.getNow();
                assertThat(mxList.size(), is(greaterThan(0)));
                StringBuilder buf = new StringBuilder();
                for (DnsRecord r : mxList) {
                    ByteBuf recordContent = ((ByteBufHolder) r).content();

                    buf.append(StringUtil.NEWLINE);
                    buf.append('\t');
                    buf.append(r.name());
                    buf.append(' ');
                    buf.append(r.type().name());
                    buf.append(' ');
                    buf.append(recordContent.readUnsignedShort());
                    buf.append(' ');
                    buf.append(DnsResolveContext.decodeDomainName(recordContent));

                    ReferenceCountUtil.release(r);
                }

                logger.info("{} has the following MX records:{}", hostname, buf);
            }
        } finally {
            resolver.close();
        }
    }

    @Test
    public void testResolveAllHostsFile() {
        final DnsNameResolver resolver = new DnsNameResolverBuilder(group.next())
                .channelType(NioDatagramChannel.class)
                .hostsFileEntriesResolver((inetHost, resolvedAddressTypes) -> {
                    if ("foo.com.".equals(inetHost)) {
                        try {
                            return InetAddress.getByAddress("foo.com", new byte[] { 1, 2, 3, 4 });
                        } catch (UnknownHostException e) {
                            throw new Error(e);
                        }
                    }
                    return null;
                }).build();

        final List<DnsRecord> records = resolver.resolveAll(new DefaultDnsQuestion("foo.com.", A))
                .syncUninterruptibly().getNow();
        assertThat(records, Matchers.hasSize(1));
        assertThat(records.get(0), Matchers.instanceOf(DnsRawRecord.class));

        final DnsRawRecord record = (DnsRawRecord) records.get(0);
        final ByteBuf content = record.content();
        assertThat(record.name(), is("foo.com."));
        assertThat(record.dnsClass(), is(DnsRecord.CLASS_IN));
        assertThat(record.type(), is(A));
        assertThat(content.readableBytes(), is(4));
        assertThat(content.readInt(), is(0x01020304));
        record.release();
    }

    @Test
    public void testResolveDecodeUnicode() {
        testResolveUnicode(true);
    }

    @Test
    public void testResolveNotDecodeUnicode() {
        testResolveUnicode(false);
    }

    private static void testResolveUnicode(boolean decode) {
        DnsNameResolver resolver = newResolver(decode).build();
        try {
            for (Entry<String, String> entries : DOMAINS_PUNYCODE.entrySet()) {
                InetAddress address = resolver.resolve(entries.getKey()).syncUninterruptibly().getNow();
                assertEquals(decode ? entries.getKey() : entries.getValue(), address.getHostName());
            }

            assertQueryObserver(resolver, AAAA);
        } finally {
            resolver.close();
        }
    }

    @Test(timeout = DEFAULT_TEST_TIMEOUT_MS)
    public void secondDnsServerShouldBeUsedBeforeCNAMEFirstServerNotStarted() throws IOException {
        secondDnsServerShouldBeUsedBeforeCNAME(false);
    }

    @Test(timeout = DEFAULT_TEST_TIMEOUT_MS)
    public void secondDnsServerShouldBeUsedBeforeCNAMEFirstServerFailResolve() throws IOException {
        secondDnsServerShouldBeUsedBeforeCNAME(true);
    }

    private static void secondDnsServerShouldBeUsedBeforeCNAME(boolean startDnsServer1) throws IOException {
        final String knownHostName = "netty.io";
        final TestDnsServer dnsServer1 = new TestDnsServer(Collections.singleton("notnetty.com"));
        final TestDnsServer dnsServer2 = new TestDnsServer(Collections.singleton(knownHostName));
        DnsNameResolver resolver = null;
        try {
            final InetSocketAddress dnsServer1Address;
            if (startDnsServer1) {
                dnsServer1.start();
                dnsServer1Address = dnsServer1.localAddress();
            } else {
                // Some address where a DNS server will not be running.
                dnsServer1Address = new InetSocketAddress("127.0.0.1", 22);
            }
            dnsServer2.start();

            TestRecursiveCacheDnsQueryLifecycleObserverFactory lifecycleObserverFactory =
                    new TestRecursiveCacheDnsQueryLifecycleObserverFactory();

            DnsNameResolverBuilder builder = new DnsNameResolverBuilder(group.next())
                    .dnsQueryLifecycleObserverFactory(lifecycleObserverFactory)
                    .resolvedAddressTypes(ResolvedAddressTypes.IPV4_ONLY)
                    .channelType(NioDatagramChannel.class)
                    .queryTimeoutMillis(1000) // We expect timeouts if startDnsServer1 is false
                    .optResourceEnabled(false)
                    .ndots(1);

            builder.nameServerProvider(new SequentialDnsServerAddressStreamProvider(dnsServer1Address,
                    dnsServer2.localAddress()));
            resolver = builder.build();
            assertNotNull(resolver.resolve(knownHostName).syncUninterruptibly().getNow());

            TestDnsQueryLifecycleObserver observer = lifecycleObserverFactory.observers.poll();
            assertNotNull(observer);
            assertEquals(1, lifecycleObserverFactory.observers.size());
            assertEquals(2, observer.events.size());
            QueryWrittenEvent writtenEvent = (QueryWrittenEvent) observer.events.poll();
            assertEquals(dnsServer1Address, writtenEvent.dnsServerAddress);
            QueryFailedEvent failedEvent = (QueryFailedEvent) observer.events.poll();

            observer = lifecycleObserverFactory.observers.poll();
            assertEquals(2, observer.events.size());
            writtenEvent = (QueryWrittenEvent) observer.events.poll();
            assertEquals(dnsServer2.localAddress(), writtenEvent.dnsServerAddress);
            QuerySucceededEvent succeededEvent = (QuerySucceededEvent) observer.events.poll();
        } finally {
            if (resolver != null) {
                resolver.close();
            }
            dnsServer1.stop();
            dnsServer2.stop();
        }
    }

    @Test(timeout = DEFAULT_TEST_TIMEOUT_MS)
    public void aAndAAAAQueryShouldTryFirstDnsServerBeforeSecond() throws IOException {
        final String knownHostName = "netty.io";
        final TestDnsServer dnsServer1 = new TestDnsServer(Collections.singleton("notnetty.com"));
        final TestDnsServer dnsServer2 = new TestDnsServer(Collections.singleton(knownHostName));
        DnsNameResolver resolver = null;
        try {
            dnsServer1.start();
            dnsServer2.start();

            TestRecursiveCacheDnsQueryLifecycleObserverFactory lifecycleObserverFactory =
                    new TestRecursiveCacheDnsQueryLifecycleObserverFactory();

            DnsNameResolverBuilder builder = new DnsNameResolverBuilder(group.next())
                    .resolvedAddressTypes(ResolvedAddressTypes.IPV4_ONLY)
                    .dnsQueryLifecycleObserverFactory(lifecycleObserverFactory)
                    .channelType(NioDatagramChannel.class)
                    .optResourceEnabled(false)
                    .ndots(1);

            builder.nameServerProvider(new SequentialDnsServerAddressStreamProvider(dnsServer1.localAddress(),
                    dnsServer2.localAddress()));
            resolver = builder.build();
            assertNotNull(resolver.resolve(knownHostName).syncUninterruptibly().getNow());

            TestDnsQueryLifecycleObserver observer = lifecycleObserverFactory.observers.poll();
            assertNotNull(observer);
            assertEquals(1, lifecycleObserverFactory.observers.size());
            assertEquals(2, observer.events.size());
            QueryWrittenEvent writtenEvent = (QueryWrittenEvent) observer.events.poll();
            assertEquals(dnsServer1.localAddress(), writtenEvent.dnsServerAddress);
            QueryFailedEvent failedEvent = (QueryFailedEvent) observer.events.poll();

            observer = lifecycleObserverFactory.observers.poll();
            assertEquals(2, observer.events.size());
            writtenEvent = (QueryWrittenEvent) observer.events.poll();
            assertEquals(dnsServer2.localAddress(), writtenEvent.dnsServerAddress);
            QuerySucceededEvent succeededEvent = (QuerySucceededEvent) observer.events.poll();
        } finally {
            if (resolver != null) {
                resolver.close();
            }
            dnsServer1.stop();
            dnsServer2.stop();
        }
    }

    @Test
    public void testRecursiveResolveNoCache() throws Exception {
        testRecursiveResolveCache(false);
    }

    @Test
    public void testRecursiveResolveCache() throws Exception {
        testRecursiveResolveCache(true);
    }

    @Test
    public void testIpv4PreferredWhenIpv6First() throws Exception {
        testResolvesPreferredWhenNonPreferredFirst0(ResolvedAddressTypes.IPV4_PREFERRED);
    }

    @Test
    public void testIpv6PreferredWhenIpv4First() throws Exception {
        testResolvesPreferredWhenNonPreferredFirst0(ResolvedAddressTypes.IPV6_PREFERRED);
    }

    private static void testResolvesPreferredWhenNonPreferredFirst0(ResolvedAddressTypes types) throws Exception {
        final String name = "netty.com";
        // This store is non-compliant, returning records of the wrong type for a query.
        // It works since we don't verify the type of the result when resolving to deal with
        // non-compliant servers in the wild.
        List<Set<ResourceRecord>> records = new ArrayList<>();
        final String ipv6Address = "0:0:0:0:0:0:1:1";
        final String ipv4Address = "1.1.1.1";
        if (types == ResolvedAddressTypes.IPV4_PREFERRED) {
            records.add(Collections.singleton(TestDnsServer.newAddressRecord(name, RecordType.AAAA, ipv6Address)));
            records.add(Collections.singleton(TestDnsServer.newAddressRecord(name, RecordType.A, ipv4Address)));
        } else {
            records.add(Collections.singleton(TestDnsServer.newAddressRecord(name, RecordType.A, ipv4Address)));
            records.add(Collections.singleton(TestDnsServer.newAddressRecord(name, RecordType.AAAA, ipv6Address)));
        }
        final Iterator<Set<ResourceRecord>> recordsIterator = records.iterator();
        RecordStore arbitrarilyOrderedStore = questionRecord -> recordsIterator.next();
        TestDnsServer nonCompliantDnsServer = new TestDnsServer(arbitrarilyOrderedStore);
        nonCompliantDnsServer.start();
        try {
            DnsNameResolver resolver = newResolver(types)
                    .maxQueriesPerResolve(2)
                    .nameServerProvider(new SingletonDnsServerAddressStreamProvider(
                            nonCompliantDnsServer.localAddress()))
                    .build();
            InetAddress resolved = resolver.resolve("netty.com").syncUninterruptibly().getNow();
            if (types == ResolvedAddressTypes.IPV4_PREFERRED) {
                assertEquals(ipv4Address, resolved.getHostAddress());
            } else {
                assertEquals(ipv6Address, resolved.getHostAddress());
            }
            InetAddress ipv4InetAddress = InetAddress.getByAddress("netty.com",
                    InetAddress.getByName(ipv4Address).getAddress());
            InetAddress ipv6InetAddress = InetAddress.getByAddress("netty.com",
                    InetAddress.getByName(ipv6Address).getAddress());

            List<InetAddress> resolvedAll = resolver.resolveAll("netty.com").syncUninterruptibly().getNow();
            List<InetAddress> expected = types == ResolvedAddressTypes.IPV4_PREFERRED ?
                    Arrays.asList(ipv4InetAddress, ipv6InetAddress) :  Arrays.asList(ipv6InetAddress, ipv4InetAddress);
            assertEquals(expected, resolvedAll);
        } finally {
            nonCompliantDnsServer.stop();
        }
    }

    private static void testRecursiveResolveCache(boolean cache)
            throws Exception {
        final String hostname = "some.record.netty.io";
        final String hostname2 = "some2.record.netty.io";

        final TestDnsServer dnsServerAuthority = new TestDnsServer(new HashSet<>(
                Arrays.asList(hostname, hostname2)));
        dnsServerAuthority.start();

        TestDnsServer dnsServer = new RedirectingTestDnsServer(hostname,
                dnsServerAuthority.localAddress().getAddress().getHostAddress());
        dnsServer.start();

        TestAuthoritativeDnsServerCache nsCache = new TestAuthoritativeDnsServerCache(
                cache ? new DefaultAuthoritativeDnsServerCache() : NoopAuthoritativeDnsServerCache.INSTANCE);
        TestRecursiveCacheDnsQueryLifecycleObserverFactory lifecycleObserverFactory =
                new TestRecursiveCacheDnsQueryLifecycleObserverFactory();
        EventLoopGroup group = new MultithreadEventLoopGroup(1, NioHandler.newFactory());
        final DnsNameResolver resolver = new DnsNameResolver(
                group.next(), new ReflectiveChannelFactory<DatagramChannel>(NioDatagramChannel.class),
                NoopDnsCache.INSTANCE, nsCache, lifecycleObserverFactory, 3000, ResolvedAddressTypes.IPV4_ONLY, true,
                10, true, 4096, false, HostsFileEntriesResolver.DEFAULT,
                new SingletonDnsServerAddressStreamProvider(dnsServer.localAddress()),
                DnsNameResolver.DEFAULT_SEARCH_DOMAINS, 0, true) {
            @Override
            InetSocketAddress newRedirectServerAddress(InetAddress server) {
                if (server.equals(dnsServerAuthority.localAddress().getAddress())) {
                    return new InetSocketAddress(server, dnsServerAuthority.localAddress().getPort());
                }
                return super.newRedirectServerAddress(server);
            }
        };

        // Java7 will strip of the "." so we need to adjust the expected dnsname. Both are valid in terms of the RFC
        // so its ok.
        String expectedDnsName = "dns4.some.record.netty.io.";

        try {
            resolver.resolveAll(hostname).syncUninterruptibly();

            TestDnsQueryLifecycleObserver observer = lifecycleObserverFactory.observers.poll();
            assertNotNull(observer);
            assertTrue(lifecycleObserverFactory.observers.isEmpty());
            assertEquals(4, observer.events.size());
            QueryWrittenEvent writtenEvent1 = (QueryWrittenEvent) observer.events.poll();
            assertEquals(dnsServer.localAddress(), writtenEvent1.dnsServerAddress);
            QueryRedirectedEvent redirectedEvent = (QueryRedirectedEvent) observer.events.poll();

            assertEquals(expectedDnsName, redirectedEvent.nameServers.get(0).getHostName());
            assertEquals(dnsServerAuthority.localAddress(), redirectedEvent.nameServers.get(0));
            QueryWrittenEvent writtenEvent2 = (QueryWrittenEvent) observer.events.poll();
            assertEquals(dnsServerAuthority.localAddress(), writtenEvent2.dnsServerAddress);
            QuerySucceededEvent succeededEvent = (QuerySucceededEvent) observer.events.poll();

            if (cache) {
                assertNull(nsCache.cache.get("io."));
                assertNull(nsCache.cache.get("netty.io."));
                DnsServerAddressStream entries = nsCache.cache.get("record.netty.io.");

                // First address should be resolved (as we received a matching additional record), second is unresolved.
                assertEquals(2, entries.size());
                assertFalse(entries.next().isUnresolved());
                assertTrue(entries.next().isUnresolved());

                assertNull(nsCache.cache.get(hostname));

                // Test again via cache.
                resolver.resolveAll(hostname).syncUninterruptibly();

                observer = lifecycleObserverFactory.observers.poll();
                assertNotNull(observer);
                assertTrue(lifecycleObserverFactory.observers.isEmpty());
                assertEquals(2, observer.events.size());
                writtenEvent1 = (QueryWrittenEvent) observer.events.poll();
                assertEquals(expectedDnsName, writtenEvent1.dnsServerAddress.getHostName());
                assertEquals(dnsServerAuthority.localAddress(), writtenEvent1.dnsServerAddress);
                succeededEvent = (QuerySucceededEvent) observer.events.poll();

                resolver.resolveAll(hostname2).syncUninterruptibly();

                observer = lifecycleObserverFactory.observers.poll();
                assertNotNull(observer);
                assertTrue(lifecycleObserverFactory.observers.isEmpty());
                assertEquals(2, observer.events.size());
                writtenEvent1 = (QueryWrittenEvent) observer.events.poll();
                assertEquals(expectedDnsName, writtenEvent1.dnsServerAddress.getHostName());
                assertEquals(dnsServerAuthority.localAddress(), writtenEvent1.dnsServerAddress);
                succeededEvent = (QuerySucceededEvent) observer.events.poll();

                // Check that it only queried the cache for record.netty.io.
                assertNull(nsCache.cacheHits.get("io."));
                assertNull(nsCache.cacheHits.get("netty.io."));
                assertNotNull(nsCache.cacheHits.get("record.netty.io."));
                assertNull(nsCache.cacheHits.get("some.record.netty.io."));
            }
        } finally {
            resolver.close();
            group.shutdownGracefully(0, 0, TimeUnit.SECONDS);
            dnsServer.stop();
            dnsServerAuthority.stop();
        }
    }

    @Test
    public void testFollowNsRedirectsNoopCaches() throws Exception {
        testFollowNsRedirects(NoopDnsCache.INSTANCE, NoopAuthoritativeDnsServerCache.INSTANCE, false);
    }

    @Test
    public void testFollowNsRedirectsNoopDnsCache() throws Exception {
        testFollowNsRedirects(NoopDnsCache.INSTANCE, new DefaultAuthoritativeDnsServerCache(), false);
    }

    @Test
    public void testFollowNsRedirectsNoopAuthoritativeDnsServerCache() throws Exception {
        testFollowNsRedirects(new DefaultDnsCache(), NoopAuthoritativeDnsServerCache.INSTANCE, false);
    }

    @Test
    public void testFollowNsRedirectsDefaultCaches() throws Exception {
        testFollowNsRedirects(new DefaultDnsCache(), new DefaultAuthoritativeDnsServerCache(), false);
    }

    @Test
    public void testFollowNsRedirectAndTrySecondNsOnTimeout() throws Exception {
        testFollowNsRedirects(NoopDnsCache.INSTANCE, NoopAuthoritativeDnsServerCache.INSTANCE, true);
    }

    @Test
    public void testFollowNsRedirectAndTrySecondNsOnTimeoutDefaultCaches() throws Exception {
        testFollowNsRedirects(new DefaultDnsCache(), new DefaultAuthoritativeDnsServerCache(), true);
    }

    private void testFollowNsRedirects(DnsCache cache, AuthoritativeDnsServerCache authoritativeDnsServerCache,
            final boolean invalidNsFirst) throws Exception {
        final String domain = "netty.io";
        final String ns1Name = "ns1." + domain;
        final String ns2Name = "ns2." + domain;
        final InetAddress expected = InetAddress.getByAddress("some.record." + domain, new byte[] { 10, 10, 10, 10 });

        // This is used to simulate a query timeout...
        final DatagramSocket socket = new DatagramSocket(new InetSocketAddress(0));

        final TestDnsServer dnsServerAuthority = new TestDnsServer(question -> {
            if (question.getDomainName().equals(expected.getHostName())) {
                return Collections.singleton(TestDnsServer.newARecord(
                        expected.getHostName(), expected.getHostAddress()));
            }
            return Collections.emptySet();
        });
        dnsServerAuthority.start();

        TestDnsServer redirectServer = new TestDnsServer(new HashSet<>(
                Arrays.asList(expected.getHostName(), ns1Name, ns2Name))) {
            @Override
            protected DnsMessage filterMessage(DnsMessage message) {
                for (QuestionRecord record: message.getQuestionRecords()) {
                    if (record.getDomainName().equals(expected.getHostName())) {
                        message.getAdditionalRecords().clear();
                        message.getAnswerRecords().clear();
                        if (invalidNsFirst) {
                            message.getAuthorityRecords().add(TestDnsServer.newNsRecord(domain, ns2Name));
                            message.getAuthorityRecords().add(TestDnsServer.newNsRecord(domain, ns1Name));
                        } else {
                            message.getAuthorityRecords().add(TestDnsServer.newNsRecord(domain, ns1Name));
                            message.getAuthorityRecords().add(TestDnsServer.newNsRecord(domain, ns2Name));
                        }
                        return message;
                    }
                }
                return message;
            }
        };
        redirectServer.start();
        EventLoopGroup group = new MultithreadEventLoopGroup(1, NioHandler.newFactory());
        final DnsNameResolver resolver = new DnsNameResolver(
                group.next(), new ReflectiveChannelFactory<DatagramChannel>(NioDatagramChannel.class),
                cache, authoritativeDnsServerCache, NoopDnsQueryLifecycleObserverFactory.INSTANCE, 2000,
                ResolvedAddressTypes.IPV4_ONLY, true, 10, true, 4096,
                false, HostsFileEntriesResolver.DEFAULT,
                new SingletonDnsServerAddressStreamProvider(redirectServer.localAddress()),
                DnsNameResolver.DEFAULT_SEARCH_DOMAINS, 0, true) {

            @Override
            InetSocketAddress newRedirectServerAddress(InetAddress server) {
                try {
                    if (server.getHostName().startsWith(ns1Name)) {
                        return new InetSocketAddress(InetAddress.getByAddress(ns1Name,
                                dnsServerAuthority.localAddress().getAddress().getAddress()),
                                dnsServerAuthority.localAddress().getPort());
                    }
                    if (server.getHostName().startsWith(ns2Name)) {
                        return new InetSocketAddress(InetAddress.getByAddress(ns2Name,
                                NetUtil.LOCALHOST.getAddress()), socket.getLocalPort());
                    }
                } catch (UnknownHostException e) {
                    throw new IllegalStateException(e);
                }
                return super.newRedirectServerAddress(server);
            }
        };

        try {
            List<InetAddress> resolved = resolver.resolveAll(expected.getHostName()).syncUninterruptibly().getNow();
            assertEquals(1, resolved.size());
            assertEquals(expected, resolved.get(0));

            List<InetAddress> resolved2 = resolver.resolveAll(expected.getHostName()).syncUninterruptibly().getNow();
            assertEquals(1, resolved2.size());
            assertEquals(expected, resolved2.get(0));

            if (authoritativeDnsServerCache != NoopAuthoritativeDnsServerCache.INSTANCE) {
                DnsServerAddressStream cached = authoritativeDnsServerCache.get(domain + '.');
                assertEquals(2, cached.size());
                InetSocketAddress ns1Address = InetSocketAddress.createUnresolved(
                        ns1Name + '.', DefaultDnsServerAddressStreamProvider.DNS_PORT);
                InetSocketAddress ns2Address = InetSocketAddress.createUnresolved(
                        ns2Name + '.', DefaultDnsServerAddressStreamProvider.DNS_PORT);

                if (invalidNsFirst) {
                    assertEquals(ns2Address, cached.next());
                    assertEquals(ns1Address, cached.next());
                } else {
                    assertEquals(ns1Address, cached.next());
                    assertEquals(ns2Address, cached.next());
                }
            }
            if (cache != NoopDnsCache.INSTANCE) {
                List<? extends DnsCacheEntry> ns1Cached = cache.get(ns1Name + '.', null);
                assertEquals(1, ns1Cached.size());
                DnsCacheEntry nsEntry = ns1Cached.get(0);
                assertNotNull(nsEntry.address());
                assertNull(nsEntry.cause());

                List<? extends DnsCacheEntry> ns2Cached = cache.get(ns2Name + '.', null);
                if (invalidNsFirst) {
                    assertEquals(1, ns2Cached.size());
                    DnsCacheEntry ns2Entry = ns2Cached.get(0);
                    assertNotNull(ns2Entry.address());
                    assertNull(ns2Entry.cause());
                } else {
                    // We should not even have tried to resolve the DNS name so this should be null.
                    assertNull(ns2Cached);
                }

                List<? extends DnsCacheEntry> expectedCached = cache.get(expected.getHostName(), null);
                assertEquals(1, expectedCached.size());
                DnsCacheEntry expectedEntry = expectedCached.get(0);
                assertEquals(expected, expectedEntry.address());
                assertNull(expectedEntry.cause());
            }
        } finally {
            resolver.close();
            group.shutdownGracefully(0, 0, TimeUnit.SECONDS);
            redirectServer.stop();
            dnsServerAuthority.stop();
            socket.close();
        }
    }

    @Test
    public void testMultipleAdditionalRecordsForSameNSRecord() throws Exception {
        testMultipleAdditionalRecordsForSameNSRecord(false);
    }

    @Test
    public void testMultipleAdditionalRecordsForSameNSRecordReordered() throws Exception {
        testMultipleAdditionalRecordsForSameNSRecord(true);
    }

    private static void testMultipleAdditionalRecordsForSameNSRecord(final boolean reversed) throws Exception {
        final String domain = "netty.io";
        final String hostname = "test.netty.io";
        final String ns1Name = "ns1." + domain;
        final InetSocketAddress ns1Address = new InetSocketAddress(
                InetAddress.getByAddress(ns1Name, new byte[] { 10, 0, 0, 1 }),
                DefaultDnsServerAddressStreamProvider.DNS_PORT);
        final InetSocketAddress ns2Address = new InetSocketAddress(
                InetAddress.getByAddress(ns1Name, new byte[] { 10, 0, 0, 2 }),
                DefaultDnsServerAddressStreamProvider.DNS_PORT);
        final InetSocketAddress ns3Address = new InetSocketAddress(
                InetAddress.getByAddress(ns1Name, new byte[] { 10, 0, 0, 3 }),
                DefaultDnsServerAddressStreamProvider.DNS_PORT);
        final InetSocketAddress ns4Address = new InetSocketAddress(
                InetAddress.getByAddress(ns1Name, new byte[] { 10, 0, 0, 4 }),
                DefaultDnsServerAddressStreamProvider.DNS_PORT);

        TestDnsServer redirectServer = new TestDnsServer(new HashSet<>(Arrays.asList(hostname, ns1Name))) {
            @Override
            protected DnsMessage filterMessage(DnsMessage message) {
                for (QuestionRecord record: message.getQuestionRecords()) {
                    if (record.getDomainName().equals(hostname)) {
                        message.getAdditionalRecords().clear();
                        message.getAnswerRecords().clear();
                        message.getAuthorityRecords().add(TestDnsServer.newNsRecord(domain, ns1Name));
                        message.getAdditionalRecords().add(newARecord(ns1Address));
                        message.getAdditionalRecords().add(newARecord(ns2Address));
                        message.getAdditionalRecords().add(newARecord(ns3Address));
                        message.getAdditionalRecords().add(newARecord(ns4Address));
                        return message;
                    }
                }
                return message;
            }

            private ResourceRecord newARecord(InetSocketAddress address) {
                return TestDnsServer.newARecord(address.getHostName(), address.getAddress().getHostAddress());
            }
        };
        redirectServer.start();
        EventLoopGroup group = new MultithreadEventLoopGroup(1, NioHandler.newFactory());

        final List<InetSocketAddress> cached = new CopyOnWriteArrayList<>();
        final AuthoritativeDnsServerCache authoritativeDnsServerCache = new AuthoritativeDnsServerCache() {
            @Override
            public DnsServerAddressStream get(String hostname) {
                return null;
            }

            @Override
            public void cache(String hostname, InetSocketAddress address, long originalTtl, EventLoop loop) {
                cached.add(address);
            }

            @Override
            public void clear() {
                // NOOP
            }

            @Override
            public boolean clear(String hostname) {
                return false;
            }
        };

        final AtomicReference<DnsServerAddressStream> redirectedRef = new AtomicReference<>();
        final DnsNameResolver resolver = new DnsNameResolver(
                group.next(), new ReflectiveChannelFactory<DatagramChannel>(NioDatagramChannel.class),
                NoopDnsCache.INSTANCE, authoritativeDnsServerCache,
                NoopDnsQueryLifecycleObserverFactory.INSTANCE, 2000, ResolvedAddressTypes.IPV4_ONLY,
                true, 10, true, 4096,
                false, HostsFileEntriesResolver.DEFAULT,
                new SingletonDnsServerAddressStreamProvider(redirectServer.localAddress()),
                DnsNameResolver.DEFAULT_SEARCH_DOMAINS, 0, true) {

            @Override
            protected DnsServerAddressStream newRedirectDnsServerStream(
                    String hostname, List<InetSocketAddress> nameservers) {
                if (reversed) {
                    Collections.reverse(nameservers);
                }
                DnsServerAddressStream stream = new SequentialDnsServerAddressStream(nameservers, 0);
                redirectedRef.set(stream);
                return stream;
            }
        };

        try {
            Throwable cause = resolver.resolveAll(hostname).await().cause();
            assertTrue(cause instanceof UnknownHostException);
            DnsServerAddressStream redirected = redirectedRef.get();
            assertNotNull(redirected);
            assertEquals(4, redirected.size());
            assertEquals(4, cached.size());

            if (reversed) {
                assertEquals(ns4Address, redirected.next());
                assertEquals(ns3Address, redirected.next());
                assertEquals(ns2Address, redirected.next());
                assertEquals(ns1Address, redirected.next());
            } else {
                assertEquals(ns1Address, redirected.next());
                assertEquals(ns2Address, redirected.next());
                assertEquals(ns3Address, redirected.next());
                assertEquals(ns4Address, redirected.next());
            }

            // We should always have the same order in the cache.
            assertEquals(ns1Address, cached.get(0));
            assertEquals(ns2Address, cached.get(1));
            assertEquals(ns3Address, cached.get(2));
            assertEquals(ns4Address, cached.get(3));
        } finally {
            resolver.close();
            group.shutdownGracefully(0, 0, TimeUnit.SECONDS);
            redirectServer.stop();
        }
    }

    @Test
    public void testNSRecordsFromCache() throws Exception {
        final String domain = "netty.io";
        final String hostname = "test.netty.io";
        final String ns0Name = "ns0." + domain + '.';
        final String ns1Name = "ns1." + domain + '.';
        final String ns2Name = "ns2." + domain + '.';

        final InetSocketAddress ns0Address = new InetSocketAddress(
                InetAddress.getByAddress(ns0Name, new byte[] { 10, 1, 0, 1 }),
                DefaultDnsServerAddressStreamProvider.DNS_PORT);
        final InetSocketAddress ns1Address = new InetSocketAddress(
                InetAddress.getByAddress(ns1Name, new byte[] { 10, 0, 0, 1 }),
                DefaultDnsServerAddressStreamProvider.DNS_PORT);
        final InetSocketAddress ns2Address = new InetSocketAddress(
                InetAddress.getByAddress(ns1Name, new byte[] { 10, 0, 0, 2 }),
                DefaultDnsServerAddressStreamProvider.DNS_PORT);
        final InetSocketAddress ns3Address = new InetSocketAddress(
                InetAddress.getByAddress(ns1Name, new byte[] { 10, 0, 0, 3 }),
                DefaultDnsServerAddressStreamProvider.DNS_PORT);
        final InetSocketAddress ns4Address = new InetSocketAddress(
                InetAddress.getByAddress(ns1Name, new byte[] { 10, 0, 0, 4 }),
                DefaultDnsServerAddressStreamProvider.DNS_PORT);
        final InetSocketAddress ns5Address = new InetSocketAddress(
                InetAddress.getByAddress(ns2Name, new byte[] { 10, 0, 0, 5 }),
                DefaultDnsServerAddressStreamProvider.DNS_PORT);
        TestDnsServer redirectServer = new TestDnsServer(new HashSet<>(Arrays.asList(hostname, ns1Name))) {
            @Override
            protected DnsMessage filterMessage(DnsMessage message) {
                for (QuestionRecord record: message.getQuestionRecords()) {
                    if (record.getDomainName().equals(hostname)) {
                        message.getAdditionalRecords().clear();
                        message.getAnswerRecords().clear();
                        message.getAuthorityRecords().add(TestDnsServer.newNsRecord(domain, ns0Name));
                        message.getAuthorityRecords().add(TestDnsServer.newNsRecord(domain, ns1Name));
                        message.getAuthorityRecords().add(TestDnsServer.newNsRecord(domain, ns2Name));

                        message.getAdditionalRecords().add(newARecord(ns0Address));
                        message.getAdditionalRecords().add(newARecord(ns5Address));

                        return message;
                    }
                }
                return message;
            }

            private ResourceRecord newARecord(InetSocketAddress address) {
                return TestDnsServer.newARecord(address.getHostName(), address.getAddress().getHostAddress());
            }
        };
        redirectServer.start();
        EventLoopGroup group = new MultithreadEventLoopGroup(1, NioHandler.newFactory());

        final List<InetSocketAddress> cached = new CopyOnWriteArrayList<>();
        final AuthoritativeDnsServerCache authoritativeDnsServerCache = new AuthoritativeDnsServerCache() {
            @Override
            public DnsServerAddressStream get(String hostname) {
                return null;
            }

            @Override
            public void cache(String hostname, InetSocketAddress address, long originalTtl, EventLoop loop) {
                cached.add(address);
            }

            @Override
            public void clear() {
                // NOOP
            }

            @Override
            public boolean clear(String hostname) {
                return false;
            }
        };

        EventLoop loop = group.next();
        DefaultDnsCache cache = new DefaultDnsCache();
        cache.cache(ns1Name, null, ns1Address.getAddress(), 10000, loop);
        cache.cache(ns1Name, null, ns2Address.getAddress(), 10000, loop);
        cache.cache(ns1Name, null, ns3Address.getAddress(), 10000, loop);
        cache.cache(ns1Name, null, ns4Address.getAddress(), 10000, loop);

        final AtomicReference<DnsServerAddressStream> redirectedRef = new AtomicReference<>();
        final DnsNameResolver resolver = new DnsNameResolver(
                loop, new ReflectiveChannelFactory<DatagramChannel>(NioDatagramChannel.class),
                cache, authoritativeDnsServerCache,
                NoopDnsQueryLifecycleObserverFactory.INSTANCE, 2000, ResolvedAddressTypes.IPV4_ONLY,
                true, 10, true, 4096,
                false, HostsFileEntriesResolver.DEFAULT,
                new SingletonDnsServerAddressStreamProvider(redirectServer.localAddress()),
                DnsNameResolver.DEFAULT_SEARCH_DOMAINS, 0, true) {

            @Override
            protected DnsServerAddressStream newRedirectDnsServerStream(
                    String hostname, List<InetSocketAddress> nameservers) {
                DnsServerAddressStream stream = new SequentialDnsServerAddressStream(nameservers, 0);
                redirectedRef.set(stream);
                return stream;
            }
        };

        try {
            Throwable cause = resolver.resolveAll(hostname).await().cause();
            assertTrue(cause instanceof UnknownHostException);
            DnsServerAddressStream redirected = redirectedRef.get();
            assertNotNull(redirected);
            assertEquals(6, redirected.size());
            assertEquals(3, cached.size());

            // The redirected addresses should have been retrieven from the DnsCache if not resolved, so these are
            // fully resolved.
            assertEquals(ns0Address, redirected.next());
            assertEquals(ns1Address, redirected.next());
            assertEquals(ns2Address, redirected.next());
            assertEquals(ns3Address, redirected.next());
            assertEquals(ns4Address, redirected.next());
            assertEquals(ns5Address, redirected.next());

            // As this address was supplied as ADDITIONAL we should put it resolved into the cache.
            assertEquals(ns0Address, cached.get(0));
            assertEquals(ns5Address, cached.get(1));

            // We should have put the unresolved address in the AuthoritativeDnsServerCache (but only 1 time)
            assertEquals(unresolved(ns1Address), cached.get(2));
        } finally {
            resolver.close();
            group.shutdownGracefully(0, 0, TimeUnit.SECONDS);
            redirectServer.stop();
        }
    }

    private static InetSocketAddress unresolved(InetSocketAddress address) {
        return InetSocketAddress.createUnresolved(address.getHostString(), address.getPort());
    }

    private static void resolve(DnsNameResolver resolver, Map<String, Future<InetAddress>> futures, String hostname) {
        futures.put(hostname, resolver.resolve(hostname));
    }

    private static void queryMx(
            DnsNameResolver resolver,
            Map<String, Future<AddressedEnvelope<DnsResponse, InetSocketAddress>>> futures,
            String hostname) {
        futures.put(hostname, resolver.query(new DefaultDnsQuestion(hostname, DnsRecordType.MX)));
    }

    private static void assertNoQueriesMade(DnsNameResolver resolver) {
        TestRecursiveCacheDnsQueryLifecycleObserverFactory lifecycleObserverFactory =
                (TestRecursiveCacheDnsQueryLifecycleObserverFactory) resolver.dnsQueryLifecycleObserverFactory();
        assertTrue(lifecycleObserverFactory.observers.isEmpty());
    }

    private static void assertQueryObserver(DnsNameResolver resolver, DnsRecordType cancelledType) {
        TestRecursiveCacheDnsQueryLifecycleObserverFactory lifecycleObserverFactory =
                (TestRecursiveCacheDnsQueryLifecycleObserverFactory) resolver.dnsQueryLifecycleObserverFactory();
        TestDnsQueryLifecycleObserver observer;
        while ((observer = lifecycleObserverFactory.observers.poll()) != null) {
            Object o = observer.events.poll();
            if (o instanceof QueryCancelledEvent) {
                assertEquals(cancelledType, observer.question.type());
            } else if (o instanceof QueryWrittenEvent) {
                QuerySucceededEvent succeededEvent = (QuerySucceededEvent) observer.events.poll();
            } else {
                fail("unexpected event type: " + o);
            }
            assertTrue(observer.events.isEmpty());
        }
    }

    private static final class TestRecursiveCacheDnsQueryLifecycleObserverFactory
            implements DnsQueryLifecycleObserverFactory {
        final Queue<TestDnsQueryLifecycleObserver> observers =
                new ConcurrentLinkedQueue<>();
        @Override
        public DnsQueryLifecycleObserver newDnsQueryLifecycleObserver(DnsQuestion question) {
            TestDnsQueryLifecycleObserver observer = new TestDnsQueryLifecycleObserver(question);
            observers.add(observer);
            return observer;
        }
    }

    private static final class QueryWrittenEvent {
        final InetSocketAddress dnsServerAddress;

        QueryWrittenEvent(InetSocketAddress dnsServerAddress) {
            this.dnsServerAddress = dnsServerAddress;
        }
    }

    private static final class QueryCancelledEvent {
        final int queriesRemaining;

        QueryCancelledEvent(int queriesRemaining) {
            this.queriesRemaining = queriesRemaining;
        }
    }

    private static final class QueryRedirectedEvent {
        final List<InetSocketAddress> nameServers;

        QueryRedirectedEvent(List<InetSocketAddress> nameServers) {
            this.nameServers = nameServers;
        }
    }

    private static final class QueryCnamedEvent {
        final DnsQuestion question;

        QueryCnamedEvent(DnsQuestion question) {
            this.question = question;
        }
    }

    private static final class QueryNoAnswerEvent {
        final DnsResponseCode code;

        QueryNoAnswerEvent(DnsResponseCode code) {
            this.code = code;
        }
    }

    private static final class QueryFailedEvent {
        final Throwable cause;

        QueryFailedEvent(Throwable cause) {
            this.cause = cause;
        }
    }

    private static final class QuerySucceededEvent {
    }

    private static final class TestDnsQueryLifecycleObserver implements DnsQueryLifecycleObserver {
        final Queue<Object> events = new ArrayDeque<>();
        final DnsQuestion question;

        TestDnsQueryLifecycleObserver(DnsQuestion question) {
            this.question = question;
        }

        @Override
        public void queryWritten(InetSocketAddress dnsServerAddress, ChannelFuture future) {
            events.add(new QueryWrittenEvent(dnsServerAddress));
        }

        @Override
        public void queryCancelled(int queriesRemaining) {
            events.add(new QueryCancelledEvent(queriesRemaining));
        }

        @Override
        public DnsQueryLifecycleObserver queryRedirected(List<InetSocketAddress> nameServers) {
            events.add(new QueryRedirectedEvent(nameServers));
            return this;
        }

        @Override
        public DnsQueryLifecycleObserver queryCNAMEd(DnsQuestion cnameQuestion) {
            events.add(new QueryCnamedEvent(cnameQuestion));
            return this;
        }

        @Override
        public DnsQueryLifecycleObserver queryNoAnswer(DnsResponseCode code) {
            events.add(new QueryNoAnswerEvent(code));
            return this;
        }

        @Override
        public void queryFailed(Throwable cause) {
            events.add(new QueryFailedEvent(cause));
        }

        @Override
        public void querySucceed() {
            events.add(new QuerySucceededEvent());
        }
    }

    private static final class TestAuthoritativeDnsServerCache implements AuthoritativeDnsServerCache {
        final AuthoritativeDnsServerCache cache;
        final Map<String, DnsServerAddressStream> cacheHits = new HashMap<>();

        TestAuthoritativeDnsServerCache(AuthoritativeDnsServerCache cache) {
            this.cache = cache;
        }

        @Override
        public void clear() {
            cache.clear();
        }

        @Override
        public boolean clear(String hostname) {
            return cache.clear(hostname);
        }

        @Override
        public DnsServerAddressStream get(String hostname) {
            DnsServerAddressStream cached = cache.get(hostname);
            if (cached != null) {
                cacheHits.put(hostname, cached.duplicate());
            }
            return cached;
        }

        @Override
        public void cache(String hostname, InetSocketAddress address, long originalTtl, EventLoop loop) {
            cache.cache(hostname, address, originalTtl, loop);
        }
    }

    private static final class TestDnsCache implements DnsCache {
        final DnsCache cache;
        final Map<String, List<? extends DnsCacheEntry>> cacheHits =
                new HashMap<>();

        TestDnsCache(DnsCache cache) {
            this.cache = cache;
        }

        @Override
        public void clear() {
            cache.clear();
        }

        @Override
        public boolean clear(String hostname) {
            return cache.clear(hostname);
        }

        @Override
        public List<? extends DnsCacheEntry> get(String hostname, DnsRecord[] additionals) {
            List<? extends DnsCacheEntry> cached = cache.get(hostname, additionals);
            cacheHits.put(hostname, cached);
            return cached;
        }

        @Override
        public DnsCacheEntry cache(String hostname, DnsRecord[] additionals, InetAddress address,
                                   long originalTtl, EventLoop loop) {
            return cache.cache(hostname, additionals, address, originalTtl, loop);
        }

        @Override
        public DnsCacheEntry cache(String hostname, DnsRecord[] additionals, Throwable cause, EventLoop loop) {
            return cache.cache(hostname, additionals, cause, loop);
        }
    }

    private static class RedirectingTestDnsServer extends TestDnsServer {

        private final String dnsAddress;
        private final String domain;

        RedirectingTestDnsServer(String domain, String dnsAddress) {
            super(Collections.singleton(domain));
            this.domain = domain;
            this.dnsAddress = dnsAddress;
        }

        @Override
        protected DnsMessage filterMessage(DnsMessage message) {
            // Clear the answers as we want to add our own stuff to test dns redirects.
            message.getAnswerRecords().clear();
            message.getAuthorityRecords().clear();
            message.getAdditionalRecords().clear();

            String name = domain;
            for (int i = 0 ;; i++) {
                int idx = name.indexOf('.');
                if (idx <= 0) {
                    break;
                }
                name = name.substring(idx + 1); // skip the '.' as well.
                String dnsName = "dns" + idx + '.' + domain;
                message.getAuthorityRecords().add(newNsRecord(name, dnsName));
                message.getAdditionalRecords().add(newARecord(dnsName, i == 0 ? dnsAddress : "1.2.3." + idx));

                // Add an unresolved NS record (with no additionals as well)
                message.getAuthorityRecords().add(newNsRecord(name, "unresolved." + dnsName));
            }

            return message;
        }
    }

    @Test(timeout = 3000)
    public void testTimeoutNotCached() {
        DnsCache cache = new DnsCache() {
            @Override
            public void clear() {
                // NOOP
            }

            @Override
            public boolean clear(String hostname) {
                return false;
            }

            @Override
            public List<? extends DnsCacheEntry> get(String hostname, DnsRecord[] additionals) {
                return Collections.emptyList();
            }

            @Override
            public DnsCacheEntry cache(String hostname, DnsRecord[] additionals, InetAddress address,
                                       long originalTtl, EventLoop loop) {
                fail("Should not be cached");
                return null;
            }

            @Override
            public DnsCacheEntry cache(String hostname, DnsRecord[] additionals, Throwable cause, EventLoop loop) {
                fail("Should not be cached");
                return null;
            }
        };
        DnsNameResolverBuilder builder = newResolver();
        builder.queryTimeoutMillis(100)
                .authoritativeDnsServerCache(cache)
                .resolveCache(cache)
                .nameServerProvider(new SingletonDnsServerAddressStreamProvider(
                        new InetSocketAddress(NetUtil.LOCALHOST, 12345)));
        DnsNameResolver resolver = builder.build();
        Future<InetAddress> result = resolver.resolve("doesnotexist.netty.io").awaitUninterruptibly();
        Throwable cause = result.cause();
        assertTrue(cause instanceof UnknownHostException);
        assertTrue(cause.getCause() instanceof DnsNameResolverTimeoutException);
        assertTrue(DnsNameResolver.isTimeoutError(cause));
        assertTrue(DnsNameResolver.isTransportOrTimeoutError(cause));
        resolver.close();
    }

    @Test
    public void testDnsNameResolverBuilderCopy() {
        ChannelFactory<DatagramChannel> channelFactory =
                new ReflectiveChannelFactory<>(NioDatagramChannel.class);
        DnsNameResolverBuilder builder = new DnsNameResolverBuilder(group.next())
                .channelFactory(channelFactory);
        DnsNameResolverBuilder copiedBuilder = builder.copy();

        // change channel factory does not propagate to previously made copy
        ChannelFactory<DatagramChannel> newChannelFactory =
                new ReflectiveChannelFactory<>(NioDatagramChannel.class);
        builder.channelFactory(newChannelFactory);
        assertEquals(channelFactory, copiedBuilder.channelFactory());
        assertEquals(newChannelFactory, builder.channelFactory());
    }

    @Test
    public void testFollowCNAMEEvenIfARecordIsPresent() throws IOException {
        TestDnsServer dnsServer2 = new TestDnsServer(question -> {
            if (question.getDomainName().equals("cname.netty.io")) {
                Map<String, Object> map1 = new HashMap<>();
                map1.put(DnsAttribute.IP_ADDRESS.toLowerCase(), "10.0.0.99");
                return Collections.singleton(
                        new TestDnsServer.TestResourceRecord(question.getDomainName(), RecordType.A, map1));
            } else {
                Set<ResourceRecord> records = new LinkedHashSet<>(2);
                Map<String, Object> map = new HashMap<>();
                map.put(DnsAttribute.DOMAIN_NAME.toLowerCase(), "cname.netty.io");
                records.add(new TestDnsServer.TestResourceRecord(
                        question.getDomainName(), RecordType.CNAME, map));

                Map<String, Object> map1 = new HashMap<>();
                map1.put(DnsAttribute.IP_ADDRESS.toLowerCase(), "10.0.0.2");
                records.add(new TestDnsServer.TestResourceRecord(
                        question.getDomainName(), RecordType.A, map1));
                return records;
            }
        });
        dnsServer2.start();
        DnsNameResolver resolver = null;
        try {
            DnsNameResolverBuilder builder = newResolver()
                    .recursionDesired(true)
                    .resolvedAddressTypes(ResolvedAddressTypes.IPV4_ONLY)
                    .maxQueriesPerResolve(16)
                    .nameServerProvider(new SingletonDnsServerAddressStreamProvider(dnsServer2.localAddress()));

            resolver = builder.build();
            List<InetAddress> resolvedAddresses =
                    resolver.resolveAll("somehost.netty.io").syncUninterruptibly().getNow();
            assertEquals(2, resolvedAddresses.size());
            assertTrue(resolvedAddresses.contains(InetAddress.getByAddress(new byte[] { 10, 0, 0, 99 })));
            assertTrue(resolvedAddresses.contains(InetAddress.getByAddress(new byte[] { 10, 0, 0, 2 })));
        } finally {
            dnsServer2.stop();
            if (resolver != null) {
                resolver.close();
            }
        }
    }

    @Test
<<<<<<< HEAD
    public void testFollowCNAMELoop() throws Throwable {
        expectedException.expect(UnknownHostException.class);
        TestDnsServer dnsServer2 = new TestDnsServer(question -> {
            Set<ResourceRecord> records = new LinkedHashSet<>(4);

            records.add(new TestDnsServer.TestResourceRecord("x." + question.getDomainName(),
                    RecordType.A, Collections.singletonMap(
                            DnsAttribute.IP_ADDRESS.toLowerCase(), "10.0.0.99")));
            records.add(new TestDnsServer.TestResourceRecord(
                    "cname2.netty.io", RecordType.CNAME,
                    Collections.singletonMap(
                            DnsAttribute.DOMAIN_NAME.toLowerCase(), "cname.netty.io")));
            records.add(new TestDnsServer.TestResourceRecord(
                    "cname.netty.io", RecordType.CNAME,
                    Collections.singletonMap(
                            DnsAttribute.DOMAIN_NAME.toLowerCase(), "cname2.netty.io")));
            records.add(new TestDnsServer.TestResourceRecord(
                    question.getDomainName(), RecordType.CNAME,
                    Collections.singletonMap(
                            DnsAttribute.DOMAIN_NAME.toLowerCase(), "cname.netty.io")));
            return records;
=======
    public void testFollowCNAMELoop() throws IOException {
        expectedException.expect(UnknownHostException.class);
        TestDnsServer dnsServer2 = new TestDnsServer(new RecordStore() {

            @Override
            public Set<ResourceRecord> getRecords(QuestionRecord question) {
                Set<ResourceRecord> records = new LinkedHashSet<ResourceRecord>(4);

                records.add(new TestDnsServer.TestResourceRecord("x." + question.getDomainName(),
                        RecordType.A, Collections.<String, Object>singletonMap(
                                DnsAttribute.IP_ADDRESS.toLowerCase(), "10.0.0.99")));
                records.add(new TestDnsServer.TestResourceRecord(
                        "cname2.netty.io", RecordType.CNAME,
                        Collections.<String, Object>singletonMap(
                                DnsAttribute.DOMAIN_NAME.toLowerCase(), "cname.netty.io")));
                records.add(new TestDnsServer.TestResourceRecord(
                        "cname.netty.io", RecordType.CNAME,
                        Collections.<String, Object>singletonMap(
                                DnsAttribute.DOMAIN_NAME.toLowerCase(), "cname2.netty.io")));
                records.add(new TestDnsServer.TestResourceRecord(
                        question.getDomainName(), RecordType.CNAME,
                        Collections.<String, Object>singletonMap(
                                DnsAttribute.DOMAIN_NAME.toLowerCase(), "cname.netty.io")));
                return records;
            }
>>>>>>> 71860e5b
        });
        dnsServer2.start();
        DnsNameResolver resolver = null;
        try {
            DnsNameResolverBuilder builder = newResolver()
                    .recursionDesired(false)
                    .resolvedAddressTypes(ResolvedAddressTypes.IPV4_ONLY)
                    .maxQueriesPerResolve(16)
                    .nameServerProvider(new SingletonDnsServerAddressStreamProvider(dnsServer2.localAddress()));

            resolver = builder.build();
            resolver.resolveAll("somehost.netty.io").syncUninterruptibly().getNow();
<<<<<<< HEAD
        } catch (CompletionException e) {
            throw e.getCause();
=======
>>>>>>> 71860e5b
        } finally {
            dnsServer2.stop();
            if (resolver != null) {
                resolver.close();
            }
        }
    }

    @Test
<<<<<<< HEAD
    public void testSearchDomainQueryFailureForSingleAddressTypeCompletes() throws Throwable {
=======
    public void testSearchDomainQueryFailureForSingleAddressTypeCompletes() {
>>>>>>> 71860e5b
        expectedException.expect(UnknownHostException.class);
        testSearchDomainQueryFailureCompletes(ResolvedAddressTypes.IPV4_ONLY);
    }

    @Test
    public void testSearchDomainQueryFailureForMultipleAddressTypeCompletes() throws Throwable {
        expectedException.expect(UnknownHostException.class);
        testSearchDomainQueryFailureCompletes(ResolvedAddressTypes.IPV4_PREFERRED);
    }

    private void testSearchDomainQueryFailureCompletes(ResolvedAddressTypes types) throws Throwable {
        DnsNameResolver resolver = newResolver()
                .resolvedAddressTypes(types)
                .ndots(1)
                .searchDomains(singletonList(".")).build();
        try {
            resolver.resolve("invalid.com").syncUninterruptibly();
        } catch (CompletionException cause) {
            throw cause.getCause();
        } finally {
            resolver.close();
        }
    }

    @Test(timeout = 2000L)
    public void testCachesClearedOnClose() throws Exception {
        final CountDownLatch resolveLatch = new CountDownLatch(1);
        final CountDownLatch authoritativeLatch = new CountDownLatch(1);

        DnsNameResolver resolver = newResolver().resolveCache(new DnsCache() {
            @Override
            public void clear() {
                resolveLatch.countDown();
            }

            @Override
            public boolean clear(String hostname) {
                return false;
            }

            @Override
            public List<? extends DnsCacheEntry> get(String hostname, DnsRecord[] additionals) {
                return null;
            }

            @Override
            public DnsCacheEntry cache(
                    String hostname, DnsRecord[] additionals, InetAddress address, long originalTtl, EventLoop loop) {
                return null;
            }

            @Override
            public DnsCacheEntry cache(
                    String hostname, DnsRecord[] additionals, Throwable cause, EventLoop loop) {
                return null;
            }
        }).authoritativeDnsServerCache(new DnsCache() {
            @Override
            public void clear() {
                authoritativeLatch.countDown();
            }

            @Override
            public boolean clear(String hostname) {
                return false;
            }

            @Override
            public List<? extends DnsCacheEntry> get(String hostname, DnsRecord[] additionals) {
                return null;
            }

            @Override
            public DnsCacheEntry cache(
                    String hostname, DnsRecord[] additionals, InetAddress address, long originalTtl, EventLoop loop) {
                return null;
            }

            @Override
            public DnsCacheEntry cache(String hostname, DnsRecord[] additionals, Throwable cause, EventLoop loop) {
                return null;
            }
        }).build();

        resolver.close();
        resolveLatch.await();
        authoritativeLatch.await();
    }

    @Test
    public void testResolveACachedWithDot() {
        final DnsCache cache = new DefaultDnsCache();
        DnsNameResolver resolver = newResolver(ResolvedAddressTypes.IPV4_ONLY)
                .resolveCache(cache).build();

        try {
            String domain = DOMAINS.iterator().next();
            String domainWithDot = domain + '.';

            resolver.resolve(domain).syncUninterruptibly();
            List<? extends DnsCacheEntry> cached = cache.get(domain, null);
            List<? extends DnsCacheEntry> cached2 = cache.get(domainWithDot, null);

            assertEquals(1, cached.size());
            assertSame(cached, cached2);
        } finally {
            resolver.close();
        }
    }

    @Test
    public void testResolveACachedWithDotSearchDomain() throws Exception {
        final TestDnsCache cache = new TestDnsCache(new DefaultDnsCache());
        TestDnsServer server = new TestDnsServer(Collections.singleton("test.netty.io"));
        server.start();
        DnsNameResolver resolver = newResolver(ResolvedAddressTypes.IPV4_ONLY)
                .searchDomains(Collections.singletonList("netty.io"))
                .nameServerProvider(new SingletonDnsServerAddressStreamProvider(server.localAddress()))
                .resolveCache(cache).build();
        try {
            resolver.resolve("test").syncUninterruptibly();

            assertNull(cache.cacheHits.get("test.netty.io"));

            List<? extends DnsCacheEntry> cached = cache.cache.get("test.netty.io", null);
            List<? extends DnsCacheEntry> cached2 = cache.cache.get("test.netty.io.", null);
            assertEquals(1, cached.size());
            assertSame(cached, cached2);

            resolver.resolve("test").syncUninterruptibly();
            List<? extends DnsCacheEntry> entries = cache.cacheHits.get("test.netty.io");
            assertFalse(entries.isEmpty());
        } finally {
            resolver.close();
            server.stop();
        }
    }

    @Test
    public void testChannelFactoryException() {
        final IllegalStateException exception = new IllegalStateException();
        try {
            newResolver().channelFactory(eventLoop -> {
                throw exception;
            }).build();
            fail();
        } catch (Exception e) {
            assertSame(exception, e);
        }
    }

    @Test
    public void testCNameCached() throws Exception {
        final Map<String, String> cache = new ConcurrentHashMap<>();
        final AtomicInteger cnameQueries = new AtomicInteger();
        final AtomicInteger aQueries = new AtomicInteger();

        TestDnsServer dnsServer2 = new TestDnsServer(question -> {
            if ("cname.netty.io".equals(question.getDomainName())) {
                aQueries.incrementAndGet();

                return Collections.singleton(new TestDnsServer.TestResourceRecord(
                        question.getDomainName(), RecordType.A,
                        Collections.singletonMap(
                                DnsAttribute.IP_ADDRESS.toLowerCase(), "10.0.0.99")));
            }
            if ("x.netty.io".equals(question.getDomainName())) {
                cnameQueries.incrementAndGet();

                return Collections.singleton(new TestDnsServer.TestResourceRecord(
                        question.getDomainName(), RecordType.CNAME,
                        Collections.singletonMap(
                                DnsAttribute.DOMAIN_NAME.toLowerCase(), "cname.netty.io")));
            }
            if ("y.netty.io".equals(question.getDomainName())) {
                cnameQueries.incrementAndGet();

                return Collections.singleton(new TestDnsServer.TestResourceRecord(
                        question.getDomainName(), RecordType.CNAME,
                        Collections.singletonMap(
                                DnsAttribute.DOMAIN_NAME.toLowerCase(), "x.netty.io")));
            }
            return Collections.emptySet();
        });
        dnsServer2.start();
        DnsNameResolver resolver = null;
        try {
            DnsNameResolverBuilder builder = newResolver()
                    .recursionDesired(true)
                    .resolvedAddressTypes(ResolvedAddressTypes.IPV4_ONLY)
                    .maxQueriesPerResolve(16)
                    .nameServerProvider(new SingletonDnsServerAddressStreamProvider(dnsServer2.localAddress()))
                    .resolveCache(NoopDnsCache.INSTANCE)
                    .cnameCache(new DnsCnameCache() {
                        @Override
                        public String get(String hostname) {
                            assertTrue(hostname, hostname.endsWith("."));
                            return cache.get(hostname);
                        }

                        @Override
                        public void cache(String hostname, String cname, long originalTtl, EventLoop loop) {
                            assertTrue(hostname, hostname.endsWith("."));
                            cache.put(hostname, cname);
                        }

                        @Override
                        public void clear() {
                            // NOOP
                        }

                        @Override
                        public boolean clear(String hostname) {
                            return false;
                        }
                    });
            resolver = builder.build();
            List<InetAddress> resolvedAddresses =
                    resolver.resolveAll("x.netty.io").syncUninterruptibly().getNow();
            assertEquals(1, resolvedAddresses.size());
            assertTrue(resolvedAddresses.contains(InetAddress.getByAddress(new byte[] { 10, 0, 0, 99 })));

            assertEquals("cname.netty.io.", cache.get("x.netty.io."));
            assertEquals(1, cnameQueries.get());
            assertEquals(1, aQueries.get());

            resolvedAddresses =
                    resolver.resolveAll("x.netty.io").syncUninterruptibly().getNow();
            assertEquals(1, resolvedAddresses.size());
            assertTrue(resolvedAddresses.contains(InetAddress.getByAddress(new byte[] { 10, 0, 0, 99 })));

            // Should not have queried for the CNAME again.
            assertEquals(1, cnameQueries.get());
            assertEquals(2, aQueries.get());

            resolvedAddresses =
                    resolver.resolveAll("y.netty.io").syncUninterruptibly().getNow();
            assertEquals(1, resolvedAddresses.size());
            assertTrue(resolvedAddresses.contains(InetAddress.getByAddress(new byte[] { 10, 0, 0, 99 })));

            assertEquals("x.netty.io.", cache.get("y.netty.io."));

            // Will only query for one CNAME
            assertEquals(2, cnameQueries.get());
            assertEquals(3, aQueries.get());

            resolvedAddresses =
                    resolver.resolveAll("y.netty.io").syncUninterruptibly().getNow();
            assertEquals(1, resolvedAddresses.size());
            assertTrue(resolvedAddresses.contains(InetAddress.getByAddress(new byte[] { 10, 0, 0, 99 })));

            // Should not have queried for the CNAME again.
            assertEquals(2, cnameQueries.get());
            assertEquals(4, aQueries.get());
        } finally {
            dnsServer2.stop();
            if (resolver != null) {
                resolver.close();
            }
        }
    }

    @Test
    public void testInstanceWithNullPreferredAddressType() {
        new DnsNameResolver(
                group.next(), // eventLoop
                new ReflectiveChannelFactory<DatagramChannel>(NioDatagramChannel.class), // channelFactory
                NoopDnsCache.INSTANCE, // resolveCache
                NoopAuthoritativeDnsServerCache.INSTANCE, // authoritativeDnsServerCache
                NoopDnsQueryLifecycleObserverFactory.INSTANCE, // dnsQueryLifecycleObserverFactory
                100, // queryTimeoutMillis
                null, // resolvedAddressTypes, see https://github.com/netty/netty/pull/8445
                true, // recursionDesired
                1, // maxQueriesPerResolve
                false, // traceEnabled
                4096, // maxPayloadSize
                true, // optResourceEnabled
                HostsFileEntriesResolver.DEFAULT, // hostsFileEntriesResolver
                DnsServerAddressStreamProviders.platformDefault(), // dnsServerAddressStreamProvider
                null, // searchDomains
                1, // ndots
                true // decodeIdn
        ).close();
    }

    @Test
    public void testQueryTxt() throws Exception {
        final String hostname = "txt.netty.io";
        final String txt1 = "some text";
        final String txt2 = "some more text";

        TestDnsServer server = new TestDnsServer(new RecordStore() {

            @Override
            public Set<ResourceRecord> getRecords(QuestionRecord question) {
                if (question.getDomainName().equals(hostname)) {
                    Map<String, Object> map1 = new HashMap<String, Object>();
                    map1.put(DnsAttribute.CHARACTER_STRING.toLowerCase(), txt1);

                    Map<String, Object> map2 = new HashMap<String, Object>();
                    map2.put(DnsAttribute.CHARACTER_STRING.toLowerCase(), txt2);

                    Set<ResourceRecord> records = new HashSet<ResourceRecord>();
                    records.add(new TestDnsServer.TestResourceRecord(question.getDomainName(), RecordType.TXT, map1));
                    records.add(new TestDnsServer.TestResourceRecord(question.getDomainName(), RecordType.TXT, map2));
                    return records;
                }
                return Collections.emptySet();
            }
        });
        server.start();
        DnsNameResolver resolver = newResolver(ResolvedAddressTypes.IPV4_ONLY)
                .nameServerProvider(new SingletonDnsServerAddressStreamProvider(server.localAddress()))
                .build();
        try {
            AddressedEnvelope<DnsResponse, InetSocketAddress> envelope = resolver.query(
                    new DefaultDnsQuestion(hostname, DnsRecordType.TXT)).syncUninterruptibly().getNow();
            assertNotNull(envelope.sender());

            DnsResponse response = envelope.content();
            assertNotNull(response);

            assertEquals(DnsResponseCode.NOERROR, response.code());
            int count = response.count(DnsSection.ANSWER);

            assertEquals(2, count);
            List<String> txts = new ArrayList<String>();

            for (int i = 0; i < 2; i++) {
                txts.addAll(decodeTxt(response.recordAt(DnsSection.ANSWER, i)));
            }
            assertTrue(txts.contains(txt1));
            assertTrue(txts.contains(txt2));
            envelope.release();
        } finally {
            resolver.close();
            server.stop();
        }
    }

    private static List<String> decodeTxt(DnsRecord record) {
        if (!(record instanceof DnsRawRecord)) {
            return Collections.emptyList();
        }
        List<String> list = new ArrayList<String>();
        ByteBuf data = ((DnsRawRecord) record).content();
        int idx = data.readerIndex();
        int wIdx = data.writerIndex();
        while (idx < wIdx) {
            int len = data.getUnsignedByte(idx++);
            list.add(data.toString(idx, len, CharsetUtil.UTF_8));
            idx += len;
        }
        return list;
    }

    @Test
    public void testNotIncludeDuplicates() throws IOException {
        final String name = "netty.io";
        final String ipv4Addr = "1.2.3.4";
        TestDnsServer dnsServer2 = new TestDnsServer(new RecordStore() {
            @Override
            public Set<ResourceRecord> getRecords(QuestionRecord question) {
                Set<ResourceRecord> records = new LinkedHashSet<ResourceRecord>(4);
                String qName = question.getDomainName().toLowerCase();
                if (qName.equals(name)) {
                    records.add(new TestDnsServer.TestResourceRecord(
                            qName, RecordType.CNAME,
                            Collections.<String, Object>singletonMap(
                                    DnsAttribute.DOMAIN_NAME.toLowerCase(), "cname.netty.io")));
                    records.add(new TestDnsServer.TestResourceRecord(qName,
                            RecordType.A, Collections.<String, Object>singletonMap(
                            DnsAttribute.IP_ADDRESS.toLowerCase(), ipv4Addr)));
                } else {
                    records.add(new TestDnsServer.TestResourceRecord(qName,
                            RecordType.A, Collections.<String, Object>singletonMap(
                            DnsAttribute.IP_ADDRESS.toLowerCase(), ipv4Addr)));
                }
                return records;
            }
        });
        dnsServer2.start();
        DnsNameResolver resolver = null;
        try {
            DnsNameResolverBuilder builder = newResolver()
                    .recursionDesired(true)
                    .maxQueriesPerResolve(16)
                    .nameServerProvider(new SingletonDnsServerAddressStreamProvider(dnsServer2.localAddress()));
            builder.resolvedAddressTypes(ResolvedAddressTypes.IPV4_ONLY);

            resolver = builder.build();
            List<InetAddress> resolvedAddresses = resolver.resolveAll(name).syncUninterruptibly().getNow();
            assertEquals(Collections.singletonList(InetAddress.getByAddress(name, new byte[] { 1, 2, 3, 4 })),
                    resolvedAddresses);
        } finally {
            dnsServer2.stop();
            if (resolver != null) {
                resolver.close();
            }
        }
    }

    @Test
    public void testIncludeDuplicates() throws IOException {
        final String name = "netty.io";
        final String ipv4Addr = "1.2.3.4";
        TestDnsServer dnsServer2 = new TestDnsServer(new RecordStore() {
            @Override
            public Set<ResourceRecord> getRecords(QuestionRecord question) {
                Set<ResourceRecord> records = new LinkedHashSet<ResourceRecord>(2);
                String qName = question.getDomainName().toLowerCase();
                records.add(new TestDnsServer.TestResourceRecord(qName,
                        RecordType.A, Collections.<String, Object>singletonMap(
                        DnsAttribute.IP_ADDRESS.toLowerCase(), ipv4Addr)));
                records.add(new TestDnsServer.TestResourceRecord(qName,
                        RecordType.A, Collections.<String, Object>singletonMap(
                        DnsAttribute.IP_ADDRESS.toLowerCase(), ipv4Addr)));
                return records;
            }
        });
        dnsServer2.start();
        DnsNameResolver resolver = null;
        try {
            DnsNameResolverBuilder builder = newResolver()
                    .recursionDesired(true)
                    .maxQueriesPerResolve(16)
                    .nameServerProvider(new SingletonDnsServerAddressStreamProvider(dnsServer2.localAddress()));
            builder.resolvedAddressTypes(ResolvedAddressTypes.IPV4_ONLY);

            resolver = builder.build();
            List<DnsRecord> resolvedAddresses = resolver.resolveAll(new DefaultDnsQuestion(name, A))
                    .syncUninterruptibly().getNow();
            assertEquals(2, resolvedAddresses.size());
            for (DnsRecord record: resolvedAddresses) {
                ReferenceCountUtil.release(record);
            }
        } finally {
            dnsServer2.stop();
            if (resolver != null) {
                resolver.close();
            }
        }
    }

    @Test
    public void testDropAAAA() throws IOException {
        String host = "somehost.netty.io";
        TestDnsServer dnsServer2 = new TestDnsServer(Collections.singleton(host));
        dnsServer2.start(true);
        DnsNameResolver resolver = null;
        try {
            DnsNameResolverBuilder builder = newResolver()
                    .recursionDesired(false)
                    .queryTimeoutMillis(500)
                    .resolvedAddressTypes(ResolvedAddressTypes.IPV4_PREFERRED)
                    .maxQueriesPerResolve(16)
                    .nameServerProvider(new SingletonDnsServerAddressStreamProvider(dnsServer2.localAddress()));

            resolver = builder.build();
            List<InetAddress> addressList = resolver.resolveAll(host).syncUninterruptibly().getNow();
            assertEquals(1, addressList.size());
            assertEquals(host, addressList.get(0).getHostName());
        } finally {
            dnsServer2.stop();
            if (resolver != null) {
                resolver.close();
            }
        }
    }

    @Test(timeout = 2000)
    public void testDropAAAAResolveFast() throws IOException {
        String host = "somehost.netty.io";
        TestDnsServer dnsServer2 = new TestDnsServer(Collections.singleton(host));
        dnsServer2.start(true);
        DnsNameResolver resolver = null;
        try {
            DnsNameResolverBuilder builder = newResolver()
                    .recursionDesired(false)
                    .queryTimeoutMillis(10000)
                    .resolvedAddressTypes(ResolvedAddressTypes.IPV4_PREFERRED)
                    .maxQueriesPerResolve(16)
                    .nameServerProvider(new SingletonDnsServerAddressStreamProvider(dnsServer2.localAddress()));

            resolver = builder.build();
            InetAddress address = resolver.resolve(host).syncUninterruptibly().getNow();
            assertEquals(host, address.getHostName());
        } finally {
            dnsServer2.stop();
            if (resolver != null) {
                resolver.close();
            }
        }
    }

    @Test(timeout = 2000)
    public void testDropAAAAResolveAllFast() throws IOException {
        final String host = "somehost.netty.io";
        TestDnsServer dnsServer2 = new TestDnsServer(new RecordStore() {
            @Override
            public Set<ResourceRecord> getRecords(QuestionRecord question) throws DnsException {
                String name = question.getDomainName();
                if (name.equals(host)) {
                    Set<ResourceRecord> records = new HashSet<ResourceRecord>(2);
                    records.add(new TestDnsServer.TestResourceRecord(name, RecordType.A,
                            Collections.<String, Object>singletonMap(DnsAttribute.IP_ADDRESS.toLowerCase(),
                                    "10.0.0.1")));
                    records.add(new TestDnsServer.TestResourceRecord(name, RecordType.A,
                            Collections.<String, Object>singletonMap(DnsAttribute.IP_ADDRESS.toLowerCase(),
                                    "10.0.0.2")));
                    return records;
                }
                return null;
            }
        });
        dnsServer2.start(true);
        DnsNameResolver resolver = null;
        try {
            DnsNameResolverBuilder builder = newResolver()
                    .recursionDesired(false)
                    .queryTimeoutMillis(10000)
                    .resolvedAddressTypes(ResolvedAddressTypes.IPV4_PREFERRED)
                    .completeOncePreferredResolved(true)
                    .maxQueriesPerResolve(16)
                    .nameServerProvider(new SingletonDnsServerAddressStreamProvider(dnsServer2.localAddress()));

            resolver = builder.build();
            List<InetAddress> addresses = resolver.resolveAll(host).syncUninterruptibly().getNow();
            assertEquals(2, addresses.size());
            for (InetAddress address: addresses) {
                assertThat(address, instanceOf(Inet4Address.class));
                assertEquals(host, address.getHostName());
            }
        } finally {
            dnsServer2.stop();
            if (resolver != null) {
                resolver.close();
            }
        }
    }

    @Test(timeout = 5000)
    public void testTruncatedWithoutTcpFallback() throws IOException {
        testTruncated0(false, false);
    }

    @Test(timeout = 5000)
    public void testTruncatedWithTcpFallback() throws IOException {
        testTruncated0(true, false);
    }

    @Test(timeout = 5000)
    public void testTruncatedWithTcpFallbackBecauseOfMtu() throws IOException {
        testTruncated0(true, true);
    }

    private static DnsMessageModifier modifierFrom(DnsMessage message) {
        DnsMessageModifier modifier = new DnsMessageModifier();
        modifier.setAcceptNonAuthenticatedData(message.isAcceptNonAuthenticatedData());
        modifier.setAdditionalRecords(message.getAdditionalRecords());
        modifier.setAnswerRecords(message.getAnswerRecords());
        modifier.setAuthoritativeAnswer(message.isAuthoritativeAnswer());
        modifier.setAuthorityRecords(message.getAuthorityRecords());
        modifier.setMessageType(message.getMessageType());
        modifier.setOpCode(message.getOpCode());
        modifier.setQuestionRecords(message.getQuestionRecords());
        modifier.setRecursionAvailable(message.isRecursionAvailable());
        modifier.setRecursionDesired(message.isRecursionDesired());
        modifier.setReserved(message.isReserved());
        modifier.setResponseCode(message.getResponseCode());
        modifier.setTransactionId(message.getTransactionId());
        modifier.setTruncated(message.isTruncated());
        return modifier;
    }

    private static void testTruncated0(boolean tcpFallback, final boolean truncatedBecauseOfMtu) throws IOException {
        final String host = "somehost.netty.io";
        final String txt = "this is a txt record";
        final AtomicReference<DnsMessage> messageRef = new AtomicReference<DnsMessage>();

        TestDnsServer dnsServer2 = new TestDnsServer(new RecordStore() {
            @Override
            public Set<ResourceRecord> getRecords(QuestionRecord question) {
                String name = question.getDomainName();
                if (name.equals(host)) {
                    return Collections.<ResourceRecord>singleton(
                            new TestDnsServer.TestResourceRecord(name, RecordType.TXT,
                                    Collections.<String, Object>singletonMap(
                                            DnsAttribute.CHARACTER_STRING.toLowerCase(), txt)));
                }
                return null;
            }
        }) {
            @Override
            protected DnsMessage filterMessage(DnsMessage message) {
                // Store a original message so we can replay it later on.
                messageRef.set(message);

                if (!truncatedBecauseOfMtu) {
                    // Create a copy of the message but set the truncated flag.
                    DnsMessageModifier modifier = modifierFrom(message);
                    modifier.setTruncated(true);
                    return modifier.getDnsMessage();
                }
                return message;
            }
        };
        dnsServer2.start();
        DnsNameResolver resolver = null;
        ServerSocket serverSocket = null;
        try {
            DnsNameResolverBuilder builder = newResolver()
                    .queryTimeoutMillis(10000)
                    .resolvedAddressTypes(ResolvedAddressTypes.IPV4_PREFERRED)
                    .maxQueriesPerResolve(16)
                    .nameServerProvider(new SingletonDnsServerAddressStreamProvider(dnsServer2.localAddress()));

            if (tcpFallback) {
                // If we are configured to use TCP as a fallback also bind a TCP socket
                serverSocket = new ServerSocket(dnsServer2.localAddress().getPort());
                serverSocket.setReuseAddress(true);

                builder.socketChannelType(NioSocketChannel.class);
            }
            resolver = builder.build();
            if (truncatedBecauseOfMtu) {
                resolver.ch.pipeline().addFirst(new ChannelInboundHandlerAdapter() {
                    @Override
                    public void channelRead(ChannelHandlerContext ctx, Object msg) {
                        if (msg instanceof DatagramPacket) {
                            // Truncate the packet by 1 byte.
                            DatagramPacket packet = (DatagramPacket) msg;
                            packet.content().writerIndex(packet.content().writerIndex() - 1);
                        }
                        ctx.fireChannelRead(msg);
                    }
                });
            }
            Future<AddressedEnvelope<DnsResponse, InetSocketAddress>> envelopeFuture = resolver.query(
                    new DefaultDnsQuestion(host, DnsRecordType.TXT));

            if (tcpFallback) {
                // If we are configured to use TCP as a fallback lets replay the dns message over TCP
                Socket socket = serverSocket.accept();

                InputStream in = socket.getInputStream();
                assertTrue((in.read() << 8 | (in.read() & 0xff)) > 2); // skip length field
                int txnId = in.read() << 8 | (in.read() & 0xff);

                IoBuffer ioBuffer = IoBuffer.allocate(1024);
                // Must replace the transactionId with the one from the TCP request
                DnsMessageModifier modifier = modifierFrom(messageRef.get());
                modifier.setTransactionId(txnId);
                new DnsMessageEncoder().encode(ioBuffer, modifier.getDnsMessage());
                ioBuffer.flip();

                ByteBuffer lenBuffer = ByteBuffer.allocate(2);
                lenBuffer.putShort((short) ioBuffer.remaining());
                lenBuffer.flip();

                while (lenBuffer.hasRemaining()) {
                    socket.getOutputStream().write(lenBuffer.get());
                }

                while (ioBuffer.hasRemaining()) {
                    socket.getOutputStream().write(ioBuffer.get());
                }
                socket.getOutputStream().flush();
                // Let's wait until we received the envelope before closing the socket.
                envelopeFuture.syncUninterruptibly();

                socket.close();
                serverSocket.close();
            }

            AddressedEnvelope<DnsResponse, InetSocketAddress> envelope = envelopeFuture.syncUninterruptibly().getNow();
            assertNotNull(envelope.sender());

            DnsResponse response = envelope.content();
            assertNotNull(response);

            assertEquals(DnsResponseCode.NOERROR, response.code());
            int count = response.count(DnsSection.ANSWER);

            assertEquals(1, count);
            List<String> texts = decodeTxt(response.recordAt(DnsSection.ANSWER, 0));
            assertEquals(1, texts.size());
            assertEquals(txt, texts.get(0));

            if (tcpFallback) {
                assertFalse(envelope.content().isTruncated());
            } else {
                assertTrue(envelope.content().isTruncated());
            }
            assertTrue(envelope.release());
        } finally {
            dnsServer2.stop();
            if (resolver != null) {
                resolver.close();
            }
        }
    }
}<|MERGE_RESOLUTION|>--- conflicted
+++ resolved
@@ -24,9 +24,8 @@
 import io.netty.channel.ChannelInboundHandlerAdapter;
 import io.netty.channel.EventLoop;
 import io.netty.channel.EventLoopGroup;
-import io.netty.channel.MultithreadEventLoopGroup;
 import io.netty.channel.ReflectiveChannelFactory;
-import io.netty.channel.nio.NioHandler;
+import io.netty.channel.nio.NioEventLoopGroup;
 import io.netty.channel.socket.DatagramChannel;
 import io.netty.channel.socket.DatagramPacket;
 import io.netty.channel.socket.InternetProtocolFamily;
@@ -46,6 +45,7 @@
 import io.netty.util.NetUtil;
 import io.netty.util.ReferenceCountUtil;
 import io.netty.util.concurrent.Future;
+import io.netty.util.internal.PlatformDependent;
 import io.netty.util.internal.SocketUtils;
 import io.netty.util.internal.StringUtil;
 import io.netty.util.internal.logging.InternalLogger;
@@ -95,12 +95,10 @@
 import java.util.Map.Entry;
 import java.util.Queue;
 import java.util.Set;
-import java.util.concurrent.CompletionException;
 import java.util.concurrent.ConcurrentHashMap;
 import java.util.concurrent.ConcurrentLinkedQueue;
 import java.util.concurrent.CopyOnWriteArrayList;
 import java.util.concurrent.CountDownLatch;
-import java.util.concurrent.ThreadLocalRandom;
 import java.util.concurrent.TimeUnit;
 import java.util.concurrent.atomic.AtomicBoolean;
 import java.util.concurrent.atomic.AtomicInteger;
@@ -115,15 +113,7 @@
 import static org.hamcrest.Matchers.hasSize;
 import static org.hamcrest.Matchers.instanceOf;
 import static org.hamcrest.Matchers.is;
-import static org.junit.Assert.assertEquals;
-import static org.junit.Assert.assertFalse;
-import static org.junit.Assert.assertNotEquals;
-import static org.junit.Assert.assertNotNull;
-import static org.junit.Assert.assertNull;
-import static org.junit.Assert.assertSame;
-import static org.junit.Assert.assertThat;
-import static org.junit.Assert.assertTrue;
-import static org.junit.Assert.fail;
+import static org.junit.Assert.*;
 
 public class DnsNameResolverTest {
 
@@ -135,7 +125,7 @@
     // $ curl -O http://s3.amazonaws.com/alexa-static/top-1m.csv.zip
     // $ unzip -o top-1m.csv.zip top-1m.csv
     // $ head -100 top-1m.csv | cut -d, -f2 | cut -d/ -f1 | while read L; do echo '"'"$L"'",'; done > topsites.txt
-    private static final Set<String> DOMAINS = Collections.unmodifiableSet(new HashSet<>(Arrays.asList(
+    private static final Set<String> DOMAINS = Collections.unmodifiableSet(new HashSet<String>(Arrays.asList(
             "google.com",
             "youtube.com",
             "facebook.com",
@@ -238,7 +228,7 @@
             "pixnet.net",
             "localhost")));
 
-    private static final Map<String, String> DOMAINS_PUNYCODE = new HashMap<>();
+    private static final Map<String, String> DOMAINS_PUNYCODE = new HashMap<String, String>();
 
     static {
         DOMAINS_PUNYCODE.put("büchner.de", "xn--bchner-3ya.de");
@@ -248,7 +238,7 @@
     private static final Set<String> DOMAINS_ALL;
 
     static {
-        Set<String> all = new HashSet<>(DOMAINS.size() + DOMAINS_PUNYCODE.size());
+        Set<String> all = new HashSet<String>(DOMAINS.size() + DOMAINS_PUNYCODE.size());
         all.addAll(DOMAINS);
         all.addAll(DOMAINS_PUNYCODE.values());
         DOMAINS_ALL = Collections.unmodifiableSet(all);
@@ -257,7 +247,7 @@
     /**
      * The list of the domain names to exclude from {@link #testResolveAorAAAA()}.
      */
-    private static final Set<String> EXCLUSIONS_RESOLVE_A = new HashSet<>();
+    private static final Set<String> EXCLUSIONS_RESOLVE_A = new HashSet<String>();
 
     static {
         Collections.addAll(
@@ -271,7 +261,7 @@
      * The list of the domain names to exclude from {@link #testResolveAAAA()}.
      * Unfortunately, there are only handful of domain names with IPv6 addresses.
      */
-    private static final Set<String> EXCLUSIONS_RESOLVE_AAAA = new HashSet<>();
+    private static final Set<String> EXCLUSIONS_RESOLVE_AAAA = new HashSet<String>();
 
     static {
         EXCLUSIONS_RESOLVE_AAAA.addAll(EXCLUSIONS_RESOLVE_A);
@@ -309,7 +299,7 @@
     /**
      * The list of the domain names to exclude from {@link #testQueryMx()}.
      */
-    private static final Set<String> EXCLUSIONS_QUERY_MX = new HashSet<>();
+    private static final Set<String> EXCLUSIONS_QUERY_MX = new HashSet<String>();
 
     static {
         Collections.addAll(
@@ -326,7 +316,7 @@
     }
 
     private static final TestDnsServer dnsServer = new TestDnsServer(DOMAINS_ALL);
-    private static final EventLoopGroup group = new MultithreadEventLoopGroup(1, NioHandler.newFactory());
+    private static final EventLoopGroup group = new NioEventLoopGroup(1);
 
     @Rule
     public ExpectedException expectedException = ExpectedException.none();
@@ -410,38 +400,28 @@
     @Test
     public void testNameServerCache() throws IOException, InterruptedException {
         final String overriddenIP = "12.34.12.34";
-        final TestDnsServer dnsServer2 = new TestDnsServer(question -> {
-            switch (question.getRecordType()) {
-                case A:
-                    Map<String, Object> attr = new HashMap<>();
-                    attr.put(DnsAttribute.IP_ADDRESS.toLowerCase(Locale.US), overriddenIP);
-                    return Collections.singleton(
-                            new TestDnsServer.TestResourceRecord(
-                                    question.getDomainName(), question.getRecordType(), attr));
-                default:
-                    return null;
+        final TestDnsServer dnsServer2 = new TestDnsServer(new RecordStore() {
+            @Override
+            public Set<ResourceRecord> getRecords(QuestionRecord question) {
+                switch (question.getRecordType()) {
+                    case A:
+                        Map<String, Object> attr = new HashMap<String, Object>();
+                        attr.put(DnsAttribute.IP_ADDRESS.toLowerCase(Locale.US), overriddenIP);
+                        return Collections.<ResourceRecord>singleton(
+                                new TestDnsServer.TestResourceRecord(
+                                        question.getDomainName(), question.getRecordType(), attr));
+                    default:
+                        return null;
+                }
             }
         });
         dnsServer2.start();
         try {
-<<<<<<< HEAD
-            final Set<String> overriddenHostnames = new HashSet<>();
-=======
             final Set<String> overriddenHostnames = new HashSet<String>();
->>>>>>> 71860e5b
             for (String name : DOMAINS) {
                 if (EXCLUSIONS_RESOLVE_A.contains(name)) {
                     continue;
                 }
-<<<<<<< HEAD
-                if (ThreadLocalRandom.current().nextBoolean()) {
-                    overriddenHostnames.add(name);
-                }
-            }
-            DnsNameResolver resolver = newResolver(false, hostname ->
-                    overriddenHostnames.contains(hostname) ? sequential(dnsServer2.localAddress()).stream() : null)
-                    .build();
-=======
                 if (PlatformDependent.threadLocalRandom().nextBoolean()) {
                     overriddenHostnames.add(name);
                 }
@@ -453,7 +433,6 @@
                             null;
                 }
             }).build();
->>>>>>> 71860e5b
             try {
                 final Map<String, InetAddress> resultA = testResolve0(resolver, EXCLUSIONS_RESOLVE_A, AAAA);
                 for (Entry<String, InetAddress> resolvedEntry : resultA.entrySet()) {
@@ -574,9 +553,9 @@
 
         assertThat(resolver.isRecursionDesired(), is(true));
 
-        final Map<String, InetAddress> results = new HashMap<>();
+        final Map<String, InetAddress> results = new HashMap<String, InetAddress>();
         final Map<String, Future<InetAddress>> futures =
-                new LinkedHashMap<>();
+                new LinkedHashMap<String, Future<InetAddress>>();
 
         for (String name : DOMAINS) {
             if (excludedDomains.contains(name)) {
@@ -619,7 +598,7 @@
             assertThat(resolver.isRecursionDesired(), is(true));
 
             Map<String, Future<AddressedEnvelope<DnsResponse, InetSocketAddress>>> futures =
-                    new LinkedHashMap<>();
+                    new LinkedHashMap<String, Future<AddressedEnvelope<DnsResponse, InetSocketAddress>>>();
             for (String name : DOMAINS) {
                 if (EXCLUSIONS_QUERY_MX.contains(name)) {
                     continue;
@@ -636,7 +615,7 @@
                 assertThat(response.code(), is(DnsResponseCode.NOERROR));
 
                 final int answerCount = response.count(DnsSection.ANSWER);
-                final List<DnsRecord> mxList = new ArrayList<>(answerCount);
+                final List<DnsRecord> mxList = new ArrayList<DnsRecord>(answerCount);
                 for (int i = 0; i < answerCount; i++) {
                     final DnsRecord r = response.recordAt(DnsSection.ANSWER, i);
                     if (r.type() == DnsRecordType.MX) {
@@ -679,7 +658,7 @@
             resolveNonExistentDomain(resolver);
 
             final int size = 10000;
-            final List<UnknownHostException> exceptions = new ArrayList<>();
+            final List<UnknownHostException> exceptions = new ArrayList<UnknownHostException>();
 
             // If negative cache works, this thread should be done really quickly.
             final Thread negativeLookupThread = new Thread() {
@@ -710,11 +689,10 @@
 
     private static UnknownHostException resolveNonExistentDomain(DnsNameResolver resolver) {
         try {
-            resolver.resolve("non-existent.netty.io").syncUninterruptibly();
+            resolver.resolve("non-existent.netty.io").sync();
             fail();
             return null;
-        } catch (CompletionException cause) {
-            Throwable e = cause.getCause();
+        } catch (Exception e) {
             assertThat(e, is(instanceOf(UnknownHostException.class)));
 
             TestRecursiveCacheDnsQueryLifecycleObserverFactory lifecycleObserverFactory =
@@ -810,33 +788,36 @@
         final String lastName = "lastname.com";
         final String ipv4Addr = "1.2.3.4";
         final String ipv6Addr = "::1";
-        TestDnsServer dnsServer2 = new TestDnsServer(question -> {
-            ResourceRecordModifier rm = new ResourceRecordModifier();
-            rm.setDnsClass(RecordClass.IN);
-            rm.setDnsName(question.getDomainName());
-            rm.setDnsTtl(100);
-            rm.setDnsType(RecordType.CNAME);
-
-            if (question.getDomainName().equals(firstName)) {
-                rm.put(DnsAttribute.DOMAIN_NAME, secondName);
-            } else if (question.getDomainName().equals(secondName)) {
-                rm.put(DnsAttribute.DOMAIN_NAME, lastName);
-            } else if (question.getDomainName().equals(lastName)) {
-                rm.setDnsType(question.getRecordType());
-                switch (question.getRecordType()) {
-                    case A:
-                        rm.put(DnsAttribute.IP_ADDRESS, ipv4Addr);
-                        break;
-                    case AAAA:
-                        rm.put(DnsAttribute.IP_ADDRESS, ipv6Addr);
-                        break;
-                    default:
-                        return null;
-                }
-            } else {
-                return null;
-            }
-            return Collections.singleton(rm.getEntry());
+        TestDnsServer dnsServer2 = new TestDnsServer(new RecordStore() {
+            @Override
+            public Set<ResourceRecord> getRecords(QuestionRecord question) {
+                ResourceRecordModifier rm = new ResourceRecordModifier();
+                rm.setDnsClass(RecordClass.IN);
+                rm.setDnsName(question.getDomainName());
+                rm.setDnsTtl(100);
+                rm.setDnsType(RecordType.CNAME);
+
+                if (question.getDomainName().equals(firstName)) {
+                    rm.put(DnsAttribute.DOMAIN_NAME, secondName);
+                } else if (question.getDomainName().equals(secondName)) {
+                    rm.put(DnsAttribute.DOMAIN_NAME, lastName);
+                } else if (question.getDomainName().equals(lastName)) {
+                    rm.setDnsType(question.getRecordType());
+                    switch (question.getRecordType()) {
+                        case A:
+                            rm.put(DnsAttribute.IP_ADDRESS, ipv4Addr);
+                            break;
+                        case AAAA:
+                            rm.put(DnsAttribute.IP_ADDRESS, ipv6Addr);
+                            break;
+                        default:
+                            return null;
+                    }
+                } else {
+                    return null;
+                }
+                return Collections.singleton(rm.getEntry());
+            }
         });
         dnsServer2.start();
         DnsNameResolver resolver = null;
@@ -882,41 +863,47 @@
         final String ipv4Addr = "1.2.3.4";
         final String ipv6Addr = "::1";
         final AtomicBoolean hitServer2 = new AtomicBoolean();
-        final TestDnsServer dnsServer2 = new TestDnsServer(question -> {
-            hitServer2.set(true);
-            if (question.getDomainName().equals(firstName)) {
-                ResourceRecordModifier rm = new ResourceRecordModifier();
-                rm.setDnsClass(RecordClass.IN);
-                rm.setDnsName(question.getDomainName());
-                rm.setDnsTtl(100);
-                rm.setDnsType(RecordType.CNAME);
-                rm.put(DnsAttribute.DOMAIN_NAME, lastName);
-                return Collections.singleton(rm.getEntry());
-            } else {
-                throw new DnsException(ResponseCode.REFUSED);
+        final TestDnsServer dnsServer2 = new TestDnsServer(new RecordStore() {
+            @Override
+            public Set<ResourceRecord> getRecords(QuestionRecord question) throws DnsException {
+                hitServer2.set(true);
+                if (question.getDomainName().equals(firstName)) {
+                    ResourceRecordModifier rm = new ResourceRecordModifier();
+                    rm.setDnsClass(RecordClass.IN);
+                    rm.setDnsName(question.getDomainName());
+                    rm.setDnsTtl(100);
+                    rm.setDnsType(RecordType.CNAME);
+                    rm.put(DnsAttribute.DOMAIN_NAME, lastName);
+                    return Collections.singleton(rm.getEntry());
+                } else {
+                    throw new DnsException(ResponseCode.REFUSED);
+                }
             }
         });
-        final TestDnsServer dnsServer3 = new TestDnsServer(question -> {
-            if (question.getDomainName().equals(lastName)) {
-                ResourceRecordModifier rm = new ResourceRecordModifier();
-                rm.setDnsClass(RecordClass.IN);
-                rm.setDnsName(question.getDomainName());
-                rm.setDnsTtl(100);
-                rm.setDnsType(question.getRecordType());
-                switch (question.getRecordType()) {
-                    case A:
-                        rm.put(DnsAttribute.IP_ADDRESS, ipv4Addr);
-                        break;
-                    case AAAA:
-                        rm.put(DnsAttribute.IP_ADDRESS, ipv6Addr);
-                        break;
-                    default:
-                        return null;
-                }
-
-                return Collections.singleton(rm.getEntry());
-            } else {
-                throw new DnsException(ResponseCode.REFUSED);
+        final TestDnsServer dnsServer3 = new TestDnsServer(new RecordStore() {
+            @Override
+            public Set<ResourceRecord> getRecords(QuestionRecord question) throws DnsException {
+                if (question.getDomainName().equals(lastName)) {
+                    ResourceRecordModifier rm = new ResourceRecordModifier();
+                    rm.setDnsClass(RecordClass.IN);
+                    rm.setDnsName(question.getDomainName());
+                    rm.setDnsTtl(100);
+                    rm.setDnsType(question.getRecordType());
+                    switch (question.getRecordType()) {
+                        case A:
+                            rm.put(DnsAttribute.IP_ADDRESS, ipv4Addr);
+                            break;
+                        case AAAA:
+                            rm.put(DnsAttribute.IP_ADDRESS, ipv6Addr);
+                            break;
+                        default:
+                            return null;
+                    }
+
+                    return Collections.singleton(rm.getEntry());
+                } else {
+                    throw new DnsException(ResponseCode.REFUSED);
+                }
             }
         });
         dnsServer2.start();
@@ -994,7 +981,7 @@
         try {
             assertThat(resolver.isRecursionDesired(), is(true));
 
-            final Map<String, Future<List<DnsRecord>>> futures = new LinkedHashMap<>();
+            final Map<String, Future<List<DnsRecord>>> futures = new LinkedHashMap<String, Future<List<DnsRecord>>>();
             for (String name : DOMAINS) {
                 if (EXCLUSIONS_QUERY_MX.contains(name)) {
                     continue;
@@ -1037,21 +1024,24 @@
     public void testResolveAllHostsFile() {
         final DnsNameResolver resolver = new DnsNameResolverBuilder(group.next())
                 .channelType(NioDatagramChannel.class)
-                .hostsFileEntriesResolver((inetHost, resolvedAddressTypes) -> {
-                    if ("foo.com.".equals(inetHost)) {
-                        try {
-                            return InetAddress.getByAddress("foo.com", new byte[] { 1, 2, 3, 4 });
-                        } catch (UnknownHostException e) {
-                            throw new Error(e);
+                .hostsFileEntriesResolver(new HostsFileEntriesResolver() {
+                    @Override
+                    public InetAddress address(String inetHost, ResolvedAddressTypes resolvedAddressTypes) {
+                        if ("foo.com.".equals(inetHost)) {
+                            try {
+                                return InetAddress.getByAddress("foo.com", new byte[] { 1, 2, 3, 4 });
+                            } catch (UnknownHostException e) {
+                                throw new Error(e);
+                            }
                         }
+                        return null;
                     }
-                    return null;
                 }).build();
 
         final List<DnsRecord> records = resolver.resolveAll(new DefaultDnsQuestion("foo.com.", A))
                 .syncUninterruptibly().getNow();
-        assertThat(records, Matchers.hasSize(1));
-        assertThat(records.get(0), Matchers.instanceOf(DnsRawRecord.class));
+        assertThat(records, Matchers.<DnsRecord>hasSize(1));
+        assertThat(records.get(0), Matchers.<DnsRecord>instanceOf(DnsRawRecord.class));
 
         final DnsRawRecord record = (DnsRawRecord) records.get(0);
         final ByteBuf content = record.content();
@@ -1223,7 +1213,7 @@
         // This store is non-compliant, returning records of the wrong type for a query.
         // It works since we don't verify the type of the result when resolving to deal with
         // non-compliant servers in the wild.
-        List<Set<ResourceRecord>> records = new ArrayList<>();
+        List<Set<ResourceRecord>> records = new ArrayList<Set<ResourceRecord>>();
         final String ipv6Address = "0:0:0:0:0:0:1:1";
         final String ipv4Address = "1.1.1.1";
         if (types == ResolvedAddressTypes.IPV4_PREFERRED) {
@@ -1234,7 +1224,12 @@
             records.add(Collections.singleton(TestDnsServer.newAddressRecord(name, RecordType.AAAA, ipv6Address)));
         }
         final Iterator<Set<ResourceRecord>> recordsIterator = records.iterator();
-        RecordStore arbitrarilyOrderedStore = questionRecord -> recordsIterator.next();
+        RecordStore arbitrarilyOrderedStore = new RecordStore() {
+            @Override
+            public Set<ResourceRecord> getRecords(QuestionRecord questionRecord) {
+                return recordsIterator.next();
+            }
+        };
         TestDnsServer nonCompliantDnsServer = new TestDnsServer(arbitrarilyOrderedStore);
         nonCompliantDnsServer.start();
         try {
@@ -1268,7 +1263,7 @@
         final String hostname = "some.record.netty.io";
         final String hostname2 = "some2.record.netty.io";
 
-        final TestDnsServer dnsServerAuthority = new TestDnsServer(new HashSet<>(
+        final TestDnsServer dnsServerAuthority = new TestDnsServer(new HashSet<String>(
                 Arrays.asList(hostname, hostname2)));
         dnsServerAuthority.start();
 
@@ -1280,7 +1275,7 @@
                 cache ? new DefaultAuthoritativeDnsServerCache() : NoopAuthoritativeDnsServerCache.INSTANCE);
         TestRecursiveCacheDnsQueryLifecycleObserverFactory lifecycleObserverFactory =
                 new TestRecursiveCacheDnsQueryLifecycleObserverFactory();
-        EventLoopGroup group = new MultithreadEventLoopGroup(1, NioHandler.newFactory());
+        EventLoopGroup group = new NioEventLoopGroup(1);
         final DnsNameResolver resolver = new DnsNameResolver(
                 group.next(), new ReflectiveChannelFactory<DatagramChannel>(NioDatagramChannel.class),
                 NoopDnsCache.INSTANCE, nsCache, lifecycleObserverFactory, 3000, ResolvedAddressTypes.IPV4_ONLY, true,
@@ -1298,7 +1293,8 @@
 
         // Java7 will strip of the "." so we need to adjust the expected dnsname. Both are valid in terms of the RFC
         // so its ok.
-        String expectedDnsName = "dns4.some.record.netty.io.";
+        String expectedDnsName = PlatformDependent.javaVersion() == 7 ?
+                "dns4.some.record.netty.io" : "dns4.some.record.netty.io.";
 
         try {
             resolver.resolveAll(hostname).syncUninterruptibly();
@@ -1406,16 +1402,19 @@
         // This is used to simulate a query timeout...
         final DatagramSocket socket = new DatagramSocket(new InetSocketAddress(0));
 
-        final TestDnsServer dnsServerAuthority = new TestDnsServer(question -> {
-            if (question.getDomainName().equals(expected.getHostName())) {
-                return Collections.singleton(TestDnsServer.newARecord(
-                        expected.getHostName(), expected.getHostAddress()));
-            }
-            return Collections.emptySet();
+        final TestDnsServer dnsServerAuthority = new TestDnsServer(new RecordStore() {
+            @Override
+            public Set<ResourceRecord> getRecords(QuestionRecord question) {
+                if (question.getDomainName().equals(expected.getHostName())) {
+                    return Collections.singleton(TestDnsServer.newARecord(
+                            expected.getHostName(), expected.getHostAddress()));
+                }
+                return Collections.emptySet();
+            }
         });
         dnsServerAuthority.start();
 
-        TestDnsServer redirectServer = new TestDnsServer(new HashSet<>(
+        TestDnsServer redirectServer = new TestDnsServer(new HashSet<String>(
                 Arrays.asList(expected.getHostName(), ns1Name, ns2Name))) {
             @Override
             protected DnsMessage filterMessage(DnsMessage message) {
@@ -1437,7 +1436,7 @@
             }
         };
         redirectServer.start();
-        EventLoopGroup group = new MultithreadEventLoopGroup(1, NioHandler.newFactory());
+        EventLoopGroup group = new NioEventLoopGroup(1);
         final DnsNameResolver resolver = new DnsNameResolver(
                 group.next(), new ReflectiveChannelFactory<DatagramChannel>(NioDatagramChannel.class),
                 cache, authoritativeDnsServerCache, NoopDnsQueryLifecycleObserverFactory.INSTANCE, 2000,
@@ -1550,7 +1549,7 @@
                 InetAddress.getByAddress(ns1Name, new byte[] { 10, 0, 0, 4 }),
                 DefaultDnsServerAddressStreamProvider.DNS_PORT);
 
-        TestDnsServer redirectServer = new TestDnsServer(new HashSet<>(Arrays.asList(hostname, ns1Name))) {
+        TestDnsServer redirectServer = new TestDnsServer(new HashSet<String>(Arrays.asList(hostname, ns1Name))) {
             @Override
             protected DnsMessage filterMessage(DnsMessage message) {
                 for (QuestionRecord record: message.getQuestionRecords()) {
@@ -1573,9 +1572,9 @@
             }
         };
         redirectServer.start();
-        EventLoopGroup group = new MultithreadEventLoopGroup(1, NioHandler.newFactory());
-
-        final List<InetSocketAddress> cached = new CopyOnWriteArrayList<>();
+        EventLoopGroup group = new NioEventLoopGroup(1);
+
+        final List<InetSocketAddress> cached = new CopyOnWriteArrayList<InetSocketAddress>();
         final AuthoritativeDnsServerCache authoritativeDnsServerCache = new AuthoritativeDnsServerCache() {
             @Override
             public DnsServerAddressStream get(String hostname) {
@@ -1598,7 +1597,7 @@
             }
         };
 
-        final AtomicReference<DnsServerAddressStream> redirectedRef = new AtomicReference<>();
+        final AtomicReference<DnsServerAddressStream> redirectedRef = new AtomicReference<DnsServerAddressStream>();
         final DnsNameResolver resolver = new DnsNameResolver(
                 group.next(), new ReflectiveChannelFactory<DatagramChannel>(NioDatagramChannel.class),
                 NoopDnsCache.INSTANCE, authoritativeDnsServerCache,
@@ -1678,7 +1677,7 @@
         final InetSocketAddress ns5Address = new InetSocketAddress(
                 InetAddress.getByAddress(ns2Name, new byte[] { 10, 0, 0, 5 }),
                 DefaultDnsServerAddressStreamProvider.DNS_PORT);
-        TestDnsServer redirectServer = new TestDnsServer(new HashSet<>(Arrays.asList(hostname, ns1Name))) {
+        TestDnsServer redirectServer = new TestDnsServer(new HashSet<String>(Arrays.asList(hostname, ns1Name))) {
             @Override
             protected DnsMessage filterMessage(DnsMessage message) {
                 for (QuestionRecord record: message.getQuestionRecords()) {
@@ -1703,9 +1702,9 @@
             }
         };
         redirectServer.start();
-        EventLoopGroup group = new MultithreadEventLoopGroup(1, NioHandler.newFactory());
-
-        final List<InetSocketAddress> cached = new CopyOnWriteArrayList<>();
+        EventLoopGroup group = new NioEventLoopGroup(1);
+
+        final List<InetSocketAddress> cached = new CopyOnWriteArrayList<InetSocketAddress>();
         final AuthoritativeDnsServerCache authoritativeDnsServerCache = new AuthoritativeDnsServerCache() {
             @Override
             public DnsServerAddressStream get(String hostname) {
@@ -1735,7 +1734,7 @@
         cache.cache(ns1Name, null, ns3Address.getAddress(), 10000, loop);
         cache.cache(ns1Name, null, ns4Address.getAddress(), 10000, loop);
 
-        final AtomicReference<DnsServerAddressStream> redirectedRef = new AtomicReference<>();
+        final AtomicReference<DnsServerAddressStream> redirectedRef = new AtomicReference<DnsServerAddressStream>();
         final DnsNameResolver resolver = new DnsNameResolver(
                 loop, new ReflectiveChannelFactory<DatagramChannel>(NioDatagramChannel.class),
                 cache, authoritativeDnsServerCache,
@@ -1825,7 +1824,7 @@
     private static final class TestRecursiveCacheDnsQueryLifecycleObserverFactory
             implements DnsQueryLifecycleObserverFactory {
         final Queue<TestDnsQueryLifecycleObserver> observers =
-                new ConcurrentLinkedQueue<>();
+                new ConcurrentLinkedQueue<TestDnsQueryLifecycleObserver>();
         @Override
         public DnsQueryLifecycleObserver newDnsQueryLifecycleObserver(DnsQuestion question) {
             TestDnsQueryLifecycleObserver observer = new TestDnsQueryLifecycleObserver(question);
@@ -1886,7 +1885,7 @@
     }
 
     private static final class TestDnsQueryLifecycleObserver implements DnsQueryLifecycleObserver {
-        final Queue<Object> events = new ArrayDeque<>();
+        final Queue<Object> events = new ArrayDeque<Object>();
         final DnsQuestion question;
 
         TestDnsQueryLifecycleObserver(DnsQuestion question) {
@@ -1934,7 +1933,7 @@
 
     private static final class TestAuthoritativeDnsServerCache implements AuthoritativeDnsServerCache {
         final AuthoritativeDnsServerCache cache;
-        final Map<String, DnsServerAddressStream> cacheHits = new HashMap<>();
+        final Map<String, DnsServerAddressStream> cacheHits = new HashMap<String, DnsServerAddressStream>();
 
         TestAuthoritativeDnsServerCache(AuthoritativeDnsServerCache cache) {
             this.cache = cache;
@@ -1968,7 +1967,7 @@
     private static final class TestDnsCache implements DnsCache {
         final DnsCache cache;
         final Map<String, List<? extends DnsCacheEntry>> cacheHits =
-                new HashMap<>();
+                new HashMap<String, List<? extends DnsCacheEntry>>();
 
         TestDnsCache(DnsCache cache) {
             this.cache = cache;
@@ -2090,14 +2089,14 @@
     @Test
     public void testDnsNameResolverBuilderCopy() {
         ChannelFactory<DatagramChannel> channelFactory =
-                new ReflectiveChannelFactory<>(NioDatagramChannel.class);
+                new ReflectiveChannelFactory<DatagramChannel>(NioDatagramChannel.class);
         DnsNameResolverBuilder builder = new DnsNameResolverBuilder(group.next())
                 .channelFactory(channelFactory);
         DnsNameResolverBuilder copiedBuilder = builder.copy();
 
         // change channel factory does not propagate to previously made copy
         ChannelFactory<DatagramChannel> newChannelFactory =
-                new ReflectiveChannelFactory<>(NioDatagramChannel.class);
+                new ReflectiveChannelFactory<DatagramChannel>(NioDatagramChannel.class);
         builder.channelFactory(newChannelFactory);
         assertEquals(channelFactory, copiedBuilder.channelFactory());
         assertEquals(newChannelFactory, builder.channelFactory());
@@ -2105,24 +2104,28 @@
 
     @Test
     public void testFollowCNAMEEvenIfARecordIsPresent() throws IOException {
-        TestDnsServer dnsServer2 = new TestDnsServer(question -> {
-            if (question.getDomainName().equals("cname.netty.io")) {
-                Map<String, Object> map1 = new HashMap<>();
-                map1.put(DnsAttribute.IP_ADDRESS.toLowerCase(), "10.0.0.99");
-                return Collections.singleton(
-                        new TestDnsServer.TestResourceRecord(question.getDomainName(), RecordType.A, map1));
-            } else {
-                Set<ResourceRecord> records = new LinkedHashSet<>(2);
-                Map<String, Object> map = new HashMap<>();
-                map.put(DnsAttribute.DOMAIN_NAME.toLowerCase(), "cname.netty.io");
-                records.add(new TestDnsServer.TestResourceRecord(
-                        question.getDomainName(), RecordType.CNAME, map));
-
-                Map<String, Object> map1 = new HashMap<>();
-                map1.put(DnsAttribute.IP_ADDRESS.toLowerCase(), "10.0.0.2");
-                records.add(new TestDnsServer.TestResourceRecord(
-                        question.getDomainName(), RecordType.A, map1));
-                return records;
+        TestDnsServer dnsServer2 = new TestDnsServer(new RecordStore() {
+
+            @Override
+            public Set<ResourceRecord> getRecords(QuestionRecord question) {
+                if (question.getDomainName().equals("cname.netty.io")) {
+                    Map<String, Object> map1 = new HashMap<String, Object>();
+                    map1.put(DnsAttribute.IP_ADDRESS.toLowerCase(), "10.0.0.99");
+                    return Collections.<ResourceRecord>singleton(
+                            new TestDnsServer.TestResourceRecord(question.getDomainName(), RecordType.A, map1));
+                } else {
+                    Set<ResourceRecord> records = new LinkedHashSet<ResourceRecord>(2);
+                    Map<String, Object> map = new HashMap<String, Object>();
+                    map.put(DnsAttribute.DOMAIN_NAME.toLowerCase(), "cname.netty.io");
+                    records.add(new TestDnsServer.TestResourceRecord(
+                            question.getDomainName(), RecordType.CNAME, map));
+
+                    Map<String, Object> map1 = new HashMap<String, Object>();
+                    map1.put(DnsAttribute.IP_ADDRESS.toLowerCase(), "10.0.0.2");
+                    records.add(new TestDnsServer.TestResourceRecord(
+                            question.getDomainName(), RecordType.A, map1));
+                    return records;
+                }
             }
         });
         dnsServer2.start();
@@ -2149,29 +2152,6 @@
     }
 
     @Test
-<<<<<<< HEAD
-    public void testFollowCNAMELoop() throws Throwable {
-        expectedException.expect(UnknownHostException.class);
-        TestDnsServer dnsServer2 = new TestDnsServer(question -> {
-            Set<ResourceRecord> records = new LinkedHashSet<>(4);
-
-            records.add(new TestDnsServer.TestResourceRecord("x." + question.getDomainName(),
-                    RecordType.A, Collections.singletonMap(
-                            DnsAttribute.IP_ADDRESS.toLowerCase(), "10.0.0.99")));
-            records.add(new TestDnsServer.TestResourceRecord(
-                    "cname2.netty.io", RecordType.CNAME,
-                    Collections.singletonMap(
-                            DnsAttribute.DOMAIN_NAME.toLowerCase(), "cname.netty.io")));
-            records.add(new TestDnsServer.TestResourceRecord(
-                    "cname.netty.io", RecordType.CNAME,
-                    Collections.singletonMap(
-                            DnsAttribute.DOMAIN_NAME.toLowerCase(), "cname2.netty.io")));
-            records.add(new TestDnsServer.TestResourceRecord(
-                    question.getDomainName(), RecordType.CNAME,
-                    Collections.singletonMap(
-                            DnsAttribute.DOMAIN_NAME.toLowerCase(), "cname.netty.io")));
-            return records;
-=======
     public void testFollowCNAMELoop() throws IOException {
         expectedException.expect(UnknownHostException.class);
         TestDnsServer dnsServer2 = new TestDnsServer(new RecordStore() {
@@ -2197,7 +2177,6 @@
                                 DnsAttribute.DOMAIN_NAME.toLowerCase(), "cname.netty.io")));
                 return records;
             }
->>>>>>> 71860e5b
         });
         dnsServer2.start();
         DnsNameResolver resolver = null;
@@ -2210,11 +2189,6 @@
 
             resolver = builder.build();
             resolver.resolveAll("somehost.netty.io").syncUninterruptibly().getNow();
-<<<<<<< HEAD
-        } catch (CompletionException e) {
-            throw e.getCause();
-=======
->>>>>>> 71860e5b
         } finally {
             dnsServer2.stop();
             if (resolver != null) {
@@ -2224,30 +2198,24 @@
     }
 
     @Test
-<<<<<<< HEAD
-    public void testSearchDomainQueryFailureForSingleAddressTypeCompletes() throws Throwable {
-=======
     public void testSearchDomainQueryFailureForSingleAddressTypeCompletes() {
->>>>>>> 71860e5b
         expectedException.expect(UnknownHostException.class);
         testSearchDomainQueryFailureCompletes(ResolvedAddressTypes.IPV4_ONLY);
     }
 
     @Test
-    public void testSearchDomainQueryFailureForMultipleAddressTypeCompletes() throws Throwable {
+    public void testSearchDomainQueryFailureForMultipleAddressTypeCompletes() {
         expectedException.expect(UnknownHostException.class);
         testSearchDomainQueryFailureCompletes(ResolvedAddressTypes.IPV4_PREFERRED);
     }
 
-    private void testSearchDomainQueryFailureCompletes(ResolvedAddressTypes types) throws Throwable {
+    private void testSearchDomainQueryFailureCompletes(ResolvedAddressTypes types) {
         DnsNameResolver resolver = newResolver()
                 .resolvedAddressTypes(types)
                 .ndots(1)
                 .searchDomains(singletonList(".")).build();
         try {
             resolver.resolve("invalid.com").syncUninterruptibly();
-        } catch (CompletionException cause) {
-            throw cause.getCause();
         } finally {
             resolver.close();
         }
@@ -2371,8 +2339,11 @@
     public void testChannelFactoryException() {
         final IllegalStateException exception = new IllegalStateException();
         try {
-            newResolver().channelFactory(eventLoop -> {
-                throw exception;
+            newResolver().channelFactory(new ChannelFactory<DatagramChannel>() {
+                @Override
+                public DatagramChannel newChannel() {
+                    throw exception;
+                }
             }).build();
             fail();
         } catch (Exception e) {
@@ -2382,36 +2353,40 @@
 
     @Test
     public void testCNameCached() throws Exception {
-        final Map<String, String> cache = new ConcurrentHashMap<>();
+        final Map<String, String> cache = new ConcurrentHashMap<String, String>();
         final AtomicInteger cnameQueries = new AtomicInteger();
         final AtomicInteger aQueries = new AtomicInteger();
 
-        TestDnsServer dnsServer2 = new TestDnsServer(question -> {
-            if ("cname.netty.io".equals(question.getDomainName())) {
-                aQueries.incrementAndGet();
-
-                return Collections.singleton(new TestDnsServer.TestResourceRecord(
-                        question.getDomainName(), RecordType.A,
-                        Collections.singletonMap(
-                                DnsAttribute.IP_ADDRESS.toLowerCase(), "10.0.0.99")));
-            }
-            if ("x.netty.io".equals(question.getDomainName())) {
-                cnameQueries.incrementAndGet();
-
-                return Collections.singleton(new TestDnsServer.TestResourceRecord(
-                        question.getDomainName(), RecordType.CNAME,
-                        Collections.singletonMap(
-                                DnsAttribute.DOMAIN_NAME.toLowerCase(), "cname.netty.io")));
-            }
-            if ("y.netty.io".equals(question.getDomainName())) {
-                cnameQueries.incrementAndGet();
-
-                return Collections.singleton(new TestDnsServer.TestResourceRecord(
-                        question.getDomainName(), RecordType.CNAME,
-                        Collections.singletonMap(
-                                DnsAttribute.DOMAIN_NAME.toLowerCase(), "x.netty.io")));
-            }
-            return Collections.emptySet();
+        TestDnsServer dnsServer2 = new TestDnsServer(new RecordStore() {
+
+            @Override
+            public Set<ResourceRecord> getRecords(QuestionRecord question) {
+                if ("cname.netty.io".equals(question.getDomainName())) {
+                    aQueries.incrementAndGet();
+
+                    return Collections.<ResourceRecord>singleton(new TestDnsServer.TestResourceRecord(
+                            question.getDomainName(), RecordType.A,
+                            Collections.<String, Object>singletonMap(
+                                    DnsAttribute.IP_ADDRESS.toLowerCase(), "10.0.0.99")));
+                }
+                if ("x.netty.io".equals(question.getDomainName())) {
+                    cnameQueries.incrementAndGet();
+
+                    return Collections.<ResourceRecord>singleton(new TestDnsServer.TestResourceRecord(
+                            question.getDomainName(), RecordType.CNAME,
+                            Collections.<String, Object>singletonMap(
+                                    DnsAttribute.DOMAIN_NAME.toLowerCase(), "cname.netty.io")));
+                }
+                if ("y.netty.io".equals(question.getDomainName())) {
+                    cnameQueries.incrementAndGet();
+
+                    return Collections.<ResourceRecord>singleton(new TestDnsServer.TestResourceRecord(
+                            question.getDomainName(), RecordType.CNAME,
+                            Collections.<String, Object>singletonMap(
+                                    DnsAttribute.DOMAIN_NAME.toLowerCase(), "x.netty.io")));
+                }
+                return Collections.emptySet();
+            }
         });
         dnsServer2.start();
         DnsNameResolver resolver = null;
