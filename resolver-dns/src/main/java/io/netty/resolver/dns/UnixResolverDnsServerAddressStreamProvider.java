/*
 * Copyright 2017 The Netty Project
 *
 * The Netty Project licenses this file to you under the Apache License,
 * version 2.0 (the "License"); you may not use this file except in compliance
 * with the License. You may obtain a copy of the License at:
 *
 *   http://www.apache.org/licenses/LICENSE-2.0
 *
 * Unless required by applicable law or agreed to in writing, software
 * distributed under the License is distributed on an "AS IS" BASIS, WITHOUT
 * WARRANTIES OR CONDITIONS OF ANY KIND, either express or implied. See the
 * License for the specific language governing permissions and limitations
 * under the License.
 */
package io.netty.resolver.dns;

import io.netty.util.NetUtil;
import io.netty.util.internal.SocketUtils;
import io.netty.util.internal.UnstableApi;
import io.netty.util.internal.logging.InternalLogger;
import io.netty.util.internal.logging.InternalLoggerFactory;

import java.io.BufferedReader;
import java.io.File;
import java.io.FileReader;
import java.io.IOException;
import java.net.InetSocketAddress;
import java.util.ArrayList;
import java.util.Collection;
import java.util.Collections;
import java.util.HashMap;
import java.util.List;
import java.util.Map;
import java.util.regex.Pattern;

import static io.netty.resolver.dns.DefaultDnsServerAddressStreamProvider.DNS_PORT;
import static io.netty.util.internal.StringUtil.indexOfNonWhiteSpace;
import static java.util.Objects.requireNonNull;

/**
 * Able to parse files such as <a href="https://linux.die.net/man/5/resolver">/etc/resolv.conf</a> and
 * <a href="https://developer.apple.com/legacy/library/documentation/Darwin/Reference/ManPages/man5/resolver.5.html">
 * /etc/resolver</a> to respect the system default domain servers.
 */
@UnstableApi
public final class UnixResolverDnsServerAddressStreamProvider implements DnsServerAddressStreamProvider {
    private static final InternalLogger logger =
            InternalLoggerFactory.getInstance(UnixResolverDnsServerAddressStreamProvider.class);
    private static final String ETC_RESOLV_CONF_FILE = "/etc/resolv.conf";
    private static final String ETC_RESOLVER_DIR = "/etc/resolver";
    private static final String NAMESERVER_ROW_LABEL = "nameserver";
    private static final String SORTLIST_ROW_LABEL = "sortlist";
    private static final String OPTIONS_ROW_LABEL = "options";
    private static final String DOMAIN_ROW_LABEL = "domain";
    private static final String SEARCH_ROW_LABEL = "search";
    private static final String PORT_ROW_LABEL = "port";
    private static final String NDOTS_LABEL = "ndots:";
    static final int DEFAULT_NDOTS = 1;
    private final DnsServerAddresses defaultNameServerAddresses;
    private final Map<String, DnsServerAddresses> domainToNameServerStreamMap;
    private static final Pattern SEARCH_DOMAIN_PATTERN = Pattern.compile("\\s+");

    /**
     * Attempt to parse {@code /etc/resolv.conf} and files in the {@code /etc/resolver} directory by default.
     * A failure to parse will return {@link DefaultDnsServerAddressStreamProvider}.
     */
    static DnsServerAddressStreamProvider parseSilently() {
        try {
            UnixResolverDnsServerAddressStreamProvider nameServerCache =
                    new UnixResolverDnsServerAddressStreamProvider(ETC_RESOLV_CONF_FILE, ETC_RESOLVER_DIR);
            return nameServerCache.mayOverrideNameServers() ? nameServerCache
                                                            : DefaultDnsServerAddressStreamProvider.INSTANCE;
        } catch (Exception e) {
            logger.debug("failed to parse {} and/or {}", ETC_RESOLV_CONF_FILE, ETC_RESOLVER_DIR, e);
            return DefaultDnsServerAddressStreamProvider.INSTANCE;
        }
    }

    /**
     * Parse a file of the format <a href="https://linux.die.net/man/5/resolver">/etc/resolv.conf</a> which may contain
     * the default DNS server to use, and also overrides for individual domains. Also parse list of files of the format
     * <a href="
     * https://developer.apple.com/legacy/library/documentation/Darwin/Reference/ManPages/man5/resolver.5.html">
     * /etc/resolver</a> which may contain multiple files to override the name servers used for multimple domains.
     * @param etcResolvConf <a href="https://linux.die.net/man/5/resolver">/etc/resolv.conf</a>.
     * @param etcResolverFiles List of files of the format defined in
     * <a href="
     * https://developer.apple.com/legacy/library/documentation/Darwin/Reference/ManPages/man5/resolver.5.html">
     * /etc/resolver</a>.
     * @throws IOException If an error occurs while parsing the input files.
     */
    public UnixResolverDnsServerAddressStreamProvider(File etcResolvConf, File... etcResolverFiles) throws IOException {
        Map<String, DnsServerAddresses> etcResolvConfMap = parse(requireNonNull(etcResolvConf, "etcResolvConf"));
        final boolean useEtcResolverFiles = etcResolverFiles != null && etcResolverFiles.length != 0;
        domainToNameServerStreamMap = useEtcResolverFiles ? parse(etcResolverFiles) : etcResolvConfMap;

        DnsServerAddresses defaultNameServerAddresses = etcResolvConfMap.get(etcResolvConf.getName());
        if (defaultNameServerAddresses == null) {
            Collection<DnsServerAddresses> values = etcResolvConfMap.values();
            if (values.isEmpty()) {
                throw new IllegalArgumentException(etcResolvConf + " didn't provide any name servers");
            }
            this.defaultNameServerAddresses = values.iterator().next();
        } else {
            this.defaultNameServerAddresses = defaultNameServerAddresses;
        }

        if (useEtcResolverFiles) {
            domainToNameServerStreamMap.putAll(etcResolvConfMap);
        }
    }

    /**
     * Parse a file of the format <a href="https://linux.die.net/man/5/resolver">/etc/resolv.conf</a> which may contain
     * the default DNS server to use, and also overrides for individual domains. Also parse a directory of the format
     * <a href="
     * https://developer.apple.com/legacy/library/documentation/Darwin/Reference/ManPages/man5/resolver.5.html">
     * /etc/resolver</a> which may contain multiple files to override the name servers used for multimple domains.
     * @param etcResolvConf <a href="https://linux.die.net/man/5/resolver">/etc/resolv.conf</a>.
     * @param etcResolverDir Directory containing files of the format defined in
     * <a href="
     * https://developer.apple.com/legacy/library/documentation/Darwin/Reference/ManPages/man5/resolver.5.html">
     * /etc/resolver</a>.
     * @throws IOException If an error occurs while parsing the input files.
     */
    public UnixResolverDnsServerAddressStreamProvider(String etcResolvConf, String etcResolverDir) throws IOException {
        this(etcResolvConf == null ? null : new File(etcResolvConf),
             etcResolverDir == null ? null : new File(etcResolverDir).listFiles());
    }

    @Override
    public DnsServerAddressStream nameServerAddressStream(String hostname) {
        for (;;) {
            int i = hostname.indexOf('.', 1);
            if (i < 0 || i == hostname.length() - 1) {
                return defaultNameServerAddresses.stream();
            }

            DnsServerAddresses addresses = domainToNameServerStreamMap.get(hostname);
            if (addresses != null) {
                return addresses.stream();
            }

            hostname = hostname.substring(i + 1);
        }
    }

    private boolean mayOverrideNameServers() {
        return !domainToNameServerStreamMap.isEmpty() || defaultNameServerAddresses.stream().next() != null;
    }

    private static Map<String, DnsServerAddresses> parse(File... etcResolverFiles) throws IOException {
        Map<String, DnsServerAddresses> domainToNameServerStreamMap =
                new HashMap<>(etcResolverFiles.length << 1);
        for (File etcResolverFile : etcResolverFiles) {
            if (!etcResolverFile.isFile()) {
                continue;
            }
            FileReader fr = new FileReader(etcResolverFile);
            BufferedReader br = null;
            try {
                br = new BufferedReader(fr);
                List<InetSocketAddress> addresses = new ArrayList<>(2);
                String domainName = etcResolverFile.getName();
                int port = DNS_PORT;
                String line;
                while ((line = br.readLine()) != null) {
                    line = line.trim();
                    try {
                        char c;
                        if (line.isEmpty() || (c = line.charAt(0)) == '#' || c == ';') {
                            continue;
                        }
                        if (line.startsWith(NAMESERVER_ROW_LABEL)) {
                            int i = indexOfNonWhiteSpace(line, NAMESERVER_ROW_LABEL.length());
                            if (i < 0) {
                                throw new IllegalArgumentException("error parsing label " + NAMESERVER_ROW_LABEL +
                                        " in file " + etcResolverFile + ". value: " + line);
                            }
<<<<<<< HEAD

=======
>>>>>>> 71860e5b
                            String maybeIP = line.substring(i);
                            // There may be a port appended onto the IP address so we attempt to extract it.
                            if (!NetUtil.isValidIpV4Address(maybeIP) && !NetUtil.isValidIpV6Address(maybeIP)) {
                                i = maybeIP.lastIndexOf('.');
                                if (i + 1 >= maybeIP.length()) {
                                    throw new IllegalArgumentException("error parsing label " + NAMESERVER_ROW_LABEL +
                                            " in file " + etcResolverFile + ". invalid IP value: " + line);
                                }
                                port = Integer.parseInt(maybeIP.substring(i + 1));
                                maybeIP = maybeIP.substring(0, i);
                            }
                            addresses.add(SocketUtils.socketAddress(maybeIP, port));
                        } else if (line.startsWith(DOMAIN_ROW_LABEL)) {
                            int i = indexOfNonWhiteSpace(line, DOMAIN_ROW_LABEL.length());
                            if (i < 0) {
                                throw new IllegalArgumentException("error parsing label " + DOMAIN_ROW_LABEL +
                                        " in file " + etcResolverFile + " value: " + line);
                            }
                            domainName = line.substring(i);
                            if (!addresses.isEmpty()) {
                                putIfAbsent(domainToNameServerStreamMap, domainName, addresses);
                            }
<<<<<<< HEAD
                            addresses = new ArrayList<>(2);
=======
                            addresses = new ArrayList<InetSocketAddress>(2);
>>>>>>> 71860e5b
                        } else if (line.startsWith(PORT_ROW_LABEL)) {
                            int i = indexOfNonWhiteSpace(line, PORT_ROW_LABEL.length());
                            if (i < 0) {
                                throw new IllegalArgumentException("error parsing label " + PORT_ROW_LABEL +
                                        " in file " + etcResolverFile + " value: " + line);
                            }
                            port = Integer.parseInt(line.substring(i));
                        } else if (line.startsWith(SORTLIST_ROW_LABEL)) {
                            logger.info("row type {} not supported. Ignoring line: {}", SORTLIST_ROW_LABEL, line);
                        }
                    } catch (IllegalArgumentException e) {
                        logger.warn("Could not parse entry. Ignoring line: {}", line, e);
                    }
                }
                if (!addresses.isEmpty()) {
                    putIfAbsent(domainToNameServerStreamMap, domainName, addresses);
                }
            } finally {
                if (br == null) {
                    fr.close();
                } else {
                    br.close();
                }
            }
        }
        return domainToNameServerStreamMap;
    }

    private static void putIfAbsent(Map<String, DnsServerAddresses> domainToNameServerStreamMap,
                                    String domainName,
                                    List<InetSocketAddress> addresses) {
        // TODO(scott): sortlist is being ignored.
        putIfAbsent(domainToNameServerStreamMap, domainName, DnsServerAddresses.sequential(addresses));
    }

    private static void putIfAbsent(Map<String, DnsServerAddresses> domainToNameServerStreamMap,
                                    String domainName,
                                    DnsServerAddresses addresses) {
        DnsServerAddresses existingAddresses = domainToNameServerStreamMap.put(domainName, addresses);
        if (existingAddresses != null) {
            domainToNameServerStreamMap.put(domainName, existingAddresses);
            logger.debug("Domain name {} already maps to addresses {} so new addresses {} will be discarded",
                    domainName, existingAddresses, addresses);
        }
    }

    /**
     * Parse a file of the format <a href="https://linux.die.net/man/5/resolver">/etc/resolv.conf</a> and return the
     * value corresponding to the first ndots in an options configuration.
     * @return the value corresponding to the first ndots in an options configuration, or {@link #DEFAULT_NDOTS} if not
     * found.
     * @throws IOException If a failure occurs parsing the file.
     */
    static int parseEtcResolverFirstNdots() throws IOException {
        return parseEtcResolverFirstNdots(new File(ETC_RESOLV_CONF_FILE));
    }

    /**
     * Parse a file of the format <a href="https://linux.die.net/man/5/resolver">/etc/resolv.conf</a> and return the
     * value corresponding to the first ndots in an options configuration.
     * @param etcResolvConf a file of the format <a href="https://linux.die.net/man/5/resolver">/etc/resolv.conf</a>.
     * @return the value corresponding to the first ndots in an options configuration, or {@link #DEFAULT_NDOTS} if not
     * found.
     * @throws IOException If a failure occurs parsing the file.
     */
    static int parseEtcResolverFirstNdots(File etcResolvConf) throws IOException {
        FileReader fr = new FileReader(etcResolvConf);
        BufferedReader br = null;
        try {
            br = new BufferedReader(fr);
            String line;
            while ((line = br.readLine()) != null) {
                if (line.startsWith(OPTIONS_ROW_LABEL)) {
                    int i = line.indexOf(NDOTS_LABEL);
                    if (i >= 0) {
                        i += NDOTS_LABEL.length();
                        final int j = line.indexOf(' ', i);
                        return Integer.parseInt(line.substring(i, j < 0 ? line.length() : j));
                    }
                    break;
                }
            }
        } finally {
            if (br == null) {
                fr.close();
            } else {
                br.close();
            }
        }
        return DEFAULT_NDOTS;
    }

    /**
     * Parse a file of the format <a href="https://linux.die.net/man/5/resolver">/etc/resolv.conf</a> and return the
     * list of search domains found in it or an empty list if not found.
     * @return List of search domains.
     * @throws IOException If a failure occurs parsing the file.
     */
    static List<String> parseEtcResolverSearchDomains() throws IOException {
        return parseEtcResolverSearchDomains(new File(ETC_RESOLV_CONF_FILE));
    }

    /**
     * Parse a file of the format <a href="https://linux.die.net/man/5/resolver">/etc/resolv.conf</a> and return the
     * list of search domains found in it or an empty list if not found.
     * @param etcResolvConf a file of the format <a href="https://linux.die.net/man/5/resolver">/etc/resolv.conf</a>.
     * @return List of search domains.
     * @throws IOException If a failure occurs parsing the file.
     */
    static List<String> parseEtcResolverSearchDomains(File etcResolvConf) throws IOException {
        String localDomain = null;
        List<String> searchDomains = new ArrayList<>();

        FileReader fr = new FileReader(etcResolvConf);
        BufferedReader br = null;
        try {
            br = new BufferedReader(fr);
            String line;
            while ((line = br.readLine()) != null) {
                if (localDomain == null && line.startsWith(DOMAIN_ROW_LABEL)) {
                    int i = indexOfNonWhiteSpace(line, DOMAIN_ROW_LABEL.length());
                    if (i >= 0) {
                        localDomain = line.substring(i);
                    }
                } else if (line.startsWith(SEARCH_ROW_LABEL)) {
                    int i = indexOfNonWhiteSpace(line, SEARCH_ROW_LABEL.length());
                    if (i >= 0) {
                        // May contain more then one entry, either seperated by whitespace or tab.
                        // See https://linux.die.net/man/5/resolver
                        String[] domains = SEARCH_DOMAIN_PATTERN.split(line.substring(i));
                        Collections.addAll(searchDomains, domains);
                    }
                }
            }
        } finally {
            if (br == null) {
                fr.close();
            } else {
                br.close();
            }
        }

        // return what was on the 'domain' line only if there were no 'search' lines
        return localDomain != null && searchDomains.isEmpty()
                ? Collections.singletonList(localDomain)
                : searchDomains;
    }
}<|MERGE_RESOLUTION|>--- conflicted
+++ resolved
@@ -35,8 +35,8 @@
 import java.util.regex.Pattern;
 
 import static io.netty.resolver.dns.DefaultDnsServerAddressStreamProvider.DNS_PORT;
+import static io.netty.util.internal.ObjectUtil.checkNotNull;
 import static io.netty.util.internal.StringUtil.indexOfNonWhiteSpace;
-import static java.util.Objects.requireNonNull;
 
 /**
  * Able to parse files such as <a href="https://linux.die.net/man/5/resolver">/etc/resolv.conf</a> and
@@ -91,7 +91,7 @@
      * @throws IOException If an error occurs while parsing the input files.
      */
     public UnixResolverDnsServerAddressStreamProvider(File etcResolvConf, File... etcResolverFiles) throws IOException {
-        Map<String, DnsServerAddresses> etcResolvConfMap = parse(requireNonNull(etcResolvConf, "etcResolvConf"));
+        Map<String, DnsServerAddresses> etcResolvConfMap = parse(checkNotNull(etcResolvConf, "etcResolvConf"));
         final boolean useEtcResolverFiles = etcResolverFiles != null && etcResolverFiles.length != 0;
         domainToNameServerStreamMap = useEtcResolverFiles ? parse(etcResolverFiles) : etcResolvConfMap;
 
@@ -152,7 +152,7 @@
 
     private static Map<String, DnsServerAddresses> parse(File... etcResolverFiles) throws IOException {
         Map<String, DnsServerAddresses> domainToNameServerStreamMap =
-                new HashMap<>(etcResolverFiles.length << 1);
+                new HashMap<String, DnsServerAddresses>(etcResolverFiles.length << 1);
         for (File etcResolverFile : etcResolverFiles) {
             if (!etcResolverFile.isFile()) {
                 continue;
@@ -161,7 +161,7 @@
             BufferedReader br = null;
             try {
                 br = new BufferedReader(fr);
-                List<InetSocketAddress> addresses = new ArrayList<>(2);
+                List<InetSocketAddress> addresses = new ArrayList<InetSocketAddress>(2);
                 String domainName = etcResolverFile.getName();
                 int port = DNS_PORT;
                 String line;
@@ -178,10 +178,6 @@
                                 throw new IllegalArgumentException("error parsing label " + NAMESERVER_ROW_LABEL +
                                         " in file " + etcResolverFile + ". value: " + line);
                             }
-<<<<<<< HEAD
-
-=======
->>>>>>> 71860e5b
                             String maybeIP = line.substring(i);
                             // There may be a port appended onto the IP address so we attempt to extract it.
                             if (!NetUtil.isValidIpV4Address(maybeIP) && !NetUtil.isValidIpV6Address(maybeIP)) {
@@ -204,11 +200,7 @@
                             if (!addresses.isEmpty()) {
                                 putIfAbsent(domainToNameServerStreamMap, domainName, addresses);
                             }
-<<<<<<< HEAD
-                            addresses = new ArrayList<>(2);
-=======
                             addresses = new ArrayList<InetSocketAddress>(2);
->>>>>>> 71860e5b
                         } else if (line.startsWith(PORT_ROW_LABEL)) {
                             int i = indexOfNonWhiteSpace(line, PORT_ROW_LABEL.length());
                             if (i < 0) {
@@ -320,7 +312,7 @@
      */
     static List<String> parseEtcResolverSearchDomains(File etcResolvConf) throws IOException {
         String localDomain = null;
-        List<String> searchDomains = new ArrayList<>();
+        List<String> searchDomains = new ArrayList<String>();
 
         FileReader fr = new FileReader(etcResolvConf);
         BufferedReader br = null;
