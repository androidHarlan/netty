/*
 * Copyright 2014 The Netty Project
 *
 * The Netty Project licenses this file to you under the Apache License,
 * version 2.0 (the "License"); you may not use this file except in compliance
 * with the License. You may obtain a copy of the License at:
 *
 *   http://www.apache.org/licenses/LICENSE-2.0
 *
 * Unless required by applicable law or agreed to in writing, software
 * distributed under the License is distributed on an "AS IS" BASIS, WITHOUT
 * WARRANTIES OR CONDITIONS OF ANY KIND, either express or implied. See the
 * License for the specific language governing permissions and limitations
 * under the License.
 */

package io.netty.resolver.dns;

import io.netty.buffer.ByteBuf;
import io.netty.buffer.ByteBufHolder;
import io.netty.channel.AddressedEnvelope;
import io.netty.channel.ChannelPromise;
import io.netty.channel.EventLoop;
import io.netty.handler.codec.CorruptedFrameException;
import io.netty.handler.codec.dns.DefaultDnsQuestion;
import io.netty.handler.codec.dns.DefaultDnsRecordDecoder;
import io.netty.handler.codec.dns.DnsCNameRecord;
import io.netty.handler.codec.dns.DnsNsRecord;
import io.netty.handler.codec.dns.DnsQuestion;
import io.netty.handler.codec.dns.DnsRawRecord;
import io.netty.handler.codec.dns.DnsRecord;
import io.netty.handler.codec.dns.DnsRecordType;
import io.netty.handler.codec.dns.DnsResponse;
import io.netty.handler.codec.dns.DnsResponseCode;
import io.netty.handler.codec.dns.DnsSection;
import io.netty.util.NetUtil;
import io.netty.util.ReferenceCountUtil;
import io.netty.util.concurrent.Future;
import io.netty.util.concurrent.FutureListener;
import io.netty.util.concurrent.Promise;
import io.netty.util.internal.ObjectUtil;
import io.netty.util.internal.PlatformDependent;
import io.netty.util.internal.StringUtil;
import io.netty.util.internal.ThrowableUtil;

import java.net.InetAddress;
import java.net.InetSocketAddress;
import java.net.UnknownHostException;
import java.util.AbstractList;
import java.util.ArrayList;
import java.util.Collections;
import java.util.HashMap;
import java.util.IdentityHashMap;
import java.util.Iterator;
import java.util.List;
import java.util.Locale;
import java.util.Map;
import java.util.NoSuchElementException;
import java.util.Set;

import static io.netty.resolver.dns.DnsAddressDecoder.decodeAddress;
import static java.lang.Math.min;

abstract class DnsResolveContext<T> {

    private static final FutureListener<AddressedEnvelope<DnsResponse, InetSocketAddress>> RELEASE_RESPONSE =
            new FutureListener<AddressedEnvelope<DnsResponse, InetSocketAddress>>() {
                @Override
                public void operationComplete(Future<AddressedEnvelope<DnsResponse, InetSocketAddress>> future) {
                    if (future.isSuccess()) {
                        future.getNow().release();
                    }
                }
            };
    private static final RuntimeException NXDOMAIN_QUERY_FAILED_EXCEPTION = ThrowableUtil.unknownStackTrace(
            new RuntimeException("No answer found and NXDOMAIN response code returned"),
            DnsResolveContext.class,
            "onResponse(..)");
    private static final RuntimeException CNAME_NOT_FOUND_QUERY_FAILED_EXCEPTION = ThrowableUtil.unknownStackTrace(
            new RuntimeException("No matching CNAME record found"),
            DnsResolveContext.class,
            "onResponseCNAME(..)");
    private static final RuntimeException NO_MATCHING_RECORD_QUERY_FAILED_EXCEPTION = ThrowableUtil.unknownStackTrace(
            new RuntimeException("No matching record type found"),
            DnsResolveContext.class,
            "onResponseAorAAAA(..)");
    private static final RuntimeException UNRECOGNIZED_TYPE_QUERY_FAILED_EXCEPTION = ThrowableUtil.unknownStackTrace(
            new RuntimeException("Response type was unrecognized"),
            DnsResolveContext.class,
            "onResponse(..)");
    private static final RuntimeException NAME_SERVERS_EXHAUSTED_EXCEPTION = ThrowableUtil.unknownStackTrace(
            new RuntimeException("No name servers returned an answer"),
            DnsResolveContext.class,
            "tryToFinishResolve(..)");

    final DnsNameResolver parent;
    private final DnsServerAddressStream nameServerAddrs;
    private final String hostname;
    private final int dnsClass;
    private final DnsRecordType[] expectedTypes;
    private final int maxAllowedQueries;
    final DnsRecord[] additionals;

    private final Set<Future<AddressedEnvelope<DnsResponse, InetSocketAddress>>> queriesInProgress =
            Collections.newSetFromMap(
                    new IdentityHashMap<Future<AddressedEnvelope<DnsResponse, InetSocketAddress>>, Boolean>());

    private List<T> finalResult;
    private int allowedQueries;
    private boolean triedCNAME;

    DnsResolveContext(DnsNameResolver parent,
                      String hostname, int dnsClass, DnsRecordType[] expectedTypes,
                      DnsRecord[] additionals, DnsServerAddressStream nameServerAddrs) {

        assert expectedTypes.length > 0;

        this.parent = parent;
        this.hostname = hostname;
        this.dnsClass = dnsClass;
        this.expectedTypes = expectedTypes;
        this.additionals = additionals;

        this.nameServerAddrs = ObjectUtil.checkNotNull(nameServerAddrs, "nameServerAddrs");
        maxAllowedQueries = parent.maxQueriesPerResolve();
        allowedQueries = maxAllowedQueries;
    }

    /**
     * The {@link DnsCache} to use while resolving.
     */
    DnsCache resolveCache() {
        return parent.resolveCache();
    }

    /**
     * The {@link DnsCnameCache} that is used for resolving.
     */
    DnsCnameCache cnameCache() {
        return parent.cnameCache();
    }

    /**
     * The {@link AuthoritativeDnsServerCache} to use while resolving.
     */
    AuthoritativeDnsServerCache authoritativeDnsServerCache() {
        return parent.authoritativeDnsServerCache();
    }

    /**
     * Creates a new context with the given parameters.
     */
    abstract DnsResolveContext<T> newResolverContext(DnsNameResolver parent, String hostname,
                                                     int dnsClass, DnsRecordType[] expectedTypes,
                                                     DnsRecord[] additionals,
                                                     DnsServerAddressStream nameServerAddrs);

    /**
     * Converts the given {@link DnsRecord} into {@code T}.
     */
    abstract T convertRecord(DnsRecord record, String hostname, DnsRecord[] additionals, EventLoop eventLoop);

    /**
     * Returns a filtered list of results which should be the final result of DNS resolution. This must take into
     * account JDK semantics such as {@link NetUtil#isIpV6AddressesPreferred()}.
     */
    abstract List<T> filterResults(List<T> unfiltered);

    /**
     * Caches a successful resolution.
     */
    abstract void cache(String hostname, DnsRecord[] additionals,
                        DnsRecord result, T convertedResult);

    /**
     * Caches a failed resolution.
     */
    abstract void cache(String hostname, DnsRecord[] additionals,
                        UnknownHostException cause);

    void resolve(final Promise<List<T>> promise) {
        final String[] searchDomains = parent.searchDomains();
        if (searchDomains.length == 0 || parent.ndots() == 0 || StringUtil.endsWith(hostname, '.')) {
            internalResolve(hostname, promise);
        } else {
            final boolean startWithoutSearchDomain = hasNDots();
            final String initialHostname = startWithoutSearchDomain ? hostname : hostname + '.' + searchDomains[0];
            final int initialSearchDomainIdx = startWithoutSearchDomain ? 0 : 1;

            final Promise<List<T>> searchDomainPromise = parent.executor().newPromise();
            searchDomainPromise.addListener(new FutureListener<List<T>>() {
                private int searchDomainIdx = initialSearchDomainIdx;
                @Override
                public void operationComplete(Future<List<T>> future) {
                    Throwable cause = future.cause();
                    if (cause == null) {
                        promise.trySuccess(future.getNow());
                    } else {
                        if (DnsNameResolver.isTransportOrTimeoutError(cause)) {
                            promise.tryFailure(new SearchDomainUnknownHostException(cause, hostname));
                        } else if (searchDomainIdx < searchDomains.length) {
                            Promise<List<T>> newPromise = parent.executor().newPromise();
                            newPromise.addListener(this);
                            doSearchDomainQuery(hostname + '.' + searchDomains[searchDomainIdx++], newPromise);
                        } else if (!startWithoutSearchDomain) {
                            internalResolve(hostname, promise);
                        } else {
                            promise.tryFailure(new SearchDomainUnknownHostException(cause, hostname));
                        }
                    }
                }
            });
            doSearchDomainQuery(initialHostname, searchDomainPromise);
        }
    }

    private boolean hasNDots() {
        for (int idx = hostname.length() - 1, dots = 0; idx >= 0; idx--) {
            if (hostname.charAt(idx) == '.' && ++dots >= parent.ndots()) {
                return true;
            }
        }
        return false;
    }

    private static final class SearchDomainUnknownHostException extends UnknownHostException {
        private static final long serialVersionUID = -8573510133644997085L;

        SearchDomainUnknownHostException(Throwable cause, String originalHostname) {
            super("Search domain query failed. Original hostname: '" + originalHostname + "' " + cause.getMessage());
            setStackTrace(cause.getStackTrace());

            // Preserve the cause
            initCause(cause.getCause());
        }

        @Override
        public Throwable fillInStackTrace() {
            return this;
        }
    }

    void doSearchDomainQuery(String hostname, Promise<List<T>> nextPromise) {
        DnsResolveContext<T> nextContext = newResolverContext(parent, hostname, dnsClass, expectedTypes,
                                                              additionals, nameServerAddrs);
        nextContext.internalResolve(hostname, nextPromise);
    }

    private static String hostnameWithDot(String name) {
        if (StringUtil.endsWith(name, '.')) {
            return name;
        }
        return name + '.';
    }

    private void internalResolve(String name, Promise<List<T>> promise) {
        for (;;) {
            // Resolve from cnameCache() until there is no more cname entry cached.
            String mapping = cnameCache().get(hostnameWithDot(name));
            if (mapping == null) {
                break;
            }
            name = mapping;
        }

        DnsServerAddressStream nameServerAddressStream = getNameServers(name);

        final int end = expectedTypes.length - 1;
        for (int i = 0; i < end; ++i) {
            if (!query(name, expectedTypes[i], nameServerAddressStream.duplicate(), promise)) {
                return;
            }
        }
        query(name, expectedTypes[end], nameServerAddressStream, promise);
    }

    /**
     * Returns the {@link DnsServerAddressStream} that was cached for the given hostname or {@code null} if non
     *  could be found.
     */
    private DnsServerAddressStream getNameServersFromCache(String hostname) {
        int len = hostname.length();

        if (len == 0) {
            // We never cache for root servers.
            return null;
        }

        // We always store in the cache with a trailing '.'.
        if (hostname.charAt(len - 1) != '.') {
            hostname += ".";
        }

        int idx = hostname.indexOf('.');
        if (idx == hostname.length() - 1) {
            // We are not interested in handling '.' as we should never serve the root servers from cache.
            return null;
        }

        // We start from the closed match and then move down.
        for (;;) {
            // Skip '.' as well.
            hostname = hostname.substring(idx + 1);

            int idx2 = hostname.indexOf('.');
            if (idx2 <= 0 || idx2 == hostname.length() - 1) {
                // We are not interested in handling '.TLD.' as we should never serve the root servers from cache.
                return null;
            }
            idx = idx2;

            DnsServerAddressStream entries = authoritativeDnsServerCache().get(hostname);
            if (entries != null) {
                // The returned List may contain unresolved InetSocketAddress instances that will be
                // resolved on the fly in query(....).
                return entries;
            }
        }
    }

    private void query(final DnsServerAddressStream nameServerAddrStream, final int nameServerAddrStreamIndex,
                       final DnsQuestion question,
                       final Promise<List<T>> promise, Throwable cause) {
        query(nameServerAddrStream, nameServerAddrStreamIndex, question,
                parent.dnsQueryLifecycleObserverFactory().newDnsQueryLifecycleObserver(question), promise, cause);
    }

    private void query(final DnsServerAddressStream nameServerAddrStream,
                       final int nameServerAddrStreamIndex,
                       final DnsQuestion question,
                       final DnsQueryLifecycleObserver queryLifecycleObserver,
                       final Promise<List<T>> promise,
                       final Throwable cause) {
        if (nameServerAddrStreamIndex >= nameServerAddrStream.size() || allowedQueries == 0 || promise.isCancelled()) {
            tryToFinishResolve(nameServerAddrStream, nameServerAddrStreamIndex, question, queryLifecycleObserver,
                               promise, cause);
            return;
        }

        --allowedQueries;

        final InetSocketAddress nameServerAddr = nameServerAddrStream.next();
        if (nameServerAddr.isUnresolved()) {
            queryUnresolvedNameserver(nameServerAddr, nameServerAddrStream, nameServerAddrStreamIndex, question,
                                      queryLifecycleObserver, promise, cause);
            return;
        }
        final ChannelPromise writePromise = parent.ch.newPromise();
        final Future<AddressedEnvelope<DnsResponse, InetSocketAddress>> f = parent.query0(
                nameServerAddr, question, additionals, writePromise,
                parent.ch.eventLoop().<AddressedEnvelope<? extends DnsResponse, InetSocketAddress>>newPromise());
        queriesInProgress.add(f);

        queryLifecycleObserver.queryWritten(nameServerAddr, writePromise);

        f.addListener(new FutureListener<AddressedEnvelope<DnsResponse, InetSocketAddress>>() {
            @Override
            public void operationComplete(Future<AddressedEnvelope<DnsResponse, InetSocketAddress>> future) {
                queriesInProgress.remove(future);

                if (promise.isDone() || future.isCancelled()) {
                    queryLifecycleObserver.queryCancelled(allowedQueries);

                    // Check if we need to release the envelope itself. If the query was cancelled the getNow() will
                    // return null as well as the Future will be failed with a CancellationException.
                    AddressedEnvelope<DnsResponse, InetSocketAddress> result = future.getNow();
                    if (result != null) {
                        result.release();
                    }
                    return;
                }

                final Throwable queryCause = future.cause();
                try {
                    if (queryCause == null) {
                        onResponse(nameServerAddrStream, nameServerAddrStreamIndex, question, future.getNow(),
                                   queryLifecycleObserver, promise);
                    } else {
                        // Server did not respond or I/O error occurred; try again.
                        queryLifecycleObserver.queryFailed(queryCause);
                        query(nameServerAddrStream, nameServerAddrStreamIndex + 1, question, promise, queryCause);
                    }
                } finally {
                    tryToFinishResolve(nameServerAddrStream, nameServerAddrStreamIndex, question,
                                       // queryLifecycleObserver has already been terminated at this point so we must
                                       // not allow it to be terminated again by tryToFinishResolve.
                                       NoopDnsQueryLifecycleObserver.INSTANCE,
                                       promise, queryCause);
                }
            }
        });
    }

    private void queryUnresolvedNameserver(final InetSocketAddress nameServerAddr,
                                           final DnsServerAddressStream nameServerAddrStream,
                                           final int nameServerAddrStreamIndex,
                                           final DnsQuestion question,
                                           final DnsQueryLifecycleObserver queryLifecycleObserver,
                                           final Promise<List<T>> promise,
                                           final Throwable cause) {
        final String nameServerName = PlatformDependent.javaVersion() >= 7 ?
                nameServerAddr.getHostString() : nameServerAddr.getHostName();
        assert nameServerName != null;

        // Placeholder so we will not try to finish the original query yet.
        final Future<AddressedEnvelope<DnsResponse, InetSocketAddress>> resolveFuture = parent.executor()
                .newSucceededFuture(null);
        queriesInProgress.add(resolveFuture);

        Promise<List<InetAddress>> resolverPromise = parent.executor().newPromise();
        resolverPromise.addListener(new FutureListener<List<InetAddress>>() {
            @Override
            public void operationComplete(final Future<List<InetAddress>> future) {
                // Remove placeholder.
                queriesInProgress.remove(resolveFuture);

                if (future.isSuccess()) {
                    List<InetAddress> resolvedAddresses = future.getNow();
                    DnsServerAddressStream addressStream = new CombinedDnsServerAddressStream(
                            nameServerAddr, resolvedAddresses, nameServerAddrStream);
                    query(addressStream, nameServerAddrStreamIndex, question,
                          queryLifecycleObserver, promise, cause);
                } else {
                    // Ignore the server and try the next one...
                    query(nameServerAddrStream, nameServerAddrStreamIndex + 1,
                          question, queryLifecycleObserver, promise, cause);
                }
            }
        });
        if (!DnsNameResolver.doResolveAllCached(nameServerName, additionals, resolverPromise, resolveCache(),
                parent.resolvedInternetProtocolFamiliesUnsafe())) {
            final AuthoritativeDnsServerCache authoritativeDnsServerCache = authoritativeDnsServerCache();
            new DnsAddressResolveContext(parent, nameServerName, additionals,
                                         parent.newNameServerAddressStream(nameServerName),
                                         resolveCache(), new AuthoritativeDnsServerCache() {
                @Override
                public DnsServerAddressStream get(String hostname) {
                    // To not risk falling into any loop, we will not use the cache while following redirects but only
                    // on the initial query.
                    return null;
                }

                @Override
                public void cache(String hostname, InetSocketAddress address, long originalTtl, EventLoop loop) {
                    authoritativeDnsServerCache.cache(hostname, address, originalTtl, loop);
                }

                @Override
                public void clear() {
                    authoritativeDnsServerCache.clear();
                }

                @Override
                public boolean clear(String hostname) {
                    return authoritativeDnsServerCache.clear(hostname);
                }
            }).resolve(resolverPromise);
        }
    }

    private void onResponse(final DnsServerAddressStream nameServerAddrStream, final int nameServerAddrStreamIndex,
                            final DnsQuestion question, AddressedEnvelope<DnsResponse, InetSocketAddress> envelope,
                            final DnsQueryLifecycleObserver queryLifecycleObserver,
                            Promise<List<T>> promise) {
        try {
            final DnsResponse res = envelope.content();
            final DnsResponseCode code = res.code();
            if (code == DnsResponseCode.NOERROR) {
                if (handleRedirect(question, envelope, queryLifecycleObserver, promise)) {
                    // Was a redirect so return here as everything else is handled in handleRedirect(...)
                    return;
                }
                final DnsRecordType type = question.type();

                if (type == DnsRecordType.CNAME) {
                    onResponseCNAME(question, buildAliasMap(envelope.content(), cnameCache(), parent.executor()),
                                    queryLifecycleObserver, promise);
                    return;
                }

                for (DnsRecordType expectedType : expectedTypes) {
                    if (type == expectedType) {
                        onExpectedResponse(question, envelope, queryLifecycleObserver, promise);
                        return;
                    }
                }

                queryLifecycleObserver.queryFailed(UNRECOGNIZED_TYPE_QUERY_FAILED_EXCEPTION);
                return;
            }

            // Retry with the next server if the server did not tell us that the domain does not exist.
            if (code != DnsResponseCode.NXDOMAIN) {
                query(nameServerAddrStream, nameServerAddrStreamIndex + 1, question,
                      queryLifecycleObserver.queryNoAnswer(code), promise, null);
            } else {
                queryLifecycleObserver.queryFailed(NXDOMAIN_QUERY_FAILED_EXCEPTION);
            }
        } finally {
            ReferenceCountUtil.safeRelease(envelope);
        }
    }

    /**
     * Handles a redirect answer if needed and returns {@code true} if a redirect query has been made.
     */
    private boolean handleRedirect(
            DnsQuestion question, AddressedEnvelope<DnsResponse, InetSocketAddress> envelope,
            final DnsQueryLifecycleObserver queryLifecycleObserver, Promise<List<T>> promise) {
        final DnsResponse res = envelope.content();

        // Check if we have answers, if not this may be an non authority NS and so redirects must be handled.
        if (res.count(DnsSection.ANSWER) == 0) {
            AuthoritativeNameServerList serverNames = extractAuthoritativeNameServers(question.name(), res);
            if (serverNames != null) {
                int additionalCount = res.count(DnsSection.ADDITIONAL);

                AuthoritativeDnsServerCache authoritativeDnsServerCache = authoritativeDnsServerCache();
                for (int i = 0; i < additionalCount; i++) {
                    final DnsRecord r = res.recordAt(DnsSection.ADDITIONAL, i);

                    if (r.type() == DnsRecordType.A && !parent.supportsARecords() ||
                        r.type() == DnsRecordType.AAAA && !parent.supportsAAAARecords()) {
                        continue;
                    }

                    // We may have multiple ADDITIONAL entries for the same nameserver name. For example one AAAA and
                    // one A record.
                    serverNames.handleWithAdditional(parent, r, authoritativeDnsServerCache);
                }

                // Process all unresolved nameservers as well.
                serverNames.handleWithoutAdditionals(parent, resolveCache(), authoritativeDnsServerCache);

                List<InetSocketAddress> addresses = serverNames.addressList();

                // Give the user the chance to sort or filter the used servers for the query.
                DnsServerAddressStream serverStream = parent.newRedirectDnsServerStream(
                        question.name(), addresses);

                if (serverStream != null) {
                    query(serverStream, 0, question,
                          queryLifecycleObserver.queryRedirected(new DnsAddressStreamList(serverStream)),
                          promise, null);
                    return true;
                }
            }
        }
        return false;
    }

    private static final class DnsAddressStreamList extends AbstractList<InetSocketAddress> {

        private final DnsServerAddressStream duplicate;
        private List<InetSocketAddress> addresses;

        DnsAddressStreamList(DnsServerAddressStream stream) {
            duplicate = stream.duplicate();
        }

        @Override
        public InetSocketAddress get(int index) {
            if (addresses == null) {
                DnsServerAddressStream stream = duplicate.duplicate();
                addresses = new ArrayList<InetSocketAddress>(size());
                for (int i = 0; i < stream.size(); i++) {
                    addresses.add(stream.next());
                }
            }
            return addresses.get(index);
        }

        @Override
        public int size() {
            return duplicate.size();
        }

        @Override
        public Iterator<InetSocketAddress> iterator() {
            return new Iterator<InetSocketAddress>() {
                private final DnsServerAddressStream stream = duplicate.duplicate();
                private int i;

                @Override
                public boolean hasNext() {
                    return i < stream.size();
                }

                @Override
                public InetSocketAddress next() {
                    if (!hasNext()) {
                        throw new NoSuchElementException();
                    }
                    i++;
                    return stream.next();
                }

                @Override
                public void remove() {
                    throw new UnsupportedOperationException();
                }
            };
        }
    }

    /**
     * Returns the {@code {@link AuthoritativeNameServerList} which were included in {@link DnsSection#AUTHORITY}
     * or {@code null} if non are found.
     */
    private static AuthoritativeNameServerList extractAuthoritativeNameServers(String questionName, DnsResponse res) {
        int authorityCount = res.count(DnsSection.AUTHORITY);
        if (authorityCount == 0) {
            return null;
        }

        AuthoritativeNameServerList serverNames = new AuthoritativeNameServerList(questionName);
        for (int i = 0; i < authorityCount; i++) {
            serverNames.add(res.recordAt(DnsSection.AUTHORITY, i));
        }
        return serverNames.isEmpty() ? null : serverNames;
    }

    private void onExpectedResponse(
            DnsQuestion question, AddressedEnvelope<DnsResponse, InetSocketAddress> envelope,
            final DnsQueryLifecycleObserver queryLifecycleObserver, Promise<List<T>> promise) {

        // We often get a bunch of CNAMES as well when we asked for A/AAAA.
        final DnsResponse response = envelope.content();
        final Map<String, String> cnames = buildAliasMap(response, cnameCache(), parent.executor());
        final int answerCount = response.count(DnsSection.ANSWER);

        boolean found = false;
        for (int i = 0; i < answerCount; i ++) {
            final DnsRecord r = response.recordAt(DnsSection.ANSWER, i);
            final DnsRecordType type = r.type();
            boolean matches = false;
            for (DnsRecordType expectedType : expectedTypes) {
                if (type == expectedType) {
                    matches = true;
                    break;
                }
            }

            if (!matches) {
                continue;
            }

            final String questionName = question.name().toLowerCase(Locale.US);
            final String recordName = r.name().toLowerCase(Locale.US);

            // Make sure the record is for the questioned domain.
            if (!recordName.equals(questionName)) {
                // Even if the record's name is not exactly same, it might be an alias defined in the CNAME records.
                String resolved = questionName;
                do {
                    resolved = cnames.get(resolved);
                    if (recordName.equals(resolved)) {
                        break;
                    }
                } while (resolved != null);

                if (resolved == null) {
                    continue;
                }
            }

            final T converted = convertRecord(r, hostname, additionals, parent.executor());
            if (converted == null) {
                continue;
            }

            if (finalResult == null) {
                finalResult = new ArrayList<T>(8);
            }
            finalResult.add(converted);

            cache(hostname, additionals, r, converted);
            found = true;

            // Note that we do not break from the loop here, so we decode/cache all A/AAAA records.
        }

        if (cnames.isEmpty()) {
            if (found) {
                queryLifecycleObserver.querySucceed();
                return;
            }
            queryLifecycleObserver.queryFailed(NO_MATCHING_RECORD_QUERY_FAILED_EXCEPTION);
        } else {
            queryLifecycleObserver.querySucceed();
            // We also got a CNAME so we need to ensure we also query it.
            onResponseCNAME(question, cnames,
                    parent.dnsQueryLifecycleObserverFactory().newDnsQueryLifecycleObserver(question), promise);
        }
    }

    private void onResponseCNAME(
            DnsQuestion question, Map<String, String> cnames,
            final DnsQueryLifecycleObserver queryLifecycleObserver,
            Promise<List<T>> promise) {

        // Resolve the host name in the question into the real host name.
        String resolved = question.name().toLowerCase(Locale.US);
        boolean found = false;
        while (!cnames.isEmpty()) { // Do not attempt to call Map.remove() when the Map is empty
                                    // because it can be Collections.emptyMap()
                                    // whose remove() throws a UnsupportedOperationException.
            final String next = cnames.remove(resolved);
            if (next != null) {
                found = true;
                resolved = next;
            } else {
                break;
            }
        }

        if (found) {
            followCname(question, resolved, queryLifecycleObserver, promise);
        } else {
            queryLifecycleObserver.queryFailed(CNAME_NOT_FOUND_QUERY_FAILED_EXCEPTION);
        }
    }

    private static Map<String, String> buildAliasMap(DnsResponse response, DnsCnameCache cache, EventLoop loop) {
        final int answerCount = response.count(DnsSection.ANSWER);
        Map<String, String> cnames = null;
        for (int i = 0; i < answerCount; i ++) {
            final DnsRecord r = response.recordAt(DnsSection.ANSWER, i);

            if (!(r instanceof DnsCNameRecord)) {
                continue;
            }

            if (cnames == null) {
                cnames = new HashMap<String, String>(min(8, answerCount));
            }

<<<<<<< HEAD
            cnames.put(r.name().toLowerCase(Locale.US), ((DnsCNameRecord) r).hostname().toLowerCase(Locale.US));
=======
            String name = r.name().toLowerCase(Locale.US);
            String mapping = domainName.toLowerCase(Locale.US);

            // Cache the CNAME as well.
            cache.cache(hostnameWithDot(name), hostnameWithDot(mapping), r.timeToLive(), loop);
            cnames.put(name, mapping);
>>>>>>> 2d7cb47e
        }

        return cnames != null? cnames : Collections.<String, String>emptyMap();
    }

    private void tryToFinishResolve(final DnsServerAddressStream nameServerAddrStream,
                                    final int nameServerAddrStreamIndex,
                                    final DnsQuestion question,
                                    final DnsQueryLifecycleObserver queryLifecycleObserver,
                                    final Promise<List<T>> promise,
                                    final Throwable cause) {

        // There are no queries left to try.
        if (!queriesInProgress.isEmpty()) {
            queryLifecycleObserver.queryCancelled(allowedQueries);

            // There are still some queries in process, we will try to notify once the next one finishes until
            // all are finished.
            return;
        }

        // There are no queries left to try.
        if (finalResult == null) {
            if (nameServerAddrStreamIndex < nameServerAddrStream.size()) {
                if (queryLifecycleObserver == NoopDnsQueryLifecycleObserver.INSTANCE) {
                    // If the queryLifecycleObserver has already been terminated we should create a new one for this
                    // fresh query.
                    query(nameServerAddrStream, nameServerAddrStreamIndex + 1, question, promise, cause);
                } else {
                    query(nameServerAddrStream, nameServerAddrStreamIndex + 1, question, queryLifecycleObserver,
                          promise, cause);
                }
                return;
            }

            queryLifecycleObserver.queryFailed(NAME_SERVERS_EXHAUSTED_EXCEPTION);

            // .. and we could not find any expected records.

            // If cause != null we know this was caused by a timeout / cancel / transport exception. In this case we
            // won't try to resolve the CNAME as we only should do this if we could not get the expected records
            // because they do not exist and the DNS server did probably signal it.
            if (cause == null && !triedCNAME) {
                // As the last resort, try to query CNAME, just in case the name server has it.
                triedCNAME = true;

                query(hostname, DnsRecordType.CNAME, getNameServers(hostname), promise);
                return;
            }
        } else {
            queryLifecycleObserver.queryCancelled(allowedQueries);
        }

        // We have at least one resolved record or tried CNAME as the last resort..
        finishResolve(promise, cause);
    }

    private void finishResolve(Promise<List<T>> promise, Throwable cause) {
        if (!queriesInProgress.isEmpty()) {
            // If there are queries in progress, we should cancel it because we already finished the resolution.
            for (Iterator<Future<AddressedEnvelope<DnsResponse, InetSocketAddress>>> i = queriesInProgress.iterator();
                 i.hasNext();) {
                Future<AddressedEnvelope<DnsResponse, InetSocketAddress>> f = i.next();
                i.remove();

                if (!f.cancel(false)) {
                    f.addListener(RELEASE_RESPONSE);
                }
            }
        }

        if (finalResult != null) {
            // Found at least one resolved record.
            DnsNameResolver.trySuccess(promise, filterResults(finalResult));
            return;
        }

        // No resolved address found.
        final int tries = maxAllowedQueries - allowedQueries;
        final StringBuilder buf = new StringBuilder(64);

        buf.append("failed to resolve '").append(hostname).append('\'');
        if (tries > 1) {
            if (tries < maxAllowedQueries) {
                buf.append(" after ")
                   .append(tries)
                   .append(" queries ");
            } else {
                buf.append(". Exceeded max queries per resolve ")
                .append(maxAllowedQueries)
                .append(' ');
            }
        }
        final UnknownHostException unknownHostException = new UnknownHostException(buf.toString());
        if (cause == null) {
            // Only cache if the failure was not because of an IO error / timeout that was caused by the query
            // itself.
            cache(hostname, additionals, unknownHostException);
        } else {
            unknownHostException.initCause(cause);
        }
        promise.tryFailure(unknownHostException);
    }

    static String decodeDomainName(ByteBuf in) {
        in.markReaderIndex();
        try {
            return DefaultDnsRecordDecoder.decodeName(in);
        } catch (CorruptedFrameException e) {
            // In this case we just return null.
            return null;
        } finally {
            in.resetReaderIndex();
        }
    }

    private DnsServerAddressStream getNameServers(String hostname) {
        DnsServerAddressStream stream = getNameServersFromCache(hostname);
        return stream == null ? nameServerAddrs.duplicate() : stream;
    }

    private void followCname(DnsQuestion question, String cname, DnsQueryLifecycleObserver queryLifecycleObserver,
                             Promise<List<T>> promise) {
        for (;;) {
            // Resolve from cnameCache() until there is no more cname entry cached.
            String mapping = cnameCache().get(hostnameWithDot(cname));
            if (mapping == null) {
                break;
            }
            cname = mapping;
        }

        DnsServerAddressStream stream = getNameServers(cname);

        final DnsQuestion cnameQuestion;
        try {
            cnameQuestion = new DefaultDnsQuestion(cname, question.type(), dnsClass);
        } catch (Throwable cause) {
            queryLifecycleObserver.queryFailed(cause);
            PlatformDependent.throwException(cause);
            return;
        }
        query(stream, 0, cnameQuestion, queryLifecycleObserver.queryCNAMEd(cnameQuestion), promise, null);
    }

    private boolean query(String hostname, DnsRecordType type, DnsServerAddressStream dnsServerAddressStream,
                          Promise<List<T>> promise) {
        final DnsQuestion question;
        try {
            question = new DefaultDnsQuestion(hostname, type, dnsClass);
        } catch (Throwable cause) {
            // Assume a single failure means that queries will succeed. If the hostname is invalid for one type
            // there is no case where it is known to be valid for another type.
            promise.tryFailure(new IllegalArgumentException("Unable to create DNS Question for: [" + hostname + ", " +
                    type + ']', cause));
            return false;
        }
        query(dnsServerAddressStream, 0, question, promise, null);
        return true;
    }

    private final class CombinedDnsServerAddressStream implements DnsServerAddressStream {
        private final InetSocketAddress replaced;
        private final DnsServerAddressStream originalStream;
        private final List<InetAddress> resolvedAddresses;
        private Iterator<InetAddress> resolved;

        CombinedDnsServerAddressStream(InetSocketAddress replaced, List<InetAddress> resolvedAddresses,
                                       DnsServerAddressStream originalStream) {
            this.replaced = replaced;
            this.resolvedAddresses = resolvedAddresses;
            this.originalStream = originalStream;
            resolved = resolvedAddresses.iterator();
        }

        @Override
        public InetSocketAddress next() {
            if (resolved.hasNext()) {
                return nextResolved0();
            }
            InetSocketAddress address = originalStream.next();
            if (address.equals(replaced)) {
                resolved = resolvedAddresses.iterator();
                return nextResolved0();
            }
            return address;
        }

        private InetSocketAddress nextResolved0() {
            return parent.newRedirectServerAddress(resolved.next());
        }

        @Override
        public int size() {
            return originalStream.size() + resolvedAddresses.size() - 1;
        }

        @Override
        public DnsServerAddressStream duplicate() {
            return new CombinedDnsServerAddressStream(replaced, resolvedAddresses, originalStream.duplicate());
        }
    }

    /**
     * Holds the closed DNS Servers for a domain.
     */
    private static final class AuthoritativeNameServerList {

        private final String questionName;

        // We not expect the linked-list to be very long so a double-linked-list is overkill.
        private AuthoritativeNameServer head;

        private int nameServerCount;

        AuthoritativeNameServerList(String questionName) {
            this.questionName = questionName.toLowerCase(Locale.US);
        }

        void add(DnsRecord r) {
            if (r.type() != DnsRecordType.NS || !(r instanceof DnsRawRecord || r instanceof DnsNsRecord)) {
                return;
            }

            // Only include servers that serve the correct domain.
            if (questionName.length() <  r.name().length()) {
                return;
            }

            String recordName = r.name().toLowerCase(Locale.US);

            int dots = 0;
            for (int a = recordName.length() - 1, b = questionName.length() - 1; a >= 0; a--, b--) {
                char c = recordName.charAt(a);
                if (questionName.charAt(b) != c) {
                    return;
                }
                if (c == '.') {
                    dots++;
                }
            }

            if (head != null && head.dots > dots) {
                // We already have a closer match so ignore this one, no need to parse the domainName etc.
                return;
            }

            final String domainName;

            if (r instanceof DnsNsRecord) {
                domainName = ((DnsNsRecord) r).hostname();
            } else {
                final ByteBuf recordContent = ((ByteBufHolder) r).content();
                domainName = decodeDomainName(recordContent);
                if (domainName == null) {
                    // Could not be parsed, ignore.
                    return;
                }
            }

            // We are only interested in preserving the nameservers which are the closest to our qName, so ensure
            // we drop servers that have a smaller dots count.
            if (head == null || head.dots < dots) {
                nameServerCount = 1;
                head = new AuthoritativeNameServer(dots, r.timeToLive(), recordName, domainName);
            } else if (head.dots == dots) {
                AuthoritativeNameServer serverName = head;
                while (serverName.next != null) {
                    serverName = serverName.next;
                }
                serverName.next = new AuthoritativeNameServer(dots, r.timeToLive(), recordName, domainName);
                nameServerCount++;
            }
        }

        void handleWithAdditional(
                DnsNameResolver parent, DnsRecord r, AuthoritativeDnsServerCache authoritativeCache) {
            // Just walk the linked-list and mark the entry as handled when matched.
            AuthoritativeNameServer serverName = head;

            String nsName = r.name();
            InetAddress resolved = decodeAddress(r, nsName, parent.isDecodeIdn());
            if (resolved == null) {
                // Could not parse the address, just ignore.
                return;
            }

            while (serverName != null) {
                if (serverName.nsName.equalsIgnoreCase(nsName)) {
                    if (serverName.address != null) {
                        // We received multiple ADDITIONAL records for the same name.
                        // Search for the last we insert before and then append a new one.
                        while (serverName.next != null && serverName.next.isCopy) {
                            serverName = serverName.next;
                        }
                        AuthoritativeNameServer server = new AuthoritativeNameServer(serverName);
                        server.next = serverName.next;
                        serverName.next = server;
                        serverName = server;

                        nameServerCount++;
                    }
                    // We should replace the TTL if needed with the one of the ADDITIONAL record so we use
                    // the smallest for caching.
                    serverName.update(parent.newRedirectServerAddress(resolved), r.timeToLive());

                    // Cache the server now.
                    cache(serverName, authoritativeCache, parent.executor());
                    return;
                }
                serverName = serverName.next;
            }
        }

        // Now handle all AuthoritativeNameServer for which we had no ADDITIONAL record
        void handleWithoutAdditionals(
                DnsNameResolver parent, DnsCache cache, AuthoritativeDnsServerCache authoritativeCache) {
            AuthoritativeNameServer serverName = head;

            while (serverName != null) {
                if (serverName.address == null) {
                    // These will be resolved on the fly if needed.
                    cacheUnresolved(serverName, authoritativeCache, parent.executor());

                    // Try to resolve via cache as we had no ADDITIONAL entry for the server.

                    List<? extends DnsCacheEntry> entries = cache.get(serverName.nsName, null);
                    if (entries != null && !entries.isEmpty()) {
                        InetAddress address = entries.get(0).address();

                        // If address is null we have a resolution failure cached so just use an unresolved address.
                        if (address != null) {
                            serverName.update(parent.newRedirectServerAddress(address));

                            for (int i = 1; i < entries.size(); i++) {
                                address = entries.get(i).address();

                                assert address != null :
                                        "Cache returned a cached failure, should never return anything else";

                                AuthoritativeNameServer server = new AuthoritativeNameServer(serverName);
                                server.next = serverName.next;
                                serverName.next = server;
                                serverName = server;
                                serverName.update(parent.newRedirectServerAddress(address));

                                nameServerCount++;
                            }
                        }
                    }
                }
                serverName = serverName.next;
            }
        }

        private static void cacheUnresolved(
                AuthoritativeNameServer server, AuthoritativeDnsServerCache authoritativeCache, EventLoop loop) {
            // We still want to cached the unresolved address
            server.address = InetSocketAddress.createUnresolved(
                    server.nsName, DefaultDnsServerAddressStreamProvider.DNS_PORT);

            // Cache the server now.
            cache(server, authoritativeCache, loop);
        }

        private static void cache(AuthoritativeNameServer server, AuthoritativeDnsServerCache cache, EventLoop loop) {
            // Cache NS record if not for a root server as we should never cache for root servers.
            if (!server.isRootServer()) {
                cache.cache(server.domainName, server.address, server.ttl, loop);
            }
        }

        /**
         * Returns {@code true} if empty, {@code false} otherwise.
         */
        boolean isEmpty() {
            return nameServerCount == 0;
        }

        /**
         * Creates a new {@link List} which holds the {@link InetSocketAddress}es.
         */
        List<InetSocketAddress> addressList() {
            List<InetSocketAddress> addressList = new ArrayList<InetSocketAddress>(nameServerCount);

            AuthoritativeNameServer server = head;
            while (server != null) {
                if (server.address != null) {
                    addressList.add(server.address);
                }
                server = server.next;
            }
            return addressList;
        }
    }

    private static final class AuthoritativeNameServer {
        private final int dots;
        private final String domainName;
        final boolean isCopy;
        final String nsName;

        private long ttl;
        private InetSocketAddress address;

        AuthoritativeNameServer next;

        AuthoritativeNameServer(int dots, long ttl, String domainName, String nsName) {
            this.dots = dots;
            this.ttl = ttl;
            this.nsName = nsName;
            this.domainName = domainName;
            isCopy = false;
        }

        AuthoritativeNameServer(AuthoritativeNameServer server) {
            dots = server.dots;
            ttl = server.ttl;
            nsName = server.nsName;
            domainName = server.domainName;
            isCopy = true;
        }

        /**
         * Returns {@code true} if its a root server.
         */
        boolean isRootServer() {
            return dots == 1;
        }

        /**
         * Update the server with the given address and TTL if needed.
         */
        void update(InetSocketAddress address, long ttl) {
            assert this.address == null || this.address.isUnresolved();
            this.address = address;
            this.ttl = min(ttl, ttl);
        }

        void update(InetSocketAddress address) {
            update(address, Long.MAX_VALUE);
        }
    }
}<|MERGE_RESOLUTION|>--- conflicted
+++ resolved
@@ -735,16 +735,12 @@
                 cnames = new HashMap<String, String>(min(8, answerCount));
             }
 
-<<<<<<< HEAD
-            cnames.put(r.name().toLowerCase(Locale.US), ((DnsCNameRecord) r).hostname().toLowerCase(Locale.US));
-=======
             String name = r.name().toLowerCase(Locale.US);
-            String mapping = domainName.toLowerCase(Locale.US);
+            String mapping = ((DnsCNameRecord) r).hostname().toLowerCase(Locale.US);
 
             // Cache the CNAME as well.
             cache.cache(hostnameWithDot(name), hostnameWithDot(mapping), r.timeToLive(), loop);
             cnames.put(name, mapping);
->>>>>>> 2d7cb47e
         }
 
         return cnames != null? cnames : Collections.<String, String>emptyMap();
