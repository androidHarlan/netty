--- conflicted
+++ resolved
@@ -16,10 +16,6 @@
 package io.netty.channel.sctp;
 
 import static io.netty.util.internal.ObjectUtil.checkPositiveOrZero;
-<<<<<<< HEAD
-import static java.util.Objects.requireNonNull;
-=======
->>>>>>> 71860e5b
 
 import com.sun.nio.sctp.SctpServerChannel;
 import com.sun.nio.sctp.SctpStandardSocketOptions;
@@ -49,7 +45,9 @@
     public DefaultSctpServerChannelConfig(
             io.netty.channel.sctp.SctpServerChannel channel, SctpServerChannel javaChannel) {
         super(channel);
-        requireNonNull(javaChannel, "javaChannel");
+        if (javaChannel == null) {
+            throw new NullPointerException("javaChannel");
+        }
         this.javaChannel = javaChannel;
     }
 
