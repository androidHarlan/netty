<?xml version="1.0" encoding="UTF-8"?>
<!--
  ~ Copyright 2012 The Netty Project
  ~
  ~ The Netty Project licenses this file to you under the Apache License,
  ~ version 2.0 (the "License"); you may not use this file except in compliance
  ~ with the License. You may obtain a copy of the License at:
  ~
  ~   http://www.apache.org/licenses/LICENSE-2.0
  ~
  ~ Unless required by applicable law or agreed to in writing, software
  ~ distributed under the License is distributed on an "AS IS" BASIS, WITHOUT
  ~ WARRANTIES OR CONDITIONS OF ANY KIND, either express or implied. See the
  ~ License for the specific language governing permissions and limitations
  ~ under the License.
  -->
<project xmlns="http://maven.apache.org/POM/4.0.0" xmlns:xsi="http://www.w3.org/2001/XMLSchema-instance" xsi:schemaLocation="http://maven.apache.org/POM/4.0.0 http://maven.apache.org/maven-v4_0_0.xsd">

  <modelVersion>4.0.0</modelVersion>
  <parent>
    <groupId>io.netty</groupId>
    <artifactId>netty-parent</artifactId>
<<<<<<< HEAD
    <version>5.0.0.Final-SNAPSHOT</version>
=======
    <version>4.1.44.Final-SNAPSHOT</version>
>>>>>>> 71860e5b
  </parent>

  <artifactId>netty-all</artifactId>
  <packaging>jar</packaging>

  <name>Netty/All-in-One</name>

  <properties>
    <generatedSourceDir>${project.build.directory}/src</generatedSourceDir>
    <dependencyVersionsDir>${project.build.directory}/versions</dependencyVersionsDir>
    <skipJapicmp>true</skipJapicmp>
  </properties>

  <profiles>
    <!-- If the uber profile is used it will automatically fetch the missing native jar from maven and add it to the all jar as well. -->
    <profile>
      <id>uber-staging</id>
      <repositories>
        <repository>
          <id>staged-releases</id>
          <name>Staged Releases</name>
          <url>https://oss.sonatype.org/service/local/repositories/${stagingRepositoryId}/content/</url>
        </repository>
      </repositories>

      <dependencies>
        <!-- Depend on all our native jars -->
        <!-- As this is executed on either macOS or Linux we directly need to specify the classifier -->
        <dependency>
          <groupId>${project.groupId}</groupId>
          <artifactId>netty-transport-native-epoll</artifactId>
          <version>${project.version}</version>
          <classifier>linux-x86_64</classifier>
          <scope>compile</scope>
          <optional>true</optional>
        </dependency>
        <dependency>
          <groupId>${project.groupId}</groupId>
          <artifactId>netty-transport-native-kqueue</artifactId>
          <version>${project.version}</version>
          <classifier>osx-x86_64</classifier>
          <scope>compile</scope>
          <optional>true</optional>
        </dependency>
        <dependency>
          <groupId>${project.groupId}</groupId>
          <artifactId>netty-resolver-dns-native-macos</artifactId>
          <version>${project.version}</version>
          <classifier>osx-x86_64</classifier>
          <scope>compile</scope>
          <optional>true</optional>
        </dependency>
      </dependencies>
    </profile>
    <profile>
      <id>uber-snapshot</id>

      <dependencies>
        <!-- Depend on all our native jars -->
        <!-- As this is executed on either macOS or Linux we directly need to specify the classifier -->
        <dependency>
          <groupId>${project.groupId}</groupId>
          <artifactId>netty-transport-native-epoll</artifactId>
          <version>${project.version}</version>
          <classifier>linux-x86_64</classifier>
          <scope>compile</scope>
          <optional>true</optional>
        </dependency>
        <dependency>
          <groupId>${project.groupId}</groupId>
          <artifactId>netty-transport-native-kqueue</artifactId>
          <version>${project.version}</version>
          <classifier>osx-x86_64</classifier>
          <scope>compile</scope>
          <optional>true</optional>
        </dependency>
        <dependency>
          <groupId>${project.groupId}</groupId>
          <artifactId>netty-resolver-dns-native-macos</artifactId>
          <version>${project.version}</version>
          <classifier>osx-x86_64</classifier>
          <scope>compile</scope>
          <optional>true</optional>
        </dependency>
      </dependencies>
    </profile>

    <!-- The linux profile will only include the native jar for epol to the all jar.
         If you want to also include the native jar for kqueue use -Puber.
    -->
    <profile>
      <id>linux</id>
      <activation>
        <os>
          <family>linux</family>
        </os>
      </activation>
      <dependencies>
        <!-- All release modules -->
        <dependency>
          <groupId>${project.groupId}</groupId>
          <artifactId>netty-transport-native-epoll</artifactId>
          <version>${project.version}</version>
          <classifier>${jni.classifier}</classifier>
          <scope>compile</scope>
          <optional>true</optional>
        </dependency>
        <!-- Just include the classes for the other platform so these are at least present in the netty-all artifact -->
        <dependency>
          <groupId>${project.groupId}</groupId>
          <artifactId>netty-transport-native-kqueue</artifactId>
          <version>${project.version}</version>
          <scope>compile</scope>
          <optional>true</optional>
        </dependency>
        <dependency>
          <groupId>${project.groupId}</groupId>
          <artifactId>netty-resolver-dns-native-macos</artifactId>
          <version>${project.version}</version>
          <scope>compile</scope>
          <optional>true</optional>
        </dependency>
      </dependencies>
    </profile>
    <!-- The mac, openbsd and freebsd  profile will only include the native jar for epol to the all jar.
         If you want to also include the native jar for kqueue use -Puber.
    -->
    <profile>
      <id>mac</id>
      <activation>
        <os>
          <family>mac</family>
        </os>
      </activation>
      <dependencies>
        <!-- All release modules -->
        <dependency>
          <groupId>${project.groupId}</groupId>
          <artifactId>netty-transport-native-kqueue</artifactId>
          <version>${project.version}</version>
          <classifier>${jni.classifier}</classifier>
          <scope>compile</scope>
          <optional>true</optional>
        </dependency>
        <dependency>
          <groupId>${project.groupId}</groupId>
          <artifactId>netty-resolver-dns-native-macos</artifactId>
          <version>${project.version}</version>
          <classifier>osx-x86_64</classifier>
          <scope>compile</scope>
          <optional>true</optional>
        </dependency>
        <!-- Just include the classes for the other platform so these are at least present in the netty-all artifact -->
        <dependency>
          <groupId>${project.groupId}</groupId>
          <artifactId>netty-transport-native-epoll</artifactId>
          <version>${project.version}</version>
          <scope>compile</scope>
          <optional>true</optional>
        </dependency>
      </dependencies>
    </profile>
    <profile>
      <id>freebsd</id>
      <activation>
        <os>
          <family>unix</family>
          <name>freebsd</name>
        </os>
      </activation>
      <dependencies>
        <!-- All release modules -->
        <dependency>
          <groupId>${project.groupId}</groupId>
          <artifactId>netty-transport-native-kqueue</artifactId>
          <version>${project.version}</version>
          <classifier>${jni.classifier}</classifier>
          <scope>compile</scope>
          <optional>true</optional>
        </dependency>
        <!-- Just include the classes for the other platform so these are at least present in the netty-all artifact -->
        <dependency>
          <groupId>${project.groupId}</groupId>
          <artifactId>netty-transport-native-epoll</artifactId>
          <version>${project.version}</version>
          <scope>compile</scope>
          <optional>true</optional>
        </dependency>
      </dependencies>
    </profile>
    <profile>
      <id>openbsd</id>
      <activation>
        <os>
          <family>unix</family>
          <name>openbsd</name>
        </os>
      </activation>
      <dependencies>
        <!-- All release modules -->
        <dependency>
          <groupId>${project.groupId}</groupId>
          <artifactId>netty-transport-native-kqueue</artifactId>
          <version>${project.version}</version>
          <classifier>${jni.classifier}</classifier>
          <scope>compile</scope>
          <optional>true</optional>
        </dependency>
        <!-- Just include the classes for the other platform so these are at least present in the netty-all artifact -->
        <dependency>
          <groupId>${project.groupId}</groupId>
          <artifactId>netty-transport-native-epoll</artifactId>
          <version>${project.version}</version>
          <scope>compile</scope>
          <optional>true</optional>
        </dependency>
      </dependencies>
    </profile>

    <profile>
      <id>full</id>
      <!-- Only include in full profile as this will not work on Java9 yet -->
      <!-- https://issues.apache.org/jira/browse/JXR-133 -->
      <build>
        <plugins>
          <!-- Generate Xref -->
          <plugin>
            <artifactId>maven-jxr-plugin</artifactId>
            <executions>
              <execution>
                <id>generate-xref</id>
                <phase>package</phase>
                <goals>
                  <goal>jxr</goal>
                </goals>
              </execution>
            </executions>
            <configuration>
              <linkJavadoc>true</linkJavadoc>
              <destDir>${project.build.directory}/xref</destDir>
              <javadocDir>${project.build.directory}/api</javadocDir>
              <docTitle>Netty Source Xref (${project.version})</docTitle>
              <windowTitle>Netty Source Xref (${project.version})</windowTitle>
            </configuration>
            <dependencies>
              <dependency>
                <groupId>${project.groupId}</groupId>
                <artifactId>netty-build</artifactId>
                <version>19</version>
                <exclusions>
                  <!-- Use version 7.3 until a new netty-build release is out -->
                  <!-- See https://issues.apache.org/jira/browse/JXR-133 -->
                  <exclusion>
                    <groupId>com.puppycrawl.tools</groupId>
                    <artifactId>checkstyle</artifactId>
                  </exclusion>
                </exclusions>
              </dependency>
              <dependency>
                <groupId>com.puppycrawl.tools</groupId>
                <artifactId>checkstyle</artifactId>
                <version>7.3</version>
              </dependency>
            </dependencies>
          </plugin>

          <!-- Generate Javadoc -->
          <plugin>
            <artifactId>maven-javadoc-plugin</artifactId>
            <executions>
              <execution>
                <id>attach-javadocs</id>
                <goals>
                  <goal>jar</goal>
                </goals>
              </execution>
            </executions>
            <configuration>
              <skip>${quickbuild}</skip>
              <excludePackageNames>*.internal,*.example</excludePackageNames>
              <docfilessubdirs>true</docfilessubdirs>
              <outputDirectory>${project.build.directory}/api</outputDirectory>
              <overview>${project.basedir}/src/javadoc/overview.html</overview>
              <doctitle>Netty API Reference (${project.version})</doctitle>
              <windowtitle>Netty API Reference (${project.version})</windowtitle>
              <detectJavaApiLink>false</detectJavaApiLink>
              <additionalparam>
                -link http://docs.oracle.com/javase/7/docs/api/
                -link https://developers.google.com/protocol-buffers/docs/reference/java/
                -link http://docs.oracle.com/javaee/6/api/
                -link http://www.slf4j.org/apidocs/
                -link https://commons.apache.org/proper/commons-logging/apidocs/
                -link http://logging.apache.org/log4j/1.2/apidocs/

                -group "Low-level data representation" io.netty.buffer*
                -group "Central interface for all I/O operations" io.netty.channel*
                -group "Client &amp; Server bootstrapping utilities" io.netty.bootstrap*
                -group "Reusable I/O event interceptors" io.netty.handler*
                -group "Miscellaneous" io.netty.util*
              </additionalparam>
              <locale>en_US</locale>
            </configuration>
          </plugin>
        </plugins>
      </build>
    </profile>
    <profile>
      <id>coverage</id>
      <build>
        <plugins>
          <plugin>
            <groupId>org.jacoco</groupId>
            <artifactId>jacoco-maven-plugin</artifactId>
            <executions>
              <execution>
                <id>jacoco-merge</id>
                <phase>prepare-package</phase>
                <goals>
                  <goal>merge</goal>
                </goals>
                <configuration>
                  <fileSets>
                    <fileSet>
                      <directory>${project.parent.build.directory}/..</directory>
                      <includes>
                        <include>**/target/jacoco.exec</include>
                      </includes>
                    </fileSet>
                  </fileSets>
                </configuration>
              </execution>
              <execution>
                <id>jacoco-report</id>
                <phase>prepare-package</phase>
                <goals>
                  <goal>report</goal>
                </goals>
                <configuration>
                  <outputDirectory>${project.build.directory}/jacoco-report</outputDirectory>
                </configuration>
              </execution>
            </executions>
          </plugin>
        </plugins>
      </build>
    </profile>
  </profiles>

  <dependencies>

    <!-- All release modules -->
    <dependency>
      <groupId>${project.groupId}</groupId>
      <artifactId>netty-buffer</artifactId>
      <version>${project.version}</version>
      <scope>compile</scope>
      <optional>true</optional>
    </dependency>
    <dependency>
      <groupId>${project.groupId}</groupId>
      <artifactId>netty-codec</artifactId>
      <version>${project.version}</version>
      <scope>compile</scope>
      <optional>true</optional>
    </dependency>
    <dependency>
      <groupId>${project.groupId}</groupId>
      <artifactId>netty-codec-dns</artifactId>
      <version>${project.version}</version>
      <scope>compile</scope>
      <optional>true</optional>
    </dependency>
    <dependency>
      <groupId>${project.groupId}</groupId>
      <artifactId>netty-codec-haproxy</artifactId>
      <version>${project.version}</version>
      <scope>compile</scope>
      <optional>true</optional>
    </dependency>
    <dependency>
      <groupId>${project.groupId}</groupId>
      <artifactId>netty-codec-http</artifactId>
      <version>${project.version}</version>
      <scope>compile</scope>
      <optional>true</optional>
    </dependency>
    <dependency>
      <groupId>${project.groupId}</groupId>
      <artifactId>netty-codec-http2</artifactId>
      <version>${project.version}</version>
      <scope>compile</scope>
      <optional>true</optional>
    </dependency>
    <dependency>
      <groupId>${project.groupId}</groupId>
      <artifactId>netty-codec-memcache</artifactId>
      <version>${project.version}</version>
      <scope>compile</scope>
      <optional>true</optional>
    </dependency>
    <dependency>
      <groupId>${project.groupId}</groupId>
      <artifactId>netty-codec-mqtt</artifactId>
      <version>${project.version}</version>
      <scope>compile</scope>
      <optional>true</optional>
    </dependency>
    <dependency>
      <groupId>${project.groupId}</groupId>
      <artifactId>netty-codec-redis</artifactId>
      <version>${project.version}</version>
      <scope>compile</scope>
      <optional>true</optional>
    </dependency>
    <dependency>
      <groupId>${project.groupId}</groupId>
      <artifactId>netty-codec-smtp</artifactId>
      <version>${project.version}</version>
      <scope>compile</scope>
      <optional>true</optional>
    </dependency>
    <dependency>
      <groupId>${project.groupId}</groupId>
      <artifactId>netty-codec-socks</artifactId>
      <version>${project.version}</version>
      <scope>compile</scope>
      <optional>true</optional>
    </dependency>
    <dependency>
      <groupId>${project.groupId}</groupId>
      <artifactId>netty-codec-stomp</artifactId>
      <version>${project.version}</version>
      <scope>compile</scope>
      <optional>true</optional>
    </dependency>
    <dependency>
      <groupId>${project.groupId}</groupId>
      <artifactId>netty-codec-xml</artifactId>
      <version>${project.version}</version>
      <scope>compile</scope>
      <optional>true</optional>
    </dependency>
    <dependency>
      <groupId>${project.groupId}</groupId>
      <artifactId>netty-common</artifactId>
      <version>${project.version}</version>
      <scope>compile</scope>
      <optional>true</optional>
    </dependency>
    <dependency>
      <groupId>${project.groupId}</groupId>
      <artifactId>netty-handler</artifactId>
      <version>${project.version}</version>
      <scope>compile</scope>
      <optional>true</optional>
    </dependency>
    <dependency>
      <groupId>${project.groupId}</groupId>
      <artifactId>netty-handler-proxy</artifactId>
      <version>${project.version}</version>
      <scope>compile</scope>
      <optional>true</optional>
    </dependency>
    <dependency>
      <groupId>${project.groupId}</groupId>
      <artifactId>netty-resolver</artifactId>
      <version>${project.version}</version>
      <scope>compile</scope>
      <optional>true</optional>
    </dependency>
    <dependency>
      <groupId>${project.groupId}</groupId>
      <artifactId>netty-resolver-dns</artifactId>
      <version>${project.version}</version>
      <scope>compile</scope>
      <optional>true</optional>
    </dependency>
    <dependency>
      <groupId>${project.groupId}</groupId>
      <artifactId>netty-transport</artifactId>
      <version>${project.version}</version>
      <scope>compile</scope>
      <optional>true</optional>
    </dependency>
    <dependency>
      <groupId>${project.groupId}</groupId>
      <artifactId>netty-transport-sctp</artifactId>
      <version>${project.version}</version>
      <scope>compile</scope>
      <optional>true</optional>
    </dependency>
    <dependency>
      <groupId>${project.groupId}</groupId>
      <artifactId>netty-example</artifactId>
      <version>${project.version}</version>
      <scope>compile</scope>
      <optional>true</optional>
    </dependency>

    <!-- Add optional dependencies explicitly to avoid Javadoc warnings and errors. -->
    <dependency>
      <groupId>com.google.protobuf</groupId>
      <artifactId>protobuf-java</artifactId>
      <scope>compile</scope>
      <optional>true</optional>
    </dependency>
    <dependency>
      <groupId>org.jboss.marshalling</groupId>
      <artifactId>jboss-marshalling</artifactId>
      <scope>compile</scope>
      <optional>true</optional>
    </dependency>
    <dependency>
      <groupId>org.slf4j</groupId>
      <artifactId>slf4j-api</artifactId>
      <optional>true</optional>
    </dependency>
    <dependency>
      <groupId>commons-logging</groupId>
      <artifactId>commons-logging</artifactId>
      <optional>true</optional>
    </dependency>
    <dependency>
      <groupId>log4j</groupId>
      <artifactId>log4j</artifactId>
      <optional>true</optional>
    </dependency>
  </dependencies>

  <build>
    <plugins>
      <plugin>
        <artifactId>maven-clean-plugin</artifactId>
        <executions>
          <execution>
            <id>clean-first</id>
            <phase>generate-resources</phase>
            <goals>
              <goal>clean</goal>
            </goals>
          </execution>
        </executions>
      </plugin>
      <plugin>
        <artifactId>maven-dependency-plugin</artifactId>
        <executions>
          <!-- Populate the properties whose key is groupId:artifactId:type
                                   and whose value is the path to the artifact -->
          <execution>
            <id>locate-dependencies</id>
            <phase>initialize</phase>
            <goals>
              <goal>properties</goal>
            </goals>
          </execution>

          <!-- Unpack all source files -->
          <execution>
            <id>unpack-sources</id>
            <phase>prepare-package</phase>
            <goals>
              <goal>unpack-dependencies</goal>
            </goals>
            <configuration>
              <classifier>sources</classifier>
              <includes>io/netty/**</includes>
              <includeScope>runtime</includeScope>
              <includeGroupIds>${project.groupId}</includeGroupIds>
              <outputDirectory>${generatedSourceDir}</outputDirectory>
            </configuration>
          </execution>

          <!-- Unpack all class files -->
          <execution>
            <id>unpack-jars</id>
            <phase>prepare-package</phase>
            <goals>
              <goal>unpack-dependencies</goal>
            </goals>
            <configuration>
              <excludes>io/netty/internal/tcnative/**,io/netty/example/**,META-INF/native/libnetty_tcnative*,META-INF/native/include/**,META-INF/native/**/*.a</excludes>
              <includes>io/netty/**,META-INF/native/**,META-INF/native-image/**</includes>
              <includeScope>runtime</includeScope>
              <includeGroupIds>${project.groupId}</includeGroupIds>
              <outputDirectory>${project.build.outputDirectory}</outputDirectory>
            </configuration>
          </execution>
        </executions>
      </plugin>

      <plugin>
        <artifactId>maven-antrun-plugin</artifactId>
        <executions>
          <!-- Instead of generating a new version property file, merge others' version property files into one. -->
          <execution>
            <id>write-version-properties</id>
            <phase>none</phase>
          </execution>
          <execution>
            <id>merge-version-properties</id>
            <phase>prepare-package</phase>
            <goals>
              <goal>run</goal>
            </goals>
            <configuration>
              <target>
                <taskdef resource="net/sf/antcontrib/antlib.xml" />
                <propertyselector property="versions" match="^(${project.groupId}:(?!netty-example)[^:]+:jar(?::[^:]+)?)$" select="\1" />
                <for list="${versions}" param="x">
                  <sequential>
                    <unzip src="${@{x}}" dest="${dependencyVersionsDir}">
                      <patternset>
                        <include name="META-INF/${project.groupId}.versions.properties" />
                      </patternset>
                    </unzip>
                    <concat destfile="${project.build.outputDirectory}/META-INF/${project.groupId}.versions.properties" append="true">
                      <path path="${dependencyVersionsDir}/META-INF/${project.groupId}.versions.properties" />
                    </concat>
                  </sequential>
                </for>
                <delete dir="${dependencyVersionsDir}" quiet="true" />
              </target>
            </configuration>
          </execution>

          <!-- Clean everything once finished so that IDE doesn't find the unpacked files. -->
          <execution>
            <id>clean-source-directory</id>
            <phase>package</phase>
            <goals>
              <goal>run</goal>
            </goals>
            <configuration>
              <target>
                <delete dir="${generatedSourceDir}" quiet="true" />
                <delete dir="${dependencyVersionsDir}" quiet="true" />
                <delete dir="${project.build.outputDirectory}" quiet="true" />
              </target>
            </configuration>
          </execution>
        </executions>
      </plugin>

      <!-- Include the directory where the source files were unpacked -->
      <plugin>
        <groupId>org.codehaus.mojo</groupId>
        <artifactId>build-helper-maven-plugin</artifactId>
        <executions>
          <execution>
            <id>add-source</id>
            <phase>prepare-package</phase>
            <goals>
              <goal>add-source</goal>
            </goals>
            <configuration>
              <sources>
                <source>${generatedSourceDir}</source>
              </sources>
            </configuration>
          </execution>
        </executions>
      </plugin>

      <!-- Disable OSGi bundle manifest generation -->
      <plugin>
        <groupId>org.apache.felix</groupId>
        <artifactId>maven-bundle-plugin</artifactId>
        <executions>
          <execution>
            <id>generate-manifest</id>
            <phase>none</phase>
          </execution>
        </executions>
      </plugin>
      <!-- Override the default JAR configuration -->
      <plugin>
        <artifactId>maven-jar-plugin</artifactId>
        <executions>
          <execution>
            <id>default-jar</id>
            <phase>none</phase>
          </execution>
          <execution>
            <id>all-in-one-jar</id>
            <phase>package</phase>
            <goals>
              <goal>jar</goal>
            </goals>
            <configuration>
              <archive>
                <manifest>
                  <addDefaultImplementationEntries>true</addDefaultImplementationEntries>
                </manifest>
                <manifestEntries>
                  <Automatic-Module-Name>io.netty.all</Automatic-Module-Name>
                </manifestEntries>
                <index>true</index>
              </archive>
            </configuration>
          </execution>
        </executions>
      </plugin>

      <!-- Disable animal sniffer -->
      <plugin>
        <groupId>org.codehaus.mojo</groupId>
        <artifactId>animal-sniffer-maven-plugin</artifactId>
        <executions>
          <execution>
            <id>default</id>
            <phase>none</phase>
          </execution>
        </executions>
      </plugin>

      <!-- Disable checkstyle -->
      <plugin>
        <artifactId>maven-checkstyle-plugin</artifactId>
        <executions>
          <execution>
            <id>check-style</id>
            <phase>none</phase>
          </execution>
        </executions>
      </plugin>

      <!-- Disable all plugin executions configured by jar packaging -->
      <plugin>
        <artifactId>maven-resources-plugin</artifactId>
        <executions>
          <execution>
            <id>default-resources</id>
            <phase>none</phase>
          </execution>
          <execution>
            <id>default-testResources</id>
            <phase>none</phase>
          </execution>
        </executions>
      </plugin>
      <plugin>
        <artifactId>maven-compiler-plugin</artifactId>
        <executions>
          <execution>
            <id>default-compile</id>
            <phase>none</phase>
          </execution>
          <execution>
            <id>default-testCompile</id>
            <phase>none</phase>
          </execution>
        </executions>
      </plugin>
      <plugin>
        <artifactId>maven-surefire-plugin</artifactId>
        <executions>
          <execution>
            <id>default-test</id>
            <phase>none</phase>
          </execution>
        </executions>
      </plugin>
    </plugins>
  </build>
</project>
<|MERGE_RESOLUTION|>--- conflicted
+++ resolved
@@ -20,11 +20,7 @@
   <parent>
     <groupId>io.netty</groupId>
     <artifactId>netty-parent</artifactId>
-<<<<<<< HEAD
-    <version>5.0.0.Final-SNAPSHOT</version>
-=======
     <version>4.1.44.Final-SNAPSHOT</version>
->>>>>>> 71860e5b
   </parent>
 
   <artifactId>netty-all</artifactId>
@@ -511,7 +507,21 @@
     </dependency>
     <dependency>
       <groupId>${project.groupId}</groupId>
+      <artifactId>netty-transport-rxtx</artifactId>
+      <version>${project.version}</version>
+      <scope>compile</scope>
+      <optional>true</optional>
+    </dependency>
+    <dependency>
+      <groupId>${project.groupId}</groupId>
       <artifactId>netty-transport-sctp</artifactId>
+      <version>${project.version}</version>
+      <scope>compile</scope>
+      <optional>true</optional>
+    </dependency>
+    <dependency>
+      <groupId>${project.groupId}</groupId>
+      <artifactId>netty-transport-udt</artifactId>
       <version>${project.version}</version>
       <scope>compile</scope>
       <optional>true</optional>
